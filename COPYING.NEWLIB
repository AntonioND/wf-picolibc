The newlib subdirectory is a collection of software from several sources.

Each file may have its own copyright/license that is embedded in the source 
file.  Unless otherwise noted in the body of the source file(s), the following copyright
notices will apply to the contents of the newlib subdirectory:

(1) Red Hat Incorporated

Copyright (c) 1994-2009  Red Hat, Inc. All rights reserved.

This copyrighted material is made available to anyone wishing to use,
modify, copy, or redistribute it subject to the terms and conditions
of the BSD License.   This program is distributed in the hope that 
it will be useful, but WITHOUT ANY WARRANTY expressed or implied, 
including the implied warranties of MERCHANTABILITY or FITNESS FOR 
A PARTICULAR PURPOSE.  A copy of this license is available at 
http://www.opensource.org/licenses. Any Red Hat trademarks that are
incorporated in the source code or documentation are not subject to
the BSD License and may only be used or replicated with the express
permission of Red Hat, Inc.

(2) University of California, Berkeley

Copyright (c) 1981-2000 The Regents of the University of California.
All rights reserved.

Redistribution and use in source and binary forms, with or without modification,
are permitted provided that the following conditions are met:

    * Redistributions of source code must retain the above copyright notice, 
      this list of conditions and the following disclaimer.
    * Redistributions in binary form must reproduce the above copyright notice,
      this list of conditions and the following disclaimer in the documentation
      and/or other materials provided with the distribution.
    * Neither the name of the University nor the names of its contributors 
      may be used to endorse or promote products derived from this software 
      without specific prior written permission.

THIS SOFTWARE IS PROVIDED BY THE COPYRIGHT HOLDERS AND CONTRIBUTORS "AS IS" 
AND ANY EXPRESS OR IMPLIED WARRANTIES, INCLUDING, BUT NOT LIMITED TO, THE IMPLIED 
WARRANTIES OF MERCHANTABILITY AND FITNESS FOR A PARTICULAR PURPOSE ARE DISCLAIMED. 
IN NO EVENT SHALL THE COPYRIGHT OWNER OR CONTRIBUTORS BE LIABLE FOR ANY DIRECT, 
INDIRECT, INCIDENTAL, SPECIAL, EXEMPLARY, OR CONSEQUENTIAL DAMAGES (INCLUDING, BUT 
NOT LIMITED TO, PROCUREMENT OF SUBSTITUTE GOODS OR SERVICES; LOSS OF USE, DATA, OR 
PROFITS; OR BUSINESS INTERRUPTION) HOWEVER CAUSED AND ON ANY THEORY OF LIABILITY, 
WHETHER IN CONTRACT, STRICT LIABILITY, OR TORT (INCLUDING NEGLIGENCE OR OTHERWISE) 
ARISING IN ANY WAY OUT OF THE USE OF THIS SOFTWARE, EVEN IF ADVISED OF THE POSSIBILITY
OF SUCH DAMAGE.

(3) David M. Gay (AT&T 1991, Lucent 1998)

The author of this software is David M. Gay.

Copyright (c) 1991 by AT&T.

Permission to use, copy, modify, and distribute this software for any
purpose without fee is hereby granted, provided that this entire notice
is included in all copies of any software which is or includes a copy
or modification of this software and in all copies of the supporting
documentation for such software.

THIS SOFTWARE IS BEING PROVIDED "AS IS", WITHOUT ANY EXPRESS OR IMPLIED
WARRANTY.  IN PARTICULAR, NEITHER THE AUTHOR NOR AT&T MAKES ANY
REPRESENTATION OR WARRANTY OF ANY KIND CONCERNING THE MERCHANTABILITY
OF THIS SOFTWARE OR ITS FITNESS FOR ANY PARTICULAR PURPOSE.

-------------------------------------------------------------------

The author of this software is David M. Gay.

Copyright (C) 1998-2001 by Lucent Technologies
All Rights Reserved

Permission to use, copy, modify, and distribute this software and
its documentation for any purpose and without fee is hereby
granted, provided that the above copyright notice appear in all
copies and that both that the copyright notice and this
permission notice and warranty disclaimer appear in supporting
documentation, and that the name of Lucent or any of its entities
not be used in advertising or publicity pertaining to
distribution of the software without specific, written prior
permission.

LUCENT DISCLAIMS ALL WARRANTIES WITH REGARD TO THIS SOFTWARE,
INCLUDING ALL IMPLIED WARRANTIES OF MERCHANTABILITY AND FITNESS.
IN NO EVENT SHALL LUCENT OR ANY OF ITS ENTITIES BE LIABLE FOR ANY
SPECIAL, INDIRECT OR CONSEQUENTIAL DAMAGES OR ANY DAMAGES
WHATSOEVER RESULTING FROM LOSS OF USE, DATA OR PROFITS, WHETHER
IN AN ACTION OF CONTRACT, NEGLIGENCE OR OTHER TORTIOUS ACTION,
ARISING OUT OF OR IN CONNECTION WITH THE USE OR PERFORMANCE OF
THIS SOFTWARE.


(4) Advanced Micro Devices

Copyright 1989, 1990 Advanced Micro Devices, Inc.

This software is the property of Advanced Micro Devices, Inc  (AMD)  which
specifically  grants the user the right to modify, use and distribute this
software provided this notice is not removed or altered.  All other rights
are reserved by AMD.

AMD MAKES NO WARRANTY OF ANY KIND, EXPRESS OR IMPLIED, WITH REGARD TO THIS
SOFTWARE.  IN NO EVENT SHALL AMD BE LIABLE FOR INCIDENTAL OR CONSEQUENTIAL
DAMAGES IN CONNECTION WITH OR ARISING FROM THE FURNISHING, PERFORMANCE, OR
USE OF THIS SOFTWARE.

So that all may benefit from your experience, please report  any  problems
or  suggestions about this software to the 29K Technical Support Center at
800-29-29-AMD (800-292-9263) in the USA, or 0800-89-1131  in  the  UK,  or
0031-11-1129 in Japan, toll free.  The direct dial number is 512-462-4118.

Advanced Micro Devices, Inc.
29K Support Products
Mail Stop 573
5900 E. Ben White Blvd.
Austin, TX 78741
800-292-9263

(5) 

(6)

(7) Sun Microsystems

Copyright (C) 1993 by Sun Microsystems, Inc. All rights reserved.

Developed at SunPro, a Sun Microsystems, Inc. business.
Permission to use, copy, modify, and distribute this
software is freely granted, provided that this notice is preserved.

(8) Hewlett Packard

(c) Copyright 1986 HEWLETT-PACKARD COMPANY

To anyone who acknowledges that this file is provided "AS IS"
without any express or implied warranty:
    permission to use, copy, modify, and distribute this file
for any purpose is hereby granted without fee, provided that
the above copyright notice and this notice appears in all
copies, and that the name of Hewlett-Packard Company not be
used in advertising or publicity pertaining to distribution
of the software without specific, written prior permission.
Hewlett-Packard Company makes no representations about the
suitability of this software for any purpose.

(9) Hans-Peter Nilsson

Copyright (C) 2001 Hans-Peter Nilsson

Permission to use, copy, modify, and distribute this software is
freely granted, provided that the above copyright notice, this notice
and the following disclaimer are preserved with no changes.

THIS SOFTWARE IS PROVIDED ``AS IS'' AND WITHOUT ANY EXPRESS OR
IMPLIED WARRANTIES, INCLUDING, WITHOUT LIMITATION, THE IMPLIED
WARRANTIES OF MERCHANTABILITY AND FITNESS FOR A PARTICULAR
PURPOSE.

(10) Stephane Carrez (m68hc11-elf/m68hc12-elf targets only)

Copyright (C) 1999, 2000, 2001, 2002 Stephane Carrez (stcarrez@nerim.fr)

The authors hereby grant permission to use, copy, modify, distribute,
and license this software and its documentation for any purpose, provided
that existing copyright notices are retained in all copies and that this
notice is included verbatim in any distributions. No written agreement,
license, or royalty fee is required for any of the authorized uses.
Modifications to this software may be copyrighted by their authors
and need not follow the licensing terms described here, provided that
the new terms are clearly indicated on the first page of each file where
they apply.

(11) Christopher G. Demetriou

Copyright (c) 2001 Christopher G. Demetriou
All rights reserved.

Redistribution and use in source and binary forms, with or without
modification, are permitted provided that the following conditions
are met:
1. Redistributions of source code must retain the above copyright
   notice, this list of conditions and the following disclaimer.
2. Redistributions in binary form must reproduce the above copyright
   notice, this list of conditions and the following disclaimer in the
   documentation and/or other materials provided with the distribution.
3. The name of the author may not be used to endorse or promote products
   derived from this software without specific prior written permission.

THIS SOFTWARE IS PROVIDED BY THE AUTHOR ``AS IS'' AND ANY EXPRESS OR
IMPLIED WARRANTIES, INCLUDING, BUT NOT LIMITED TO, THE IMPLIED WARRANTIES
OF MERCHANTABILITY AND FITNESS FOR A PARTICULAR PURPOSE ARE DISCLAIMED.
IN NO EVENT SHALL THE AUTHOR BE LIABLE FOR ANY DIRECT, INDIRECT,
INCIDENTAL, SPECIAL, EXEMPLARY, OR CONSEQUENTIAL DAMAGES (INCLUDING, BUT
NOT LIMITED TO, PROCUREMENT OF SUBSTITUTE GOODS OR SERVICES; LOSS OF USE,
DATA, OR PROFITS; OR BUSINESS INTERRUPTION) HOWEVER CAUSED AND ON ANY
THEORY OF LIABILITY, WHETHER IN CONTRACT, STRICT LIABILITY, OR TORT
(INCLUDING NEGLIGENCE OR OTHERWISE) ARISING IN ANY WAY OUT OF THE USE OF
THIS SOFTWARE, EVEN IF ADVISED OF THE POSSIBILITY OF SUCH DAMAGE.

(12) SuperH, Inc.

Copyright 2002 SuperH, Inc. All rights reserved

This software is the property of SuperH, Inc (SuperH) which specifically
grants the user the right to modify, use and distribute this software
provided this notice is not removed or altered.  All other rights are
reserved by SuperH.

SUPERH MAKES NO WARRANTY OF ANY KIND, EXPRESS OR IMPLIED, WITH REGARD TO
THIS SOFTWARE.  IN NO EVENT SHALL SUPERH BE LIABLE FOR INDIRECT, SPECIAL,
INCIDENTAL OR CONSEQUENTIAL DAMAGES IN CONNECTION WITH OR ARISING FROM
THE FURNISHING, PERFORMANCE, OR USE OF THIS SOFTWARE.

So that all may benefit from your experience, please report any problems
or suggestions about this software to the SuperH Support Center via
e-mail at softwaresupport@superh.com .

SuperH, Inc.
405 River Oaks Parkway
San Jose
CA 95134
USA

(13) Royal Institute of Technology

Copyright (c) 1999 Kungliga Tekniska Högskolan
(Royal Institute of Technology, Stockholm, Sweden).
All rights reserved.

Redistribution and use in source and binary forms, with or without
modification, are permitted provided that the following conditions
are met:

1. Redistributions of source code must retain the above copyright
   notice, this list of conditions and the following disclaimer.

2. Redistributions in binary form must reproduce the above copyright
   notice, this list of conditions and the following disclaimer in the
   documentation and/or other materials provided with the distribution.

3. Neither the name of KTH nor the names of its contributors may be
   used to endorse or promote products derived from this software without
   specific prior written permission.

THIS SOFTWARE IS PROVIDED BY KTH AND ITS CONTRIBUTORS ``AS IS'' AND ANY
EXPRESS OR IMPLIED WARRANTIES, INCLUDING, BUT NOT LIMITED TO, THE
IMPLIED WARRANTIES OF MERCHANTABILITY AND FITNESS FOR A PARTICULAR
PURPOSE ARE DISCLAIMED. IN NO EVENT SHALL KTH OR ITS CONTRIBUTORS BE
LIABLE FOR ANY DIRECT, INDIRECT, INCIDENTAL, SPECIAL, EXEMPLARY, OR
CONSEQUENTIAL DAMAGES (INCLUDING, BUT NOT LIMITED TO, PROCUREMENT OF
SUBSTITUTE GOODS OR SERVICES; LOSS OF USE, DATA, OR PROFITS; OR
BUSINESS INTERRUPTION) HOWEVER CAUSED AND ON ANY THEORY OF LIABILITY,
WHETHER IN CONTRACT, STRICT LIABILITY, OR TORT (INCLUDING NEGLIGENCE OR
OTHERWISE) ARISING IN ANY WAY OUT OF THE USE OF THIS SOFTWARE, EVEN IF
ADVISED OF THE POSSIBILITY OF SUCH DAMAGE.

(14) Alexey Zelkin

Copyright (c) 2000, 2001 Alexey Zelkin <phantom@FreeBSD.org>
All rights reserved.

Redistribution and use in source and binary forms, with or without
modification, are permitted provided that the following conditions
are met:
1. Redistributions of source code must retain the above copyright
   notice, this list of conditions and the following disclaimer.
2. Redistributions in binary form must reproduce the above copyright
   notice, this list of conditions and the following disclaimer in the
   documentation and/or other materials provided with the distribution.

THIS SOFTWARE IS PROVIDED BY THE AUTHOR AND CONTRIBUTORS ``AS IS'' AND
ANY EXPRESS OR IMPLIED WARRANTIES, INCLUDING, BUT NOT LIMITED TO, THE
IMPLIED WARRANTIES OF MERCHANTABILITY AND FITNESS FOR A PARTICULAR PURPOSE
ARE DISCLAIMED.  IN NO EVENT SHALL THE AUTHOR OR CONTRIBUTORS BE LIABLE
FOR ANY DIRECT, INDIRECT, INCIDENTAL, SPECIAL, EXEMPLARY, OR CONSEQUENTIAL
DAMAGES (INCLUDING, BUT NOT LIMITED TO, PROCUREMENT OF SUBSTITUTE GOODS
OR SERVICES; LOSS OF USE, DATA, OR PROFITS; OR BUSINESS INTERRUPTION)
HOWEVER CAUSED AND ON ANY THEORY OF LIABILITY, WHETHER IN CONTRACT, STRICT
LIABILITY, OR TORT (INCLUDING NEGLIGENCE OR OTHERWISE) ARISING IN ANY WAY
OUT OF THE USE OF THIS SOFTWARE, EVEN IF ADVISED OF THE POSSIBILITY OF
SUCH DAMAGE.

(15) Andrey A. Chernov

Copyright (C) 1997 by Andrey A. Chernov, Moscow, Russia.
All rights reserved.

Redistribution and use in source and binary forms, with or without
modification, are permitted provided that the following conditions
are met:
1. Redistributions of source code must retain the above copyright
   notice, this list of conditions and the following disclaimer.
2. Redistributions in binary form must reproduce the above copyright
   notice, this list of conditions and the following disclaimer in the
   documentation and/or other materials provided with the distribution.

THIS SOFTWARE IS PROVIDED BY THE AUTHOR ``AS IS'' AND
ANY EXPRESS OR IMPLIED WARRANTIES, INCLUDING, BUT NOT LIMITED TO, THE
IMPLIED WARRANTIES OF MERCHANTABILITY AND FITNESS FOR A PARTICULAR PURPOSE
ARE DISCLAIMED.  IN NO EVENT SHALL THE REGENTS OR CONTRIBUTORS BE LIABLE
FOR ANY DIRECT, INDIRECT, INCIDENTAL, SPECIAL, EXEMPLARY, OR CONSEQUENTIAL
DAMAGES (INCLUDING, BUT NOT LIMITED TO, PROCUREMENT OF SUBSTITUTE GOODS
OR SERVICES; LOSS OF USE, DATA, OR PROFITS; OR BUSINESS INTERRUPTION)
HOWEVER CAUSED AND ON ANY THEORY OF LIABILITY, WHETHER IN CONTRACT, STRICT
LIABILITY, OR TORT (INCLUDING NEGLIGENCE OR OTHERWISE) ARISING IN ANY WAY
OUT OF THE USE OF THIS SOFTWARE, EVEN IF ADVISED OF THE POSSIBILITY OF
SUCH DAMAGE.

(16) FreeBSD

Copyright (c) 1997-2002 FreeBSD Project.
All rights reserved.

Redistribution and use in source and binary forms, with or without
modification, are permitted provided that the following conditions
are met:
1. Redistributions of source code must retain the above copyright
   notice, this list of conditions and the following disclaimer.
2. Redistributions in binary form must reproduce the above copyright
   notice, this list of conditions and the following disclaimer in the
   documentation and/or other materials provided with the distribution.

THIS SOFTWARE IS PROVIDED BY THE AUTHOR AND CONTRIBUTORS ``AS IS'' AND
ANY EXPRESS OR IMPLIED WARRANTIES, INCLUDING, BUT NOT LIMITED TO, THE
IMPLIED WARRANTIES OF MERCHANTABILITY AND FITNESS FOR A PARTICULAR PURPOSE
ARE DISCLAIMED.  IN NO EVENT SHALL THE AUTHOR OR CONTRIBUTORS BE LIABLE
FOR ANY DIRECT, INDIRECT, INCIDENTAL, SPECIAL, EXEMPLARY, OR CONSEQUENTIAL
DAMAGES (INCLUDING, BUT NOT LIMITED TO, PROCUREMENT OF SUBSTITUTE GOODS
OR SERVICES; LOSS OF USE, DATA, OR PROFITS; OR BUSINESS INTERRUPTION)
HOWEVER CAUSED AND ON ANY THEORY OF LIABILITY, WHETHER IN CONTRACT, STRICT
LIABILITY, OR TORT (INCLUDING NEGLIGENCE OR OTHERWISE) ARISING IN ANY WAY
OUT OF THE USE OF THIS SOFTWARE, EVEN IF ADVISED OF THE POSSIBILITY OF
SUCH DAMAGE.

(17) S. L. Moshier

Author:  S. L. Moshier.

Copyright (c) 1984,2000 S.L. Moshier

Permission to use, copy, modify, and distribute this software for any
purpose without fee is hereby granted, provided that this entire notice
is included in all copies of any software which is or includes a copy
or modification of this software and in all copies of the supporting
documentation for such software.

THIS SOFTWARE IS BEING PROVIDED "AS IS", WITHOUT ANY EXPRESS OR IMPLIED
WARRANTY.  IN PARTICULAR,  THE AUTHOR MAKES NO REPRESENTATION
OR WARRANTY OF ANY KIND CONCERNING THE MERCHANTABILITY OF THIS
SOFTWARE OR ITS FITNESS FOR ANY PARTICULAR PURPOSE.

(18) Citrus Project

Copyright (c)1999 Citrus Project,
All rights reserved.

Redistribution and use in source and binary forms, with or without
modification, are permitted provided that the following conditions
are met:
1. Redistributions of source code must retain the above copyright
   notice, this list of conditions and the following disclaimer.
2. Redistributions in binary form must reproduce the above copyright
   notice, this list of conditions and the following disclaimer in the
   documentation and/or other materials provided with the distribution.

THIS SOFTWARE IS PROVIDED BY THE AUTHOR AND CONTRIBUTORS ``AS IS'' AND
ANY EXPRESS OR IMPLIED WARRANTIES, INCLUDING, BUT NOT LIMITED TO, THE
IMPLIED WARRANTIES OF MERCHANTABILITY AND FITNESS FOR A PARTICULAR PURPOSE
ARE DISCLAIMED.  IN NO EVENT SHALL THE AUTHOR OR CONTRIBUTORS BE LIABLE
FOR ANY DIRECT, INDIRECT, INCIDENTAL, SPECIAL, EXEMPLARY, OR CONSEQUENTIAL
DAMAGES (INCLUDING, BUT NOT LIMITED TO, PROCUREMENT OF SUBSTITUTE GOODS
OR SERVICES; LOSS OF USE, DATA, OR PROFITS; OR BUSINESS INTERRUPTION)
HOWEVER CAUSED AND ON ANY THEORY OF LIABILITY, WHETHER IN CONTRACT, STRICT
LIABILITY, OR TORT (INCLUDING NEGLIGENCE OR OTHERWISE) ARISING IN ANY WAY
OUT OF THE USE OF THIS SOFTWARE, EVEN IF ADVISED OF THE POSSIBILITY OF
SUCH DAMAGE.

(19) Todd C. Miller

Copyright (c) 1998 Todd C. Miller <Todd.Miller@courtesan.com>
All rights reserved.

Redistribution and use in source and binary forms, with or without
modification, are permitted provided that the following conditions
are met:
1. Redistributions of source code must retain the above copyright
   notice, this list of conditions and the following disclaimer.
2. Redistributions in binary form must reproduce the above copyright
   notice, this list of conditions and the following disclaimer in the
   documentation and/or other materials provided with the distribution.
3. The name of the author may not be used to endorse or promote products
   derived from this software without specific prior written permission.

THIS SOFTWARE IS PROVIDED ``AS IS'' AND ANY EXPRESS OR IMPLIED WARRANTIES,
INCLUDING, BUT NOT LIMITED TO, THE IMPLIED WARRANTIES OF MERCHANTABILITY
AND FITNESS FOR A PARTICULAR PURPOSE ARE DISCLAIMED.  IN NO EVENT SHALL
THE AUTHOR BE LIABLE FOR ANY DIRECT, INDIRECT, INCIDENTAL, SPECIAL,
EXEMPLARY, OR CONSEQUENTIAL DAMAGES (INCLUDING, BUT NOT LIMITED TO,
PROCUREMENT OF SUBSTITUTE GOODS OR SERVICES; LOSS OF USE, DATA, OR PROFITS;
OR BUSINESS INTERRUPTION) HOWEVER CAUSED AND ON ANY THEORY OF LIABILITY,
WHETHER IN CONTRACT, STRICT LIABILITY, OR TORT (INCLUDING NEGLIGENCE OR
OTHERWISE) ARISING IN ANY WAY OUT OF THE USE OF THIS SOFTWARE, EVEN IF
ADVISED OF THE POSSIBILITY OF SUCH DAMAGE.

(20) DJ Delorie (i386 / arm)
Copyright (C) 1991 DJ Delorie
All rights reserved.

Redistribution, modification, and use in source and binary forms is permitted
provided that the above copyright notice and following paragraph are
duplicated in all such forms.

This file is distributed WITHOUT ANY WARRANTY; without even the implied
warranty of MERCHANTABILITY or FITNESS FOR A PARTICULAR PURPOSE.

(23) Intel (i960)

Copyright (c) 1993 Intel Corporation

Intel hereby grants you permission to copy, modify, and distribute this
software and its documentation.  Intel grants this permission provided
that the above copyright notice appears in all copies and that both the
copyright notice and this permission notice appear in supporting
documentation.  In addition, Intel grants this permission provided that
you prominently mark as "not part of the original" any modifications
made to this software or documentation, and that the name of Intel
Corporation not be used in advertising or publicity pertaining to
distribution of the software or the documentation without specific,
written prior permission.

Intel Corporation provides this AS IS, WITHOUT ANY WARRANTY, EXPRESS OR
IMPLIED, INCLUDING, WITHOUT LIMITATION, ANY WARRANTY OF MERCHANTABILITY
OR FITNESS FOR A PARTICULAR PURPOSE.  Intel makes no guarantee or
representations regarding the use of, or the results of the use of,
the software and documentation in terms of correctness, accuracy,
reliability, currentness, or otherwise; and you rely on the software,
documentation and results solely at your own risk.

IN NO EVENT SHALL INTEL BE LIABLE FOR ANY LOSS OF USE, LOSS OF BUSINESS,
LOSS OF PROFITS, INDIRECT, INCIDENTAL, SPECIAL OR CONSEQUENTIAL DAMAGES
OF ANY KIND.  IN NO EVENT SHALL INTEL'S TOTAL LIABILITY EXCEED THE SUM
PAID TO INTEL FOR THE PRODUCT LICENSED HEREUNDER.

(24) Hewlett-Packard  (hppa targets only)

(c) Copyright 1986 HEWLETT-PACKARD COMPANY

To anyone who acknowledges that this file is provided "AS IS"
without any express or implied warranty:
    permission to use, copy, modify, and distribute this file
for any purpose is hereby granted without fee, provided that
the above copyright notice and this notice appears in all
copies, and that the name of Hewlett-Packard Company not be
used in advertising or publicity pertaining to distribution
of the software without specific, written prior permission.
Hewlett-Packard Company makes no representations about the
suitability of this software for any purpose.

(25) Henry Spencer (only *-linux targets)

Copyright 1992, 1993, 1994 Henry Spencer.  All rights reserved.
This software is not subject to any license of the American Telephone
and Telegraph Company or of the Regents of the University of California.

Permission is granted to anyone to use this software for any purpose on
any computer system, and to alter it and redistribute it, subject
to the following restrictions:

1. The author is not responsible for the consequences of use of this
   software, no matter how awful, even if they arise from flaws in it.

2. The origin of this software must not be misrepresented, either by
   explicit claim or by omission.  Since few users ever read sources,
   credits must appear in the documentation.

3. Altered versions must be plainly marked as such, and must not be
   misrepresented as being the original software.  Since few users
   ever read sources, credits must appear in the documentation.

4. This notice may not be removed or altered.

(26) Mike Barcroft

Copyright (c) 2001 Mike Barcroft <mike@FreeBSD.org>
All rights reserved.

Redistribution and use in source and binary forms, with or without
modification, are permitted provided that the following conditions
are met:
1. Redistributions of source code must retain the above copyright
   notice, this list of conditions and the following disclaimer.
2. Redistributions in binary form must reproduce the above copyright
   notice, this list of conditions and the following disclaimer in the
   documentation and/or other materials provided with the distribution.

THIS SOFTWARE IS PROVIDED BY THE AUTHOR AND CONTRIBUTORS ``AS IS'' AND
ANY EXPRESS OR IMPLIED WARRANTIES, INCLUDING, BUT NOT LIMITED TO, THE
IMPLIED WARRANTIES OF MERCHANTABILITY AND FITNESS FOR A PARTICULAR PURPOSE
ARE DISCLAIMED.  IN NO EVENT SHALL THE AUTHOR OR CONTRIBUTORS BE LIABLE
FOR ANY DIRECT, INDIRECT, INCIDENTAL, SPECIAL, EXEMPLARY, OR CONSEQUENTIAL
DAMAGES (INCLUDING, BUT NOT LIMITED TO, PROCUREMENT OF SUBSTITUTE GOODS
OR SERVICES; LOSS OF USE, DATA, OR PROFITS; OR BUSINESS INTERRUPTION)
HOWEVER CAUSED AND ON ANY THEORY OF LIABILITY, WHETHER IN CONTRACT, STRICT
LIABILITY, OR TORT (INCLUDING NEGLIGENCE OR OTHERWISE) ARISING IN ANY WAY
OUT OF THE USE OF THIS SOFTWARE, EVEN IF ADVISED OF THE POSSIBILITY OF
SUCH DAMAGE.

(27) Konstantin Chuguev (--enable-newlib-iconv)

Copyright (c) 1999, 2000
   Konstantin Chuguev.  All rights reserved.

Redistribution and use in source and binary forms, with or without
modification, are permitted provided that the following conditions
are met:
1. Redistributions of source code must retain the above copyright
   notice, this list of conditions and the following disclaimer.
2. Redistributions in binary form must reproduce the above copyright
   notice, this list of conditions and the following disclaimer in the
   documentation and/or other materials provided with the distribution.

THIS SOFTWARE IS PROVIDED BY THE AUTHOR AND CONTRIBUTORS ``AS IS'' AND
ANY EXPRESS OR IMPLIED WARRANTIES, INCLUDING, BUT NOT LIMITED TO, THE
IMPLIED WARRANTIES OF MERCHANTABILITY AND FITNESS FOR A PARTICULAR PURPOSE
ARE DISCLAIMED.  IN NO EVENT SHALL THE AUTHOR OR CONTRIBUTORS BE LIABLE
FOR ANY DIRECT, INDIRECT, INCIDENTAL, SPECIAL, EXEMPLARY, OR CONSEQUENTIAL
DAMAGES (INCLUDING, BUT NOT LIMITED TO, PROCUREMENT OF SUBSTITUTE GOODS
OR SERVICES; LOSS OF USE, DATA, OR PROFITS; OR BUSINESS INTERRUPTION)
HOWEVER CAUSED AND ON ANY THEORY OF LIABILITY, WHETHER IN CONTRACT, STRICT
LIABILITY, OR TORT (INCLUDING NEGLIGENCE OR OTHERWISE) ARISING IN ANY WAY
OUT OF THE USE OF THIS SOFTWARE, EVEN IF ADVISED OF THE POSSIBILITY OF
SUCH DAMAGE.

   iconv (Charset Conversion Library) v2.0

(28) Artem Bityuckiy (--enable-newlib-iconv)

Copyright (c) 2003, Artem B. Bityuckiy, SoftMine Corporation.
Rights transferred to Franklin Electronic Publishers.

Redistribution and use in source and binary forms, with or without
modification, are permitted provided that the following conditions
are met:
1. Redistributions of source code must retain the above copyright
   notice, this list of conditions and the following disclaimer.
2. Redistributions in binary form must reproduce the above copyright
   notice, this list of conditions and the following disclaimer in the
   documentation and/or other materials provided with the distribution.

THIS SOFTWARE IS PROVIDED BY THE AUTHOR AND CONTRIBUTORS ``AS IS'' AND
ANY EXPRESS OR IMPLIED WARRANTIES, INCLUDING, BUT NOT LIMITED TO, THE
IMPLIED WARRANTIES OF MERCHANTABILITY AND FITNESS FOR A PARTICULAR PURPOSE
ARE DISCLAIMED.  IN NO EVENT SHALL THE AUTHOR OR CONTRIBUTORS BE LIABLE
FOR ANY DIRECT, INDIRECT, INCIDENTAL, SPECIAL, EXEMPLARY, OR CONSEQUENTIAL
DAMAGES (INCLUDING, BUT NOT LIMITED TO, PROCUREMENT OF SUBSTITUTE GOODS
OR SERVICES; LOSS OF USE, DATA, OR PROFITS; OR BUSINESS INTERRUPTION)
HOWEVER CAUSED AND ON ANY THEORY OF LIABILITY, WHETHER IN CONTRACT, STRICT
LIABILITY, OR TORT (INCLUDING NEGLIGENCE OR OTHERWISE) ARISING IN ANY WAY
OUT OF THE USE OF THIS SOFTWARE, EVEN IF ADVISED OF THE POSSIBILITY OF
SUCH DAMAGE.

(29) IBM, Sony, Toshiba (only spu-* targets)

  (C) Copyright 2001,2006,
  International Business Machines Corporation,
  Sony Computer Entertainment, Incorporated,
  Toshiba Corporation,

  All rights reserved.

  Redistribution and use in source and binary forms, with or without
  modification, are permitted provided that the following conditions are met:

    * Redistributions of source code must retain the above copyright notice,
      this list of conditions and the following disclaimer.
    * Redistributions in binary form must reproduce the above copyright
      notice, this list of conditions and the following disclaimer in the
      documentation and/or other materials provided with the distribution.
    * Neither the names of the copyright holders nor the names of their
      contributors may be used to endorse or promote products derived from this
      software without specific prior written permission.

  THIS SOFTWARE IS PROVIDED BY THE COPYRIGHT HOLDERS AND CONTRIBUTORS "AS IS"
  AND ANY EXPRESS OR IMPLIED WARRANTIES, INCLUDING, BUT NOT LIMITED TO, THE
  IMPLIED WARRANTIES OF MERCHANTABILITY AND FITNESS FOR A PARTICULAR PURPOSE
  ARE DISCLAIMED. IN NO EVENT SHALL THE COPYRIGHT OWNER OR CONTRIBUTORS BE
  LIABLE FOR ANY DIRECT, INDIRECT, INCIDENTAL, SPECIAL, EXEMPLARY, OR
  CONSEQUENTIAL DAMAGES (INCLUDING, BUT NOT LIMITED TO, PROCUREMENT OF
  SUBSTITUTE GOODS OR SERVICES; LOSS OF USE, DATA, OR PROFITS; OR BUSINESS
  INTERRUPTION) HOWEVER CAUSED AND ON ANY THEORY OF LIABILITY, WHETHER IN
  CONTRACT, STRICT LIABILITY, OR TORT (INCLUDING NEGLIGENCE OR OTHERWISE)
  ARISING IN ANY WAY OUT OF THE USE OF THIS SOFTWARE, EVEN IF ADVISED OF THE
  POSSIBILITY OF SUCH DAMAGE.

(30) - Alex Tatmanjants (targets using libc/posix)

  Copyright (c) 1995 Alex Tatmanjants <alex@elvisti.kiev.ua>
 		at Electronni Visti IA, Kiev, Ukraine.
 			All rights reserved.
 
  Redistribution and use in source and binary forms, with or without
  modification, are permitted provided that the following conditions
  are met:
  1. Redistributions of source code must retain the above copyright
     notice, this list of conditions and the following disclaimer.
  2. Redistributions in binary form must reproduce the above copyright
     notice, this list of conditions and the following disclaimer in the
     documentation and/or other materials provided with the distribution.
 
  THIS SOFTWARE IS PROVIDED BY THE AUTHOR ``AS IS'' AND
  ANY EXPRESS OR IMPLIED WARRANTIES, INCLUDING, BUT NOT LIMITED TO, THE
  IMPLIED WARRANTIES OF MERCHANTABILITY AND FITNESS FOR A PARTICULAR PURPOSE
  ARE DISCLAIMED.  IN NO EVENT SHALL THE AUTHOR BE LIABLE
  FOR ANY DIRECT, INDIRECT, INCIDENTAL, SPECIAL, EXEMPLARY, OR CONSEQUENTIAL
  DAMAGES (INCLUDING, BUT NOT LIMITED TO, PROCUREMENT OF SUBSTITUTE GOODS
  OR SERVICES; LOSS OF USE, DATA, OR PROFITS; OR BUSINESS INTERRUPTION)
  HOWEVER CAUSED AND ON ANY THEORY OF LIABILITY, WHETHER IN CONTRACT, STRICT
  LIABILITY, OR TORT (INCLUDING NEGLIGENCE OR OTHERWISE) ARISING IN ANY WAY
  OUT OF THE USE OF THIS SOFTWARE, EVEN IF ADVISED OF THE POSSIBILITY OF
  SUCH DAMAGE.

(31) - M. Warner Losh (targets using libc/posix)

  Copyright (c) 1998, M. Warner Losh <imp@freebsd.org>
  All rights reserved.
 
  Redistribution and use in source and binary forms, with or without
  modification, are permitted provided that the following conditions
  are met:
  1. Redistributions of source code must retain the above copyright
     notice, this list of conditions and the following disclaimer.
  2. Redistributions in binary form must reproduce the above copyright
     notice, this list of conditions and the following disclaimer in the
     documentation and/or other materials provided with the distribution.
 
  THIS SOFTWARE IS PROVIDED BY THE AUTHOR AND CONTRIBUTORS ``AS IS'' AND
  ANY EXPRESS OR IMPLIED WARRANTIES, INCLUDING, BUT NOT LIMITED TO, THE
  IMPLIED WARRANTIES OF MERCHANTABILITY AND FITNESS FOR A PARTICULAR PURPOSE
  ARE DISCLAIMED.  IN NO EVENT SHALL THE AUTHOR OR CONTRIBUTORS BE LIABLE
  FOR ANY DIRECT, INDIRECT, INCIDENTAL, SPECIAL, EXEMPLARY, OR CONSEQUENTIAL
  DAMAGES (INCLUDING, BUT NOT LIMITED TO, PROCUREMENT OF SUBSTITUTE GOODS
  OR SERVICES; LOSS OF USE, DATA, OR PROFITS; OR BUSINESS INTERRUPTION)
  HOWEVER CAUSED AND ON ANY THEORY OF LIABILITY, WHETHER IN CONTRACT, STRICT
  LIABILITY, OR TORT (INCLUDING NEGLIGENCE OR OTHERWISE) ARISING IN ANY WAY
  OUT OF THE USE OF THIS SOFTWARE, EVEN IF ADVISED OF THE POSSIBILITY OF
  SUCH DAMAGE.

(32) - Andrey A. Chernov (targets using libc/posix)

  Copyright (C) 1996 by Andrey A. Chernov, Moscow, Russia.
  All rights reserved.
 
  Redistribution and use in source and binary forms, with or without
  modification, are permitted provided that the following conditions
  are met:
  1. Redistributions of source code must retain the above copyright
     notice, this list of conditions and the following disclaimer.
  2. Redistributions in binary form must reproduce the above copyright
     notice, this list of conditions and the following disclaimer in the
     documentation and/or other materials provided with the distribution.
 
  THIS SOFTWARE IS PROVIDED BY THE AUTHOR ``AS IS'' AND
  ANY EXPRESS OR IMPLIED WARRANTIES, INCLUDING, BUT NOT LIMITED TO, THE
  IMPLIED WARRANTIES OF MERCHANTABILITY AND FITNESS FOR A PARTICULAR PURPOSE
  ARE DISCLAIMED.  IN NO EVENT SHALL THE REGENTS OR CONTRIBUTORS BE LIABLE
  FOR ANY DIRECT, INDIRECT, INCIDENTAL, SPECIAL, EXEMPLARY, OR CONSEQUENTIAL
  DAMAGES (INCLUDING, BUT NOT LIMITED TO, PROCUREMENT OF SUBSTITUTE GOODS
  OR SERVICES; LOSS OF USE, DATA, OR PROFITS; OR BUSINESS INTERRUPTION)
  HOWEVER CAUSED AND ON ANY THEORY OF LIABILITY, WHETHER IN CONTRACT, STRICT
  LIABILITY, OR TORT (INCLUDING NEGLIGENCE OR OTHERWISE) ARISING IN ANY WAY
  OUT OF THE USE OF THIS SOFTWARE, EVEN IF ADVISED OF THE POSSIBILITY OF
  SUCH DAMAGE.

(33) - Daniel Eischen (targets using libc/posix)

  Copyright (c) 2001 Daniel Eischen <deischen@FreeBSD.org>.
  All rights reserved.
 
  Redistribution and use in source and binary forms, with or without
  modification, are permitted provided that the following conditions
  are met:
  1. Redistributions of source code must retain the above copyright
     notice, this list of conditions and the following disclaimer.
  2. Redistributions in binary form must reproduce the above copyright
     notice, this list of conditions and the following disclaimer in the
     documentation and/or other materials provided with the distribution.
 
  THIS SOFTWARE IS PROVIDED BY THE AUTHOR AND CONTRIBUTORS ``AS IS'' AND
  ANY EXPRESS OR IMPLIED WARRANTIES, INCLUDING, BUT NOT LIMITED TO, THE
  IMPLIED WARRANTIES OF MERCHANTABILITY AND FITNESS FOR A PARTICULAR PURPOSE
  ARE DISCLAIMED.  IN NO EVENT SHALL THE REGENTS OR CONTRIBUTORS BE LIABLE
  FOR ANY DIRECT, INDIRECT, INCIDENTAL, SPECIAL, EXEMPLARY, OR CONSEQUENTIAL
  DAMAGES (INCLUDING, BUT NOT LIMITED TO, PROCUREMENT OF SUBSTITUTE GOODS
  OR SERVICES; LOSS OF USE, DATA, OR PROFITS; OR BUSINESS INTERRUPTION)
  HOWEVER CAUSED AND ON ANY THEORY OF LIABILITY, WHETHER IN CONTRACT, STRICT
  LIABILITY, OR TORT (INCLUDING NEGLIGENCE OR OTHERWISE) ARISING IN ANY WAY
  OUT OF THE USE OF THIS SOFTWARE, EVEN IF ADVISED OF THE POSSIBILITY OF
  SUCH DAMAGE.


(34) - Jon Beniston (only lm32-* targets)

 Contributed by Jon Beniston <jon@beniston.com>

 Redistribution and use in source and binary forms, with or without
 modification, are permitted provided that the following conditions
 are met:
 1. Redistributions of source code must retain the above copyright
 notice, this list of conditions and the following disclaimer.
 2. Redistributions in binary form must reproduce the above copyright
 notice, this list of conditions and the following disclaimer in the
 documentation and/or other materials provided with the distribution.

 THIS SOFTWARE IS PROVIDED BY THE AUTHOR AND CONTRIBUTORS ``AS IS'' AND
 ANY EXPRESS OR IMPLIED WARRANTIES, INCLUDING, BUT NOT LIMITED TO, THE
 IMPLIED WARRANTIES OF MERCHANTABILITY AND FITNESS FOR A PARTICULAR PURPOSE
 ARE DISCLAIMED. IN NO EVENT SHALL THE AUTHOR OR CONTRIBUTORS BE LIABLE
 FOR ANY DIRECT, INDIRECT, INCIDENTAL, SPECIAL, EXEMPLARY, OR CONSEQUENTIAL
 DAMAGES (INCLUDING, BUT NOT LIMITED TO, PROCUREMENT OF SUBSTITUTE GOODS
 OR SERVICES; LOSS OF USE, DATA, OR PROFITS; OR BUSINESS INTERRUPTION)
 HOWEVER CAUSED AND ON ANY THEORY OF LIABILITY, WHETHER IN CONTRACT, STRICT
 LIABILITY, OR TORT (INCLUDING NEGLIGENCE OR OTHERWISE) ARISING IN ANY WAY
 OUT OF THE USE OF THIS SOFTWARE, EVEN IF ADVISED OF THE POSSIBILITY OF
 SUCH DAMAGE.


(35) - Arm Ltd

 Copyright (c) 2009-2018 Arm Ltd
 All rights reserved.
 
 Redistribution and use in source and binary forms, with or without
 modification, are permitted provided that the following conditions
 are met:
 1. Redistributions of source code must retain the above copyright
    notice, this list of conditions and the following disclaimer.
 2. Redistributions in binary form must reproduce the above copyright
    notice, this list of conditions and the following disclaimer in the
    documentation and/or other materials provided with the distribution.
 3. The name of the company may not be used to endorse or promote
    products derived from this software without specific prior written
    permission.

 THIS SOFTWARE IS PROVIDED BY ARM LTD ``AS IS'' AND ANY EXPRESS OR IMPLIED
 WARRANTIES, INCLUDING, BUT NOT LIMITED TO, THE IMPLIED WARRANTIES OF
 MERCHANTABILITY AND FITNESS FOR A PARTICULAR PURPOSE ARE DISCLAIMED.
 IN NO EVENT SHALL ARM LTD BE LIABLE FOR ANY DIRECT, INDIRECT, INCIDENTAL,
 SPECIAL, EXEMPLARY, OR CONSEQUENTIAL DAMAGES (INCLUDING, BUT NOT LIMITED
 TO, PROCUREMENT OF SUBSTITUTE GOODS OR SERVICES; LOSS OF USE, DATA, OR
 PROFITS; OR BUSINESS INTERRUPTION) HOWEVER CAUSED AND ON ANY THEORY OF
 LIABILITY, WHETHER IN CONTRACT, STRICT LIABILITY, OR TORT (INCLUDING
 NEGLIGENCE OR OTHERWISE) ARISING IN ANY WAY OUT OF THE USE OF THIS
 SOFTWARE, EVEN IF ADVISED OF THE POSSIBILITY OF SUCH DAMAGE.

(36) - Xilinx, Inc. (microblaze-* and powerpc-* targets)

Copyright (c) 2004, 2009 Xilinx, Inc.  All rights reserved.

Redistribution and use in source and binary forms, with or without
modification, are permitted provided that the following conditions are
met:

1.  Redistributions source code must retain the above copyright notice,
this list of conditions and the following disclaimer.

2.  Redistributions in binary form must reproduce the above copyright
notice, this list of conditions and the following disclaimer in the
documentation and/or other materials provided with the distribution.

3.  Neither the name of Xilinx nor the names of its contributors may be
used to endorse or promote products derived from this software without
specific prior written permission.

THIS SOFTWARE IS PROVIDED BY THE COPYRIGHT HOLDER AND CONTRIBUTORS "AS
IS" AND ANY EXPRESS OR IMPLIED WARRANTIES, INCLUDING, BUT NOT LIMITED
TO, THE IMPLIED WARRANTIES OF MERCHANTABILITY AND FITNESS FOR A
PARTICULAR PURPOSE ARE DISCLAIMED. IN NO EVENT SHALL THE COPYRIGHT
HOLDER OR CONTRIBUTORS BE LIABLE FOR ANY DIRECT, INDIRECT, INCIDENTAL,
SPECIAL, EXEMPLARY, OR CONSEQUENTIAL DAMAGES (INCLUDING, BUT NOT LIMITED
TO, PROCUREMENT OF SUBSTITUTE GOODS OR SERVICES; LOSS OF USE, DATA, OR
PROFITS; OR BUSINESS INTERRUPTION) HOWEVER CAUSED AND ON ANY THEORY OF
LIABILITY, WHETHER IN CONTRACT, STRICT LIABILITY, OR TORT (INCLUDING
NEGLIGENCE OR OTHERWISE) ARISING IN ANY WAY OUT OF THE USE OF THIS
SOFTWARE, EVEN IF ADVISED OF THE POSSIBILITY OF SUCH DAMAGE.


(37) Texas Instruments Incorporated (tic6x-*, *-tirtos targets)

Copyright (c) 1996-2010,2014 Texas Instruments Incorporated
http://www.ti.com/

 Redistribution and  use in source  and binary forms, with  or without
 modification,  are permitted provided  that the  following conditions
 are met:

    Redistributions  of source  code must  retain the  above copyright
    notice, this list of conditions and the following disclaimer.

    Redistributions in binary form  must reproduce the above copyright
    notice, this  list of conditions  and the following  disclaimer in
    the  documentation  and/or   other  materials  provided  with  the
    distribution.

    Neither the  name of Texas Instruments Incorporated  nor the names
    of its  contributors may  be used to  endorse or  promote products
    derived  from   this  software  without   specific  prior  written
    permission.

 THIS SOFTWARE  IS PROVIDED BY THE COPYRIGHT  HOLDERS AND CONTRIBUTORS
 "AS IS"  AND ANY  EXPRESS OR IMPLIED  WARRANTIES, INCLUDING,  BUT NOT
 LIMITED TO, THE IMPLIED WARRANTIES OF MERCHANTABILITY AND FITNESS FOR
 A PARTICULAR PURPOSE ARE DISCLAIMED.  IN NO EVENT SHALL THE COPYRIGHT
 OWNER OR CONTRIBUTORS BE LIABLE FOR ANY DIRECT, INDIRECT, INCIDENTAL,
 SPECIAL,  EXEMPLARY,  OR CONSEQUENTIAL  DAMAGES  (INCLUDING, BUT  NOT
 LIMITED TO, PROCUREMENT OF SUBSTITUTE GOODS OR SERVICES; LOSS OF USE,
 DATA, OR PROFITS; OR BUSINESS INTERRUPTION) HOWEVER CAUSED AND ON ANY
 THEORY OF  LIABILITY, WHETHER IN CONTRACT, STRICT  LIABILITY, OR TORT
 (INCLUDING NEGLIGENCE OR OTHERWISE) ARISING IN ANY WAY OUT OF THE USE
 OF THIS SOFTWARE, EVEN IF ADVISED OF THE POSSIBILITY OF SUCH DAMAGE.

(38) National Semiconductor (cr16-* and crx-* targets)

Copyright (c) 2004 National Semiconductor Corporation

The authors hereby grant permission to use, copy, modify, distribute,
and license this software and its documentation for any purpose, provided
that existing copyright notices are retained in all copies and that this
notice is included verbatim in any distributions. No written agreement,
license, or royalty fee is required for any of the authorized uses.
Modifications to this software may be copyrighted by their authors
and need not follow the licensing terms described here, provided that
the new terms are clearly indicated on the first page of each file where
they apply. 

(39) - Adapteva, Inc. (epiphany-* targets)

Copyright (c) 2011, Adapteva, Inc.
All rights reserved.

Redistribution and use in source and binary forms, with or without
modification, are permitted provided that the following conditions are met:
 * Redistributions of source code must retain the above copyright notice, this
   list of conditions and the following disclaimer.
 * Redistributions in binary form must reproduce the above copyright notice,
   this list of conditions and the following disclaimer in the documentation
   and/or other materials provided with the distribution.
 * Neither the name of Adapteva nor the names of its contributors may be used
   to endorse or promote products derived from this software without specific
   prior written permission.

THIS SOFTWARE IS PROVIDED BY THE COPYRIGHT HOLDERS AND CONTRIBUTORS "AS IS" AND
ANY EXPRESS OR IMPLIED WARRANTIES, INCLUDING, BUT NOT LIMITED TO, THE IMPLIED
WARRANTIES OF MERCHANTABILITY AND FITNESS FOR A PARTICULAR PURPOSE ARE
DISCLAIMED. IN NO EVENT SHALL THE COPYRIGHT HOLDER OR CONTRIBUTORS BE LIABLE
FOR ANY DIRECT, INDIRECT, INCIDENTAL, SPECIAL, EXEMPLARY, OR CONSEQUENTIAL
DAMAGES (INCLUDING, BUT NOT LIMITED TO, PROCUREMENT OF SUBSTITUTE GOODS OR
SERVICES; LOSS OF USE, DATA, OR PROFITS; OR BUSINESS INTERRUPTION) HOWEVER
CAUSED AND ON ANY THEORY OF LIABILITY, WHETHER IN CONTRACT, STRICT LIABILITY,
OR TORT (INCLUDING NEGLIGENCE OR OTHERWISE) ARISING IN ANY WAY OUT OF THE USE
OF THIS SOFTWARE, EVEN IF ADVISED OF THE POSSIBILITY OF SUCH DAMAGE.

(40) - Altera Corportion (nios2-* targets)

Copyright (c) 2003 Altera Corporation
All rights reserved.

Redistribution and use in source and binary forms, with or without
modification, are permitted provided that the following conditions
are met:

   o Redistributions of source code must retain the above copyright
     notice, this list of conditions and the following disclaimer. 
   o Redistributions in binary form must reproduce the above copyright
     notice, this list of conditions and the following disclaimer in the 
     documentation and/or other materials provided with the distribution. 
   o Neither the name of Altera Corporation nor the names of its 
     contributors may be used to endorse or promote products derived from
     this software without specific prior written permission. 
 
THIS SOFTWARE IS PROVIDED BY ALTERA CORPORATION, THE COPYRIGHT HOLDER,
AND ITS CONTRIBUTORS "AS IS" AND ANY EXPRESS OR IMPLIED WARRANTIES,
INCLUDING, BUT NOT LIMITED TO, THE IMPLIED WARRANTIES OF MERCHANTABILITY
AND FITNESS FOR A PARTICULAR PURPOSE ARE DISCLAIMED. IN NO EVENT SHALL
THE COPYRIGHT HOLDER OR CONTRIBUTORS BE LIABLE FOR ANY DIRECT, INDIRECT,
INCIDENTAL, SPECIAL, EXEMPLARY, OR CONSEQUENTIAL DAMAGES (INCLUDING,
BUT NOT LIMITED TO, PROCUREMENT OF SUBSTITUTE GOODS OR SERVICES; LOSS
OF USE, DATA, OR PROFITS; OR BUSINESS INTERRUPTION) HOWEVER CAUSED AND
ON ANY THEORY OF LIABILITY, WHETHER IN CONTRACT, STRICT LIABILITY, OR
TORT (INCLUDING NEGLIGENCE OR OTHERWISE) ARISING IN ANY WAY OUT OF THE
USE OF THIS SOFTWARE, EVEN IF ADVISED OF THE POSSIBILITY OF SUCH DAMAGE.  

(41) Ed Schouten - Free BSD

Copyright (c) 2008 Ed Schouten <ed@FreeBSD.org>
All rights reserved.

Redistribution and use in source and binary forms, with or without
modification, are permitted provided that the following conditions
are met:
1. Redistributions of source code must retain the above copyright
   notice, this list of conditions and the following disclaimer.
2. Redistributions in binary form must reproduce the above copyright
   notice, this list of conditions and the following disclaimer in the
   documentation and/or other materials provided with the distribution.

THIS SOFTWARE IS PROVIDED BY THE AUTHOR AND CONTRIBUTORS ``AS IS'' AND
ANY EXPRESS OR IMPLIED WARRANTIES, INCLUDING, BUT NOT LIMITED TO, THE
IMPLIED WARRANTIES OF MERCHANTABILITY AND FITNESS FOR A PARTICULAR PURPOSE
ARE DISCLAIMED.  IN NO EVENT SHALL THE AUTHOR OR CONTRIBUTORS BE LIABLE
FOR ANY DIRECT, INDIRECT, INCIDENTAL, SPECIAL, EXEMPLARY, OR CONSEQUENTIAL
DAMAGES (INCLUDING, BUT NOT LIMITED TO, PROCUREMENT OF SUBSTITUTE GOODS
OR SERVICES; LOSS OF USE, DATA, OR PROFITS; OR BUSINESS INTERRUPTION)
HOWEVER CAUSED AND ON ANY THEORY OF LIABILITY, WHETHER IN CONTRACT, STRICT
LIABILITY, OR TORT (INCLUDING NEGLIGENCE OR OTHERWISE) ARISING IN ANY WAY
OUT OF THE USE OF THIS SOFTWARE, EVEN IF ADVISED OF THE POSSIBILITY OF
SUCH DAMAGE.

(42) - Rolls-Royce Controls and Data Services Limited (visium-* targets)

Copyright (c) 2015 Rolls-Royce Controls and Data Services Limited.
All rights reserved.

Redistribution and use in source and binary forms, with or without
modification, are permitted provided that the following conditions are met:

  * Redistributions of source code must retain the above copyright notice,
    this list of conditions and the following disclaimer.
  * Redistributions in binary form must reproduce the above copyright
    notice, this list of conditions and the following disclaimer in the
    documentation and/or other materials provided with the distribution.
  * Neither the name of Rolls-Royce Controls and Data Services Limited nor
    the names of its contributors may be used to endorse or promote products
    derived from this software without specific prior written permission.

THIS SOFTWARE IS PROVIDED BY THE COPYRIGHT HOLDERS AND CONTRIBUTORS "AS IS" AND
ANY EXPRESS OR IMPLIED WARRANTIES, INCLUDING, BUT NOT LIMITED TO, THE IMPLIED
WARRANTIES OF MERCHANTABILITY AND FITNESS FOR A PARTICULAR PURPOSE ARE
DISCLAIMED. IN NO EVENT SHALL THE COPYRIGHT HOLDER OR CONTRIBUTORS BE LIABLE
FOR ANY DIRECT, INDIRECT, INCIDENTAL, SPECIAL, EXEMPLARY, OR CONSEQUENTIAL
DAMAGES (INCLUDING, BUT NOT LIMITED TO, PROCUREMENT OF SUBSTITUTE GOODS OR
SERVICES; LOSS OF USE, DATA, OR PROFITS; OR BUSINESS INTERRUPTION) HOWEVER
CAUSED AND ON ANY THEORY OF LIABILITY, WHETHER IN CONTRACT, STRICT LIABILITY,
OR TORT (INCLUDING NEGLIGENCE OR OTHERWISE) ARISING IN ANY WAY OUT OF THE USE
OF THIS SOFTWARE, EVEN IF ADVISED OF THE POSSIBILITY OF SUCH DAMAGE.

(43) - FTDI (ft32-* targets)

Copyright (C) 2014 FTDI (support@ftdichip.com)

The authors hereby grant permission to use, copy, modify, distribute,
and license this software and its documentation for any purpose, provided
that existing copyright notices are retained in all copies and that this
notice is included verbatim in any distributions. No written agreement,
license, or royalty fee is required for any of the authorized uses.
Modifications to this software may be copyrighted by their authors
and need not follow the licensing terms described here, provided that
the new terms are clearly indicated on the first page of each file where
they apply.

(44) - Synopsys Inc (arc-* targets)

Copyright (c) 2015, Synopsys, Inc. All rights reserved.

Redistribution and use in source and binary forms, with or without
modification, are permitted provided that the following conditions are met:

1) Redistributions of source code must retain the above copyright notice,
this list of conditions and the following disclaimer.

2) Redistributions in binary form must reproduce the above copyright notice,
this list of conditions and the following disclaimer in the documentation
and/or other materials provided with the distribution.

3) Neither the name of the Synopsys, Inc., nor the names of its contributors
may be used to endorse or promote products derived from this software
without specific prior written permission.

THIS SOFTWARE IS PROVIDED BY THE COPYRIGHT HOLDERS AND CONTRIBUTORS "AS IS"
AND ANY EXPRESS OR IMPLIED WARRANTIES, INCLUDING, BUT NOT LIMITED TO, THE
IMPLIED WARRANTIES OF MERCHANTABILITY AND FITNESS FOR A PARTICULAR PURPOSE
ARE DISCLAIMED. IN NO EVENT SHALL THE COPYRIGHT HOLDER OR CONTRIBUTORS BE
LIABLE FOR ANY DIRECT, INDIRECT, INCIDENTAL, SPECIAL, EXEMPLARY, OR
CONSEQUENTIAL DAMAGES (INCLUDING, BUT NOT LIMITED TO, PROCUREMENT OF
SUBSTITUTE GOODS OR SERVICES; LOSS OF USE, DATA, OR PROFITS; OR BUSINESS
INTERRUPTION) HOWEVER CAUSED AND ON ANY THEORY OF LIABILITY, WHETHER IN
CONTRACT, STRICT LIABILITY, OR TORT (INCLUDING NEGLIGENCE OR OTHERWISE)
ARISING IN ANY WAY OUT OF THE USE OF THIS SOFTWARE, EVEN IF ADVISED OF THE
POSSIBILITY OF SUCH DAMAGE.

(45) Phoenix Systems - Phoenix-RTOS targets

Copyright (c) 2016 Phoenix Systems
All rights reserved.

Redistribution and use in source and binary forms, with or without
modification, are permitted provided that the following conditions
are met:
1. Redistributions of source code must retain the above copyright
   notice, this list of conditions and the following disclaimer.
2. Redistributions in binary form must reproduce the above copyright
   notice, this list of conditions and the following disclaimer in the
   documentation and/or other materials provided with the distribution.

THIS SOFTWARE IS PROVIDED BY THE AUTHOR AND CONTRIBUTORS ``AS IS'' AND
ANY EXPRESS OR IMPLIED WARRANTIES, INCLUDING, BUT NOT LIMITED TO, THE
IMPLIED WARRANTIES OF MERCHANTABILITY AND FITNESS FOR A PARTICULAR PURPOSE
ARE DISCLAIMED.  IN NO EVENT SHALL THE AUTHOR OR CONTRIBUTORS BE LIABLE
FOR ANY DIRECT, INDIRECT, INCIDENTAL, SPECIAL, EXEMPLARY, OR CONSEQUENTIAL
DAMAGES (INCLUDING, BUT NOT LIMITED TO, PROCUREMENT OF SUBSTITUTE GOODS
OR SERVICES; LOSS OF USE, DATA, OR PROFITS; OR BUSINESS INTERRUPTION)
HOWEVER CAUSED AND ON ANY THEORY OF LIABILITY, WHETHER IN CONTRACT, STRICT
LIABILITY, OR TORT (INCLUDING NEGLIGENCE OR OTHERWISE) ARISING IN ANY WAY
OUT OF THE USE OF THIS SOFTWARE, EVEN IF ADVISED OF THE POSSIBILITY OF
SUCH DAMAGE.

(46) embedded brains - RTEMS targets

Copyright (c) 2017 embedded brains GmbH
All rights reserved.

Redistribution and use in source and binary forms, with or without
modification, are permitted provided that the following conditions
are met:
1. Redistributions of source code must retain the above copyright
   notice, this list of conditions and the following disclaimer.
2. Redistributions in binary form must reproduce the above copyright
   notice, this list of conditions and the following disclaimer in the
   documentation and/or other materials provided with the distribution.

THIS SOFTWARE IS PROVIDED BY THE AUTHOR AND CONTRIBUTORS ``AS IS'' AND
ANY EXPRESS OR IMPLIED WARRANTIES, INCLUDING, BUT NOT LIMITED TO, THE
IMPLIED WARRANTIES OF MERCHANTABILITY AND FITNESS FOR A PARTICULAR PURPOSE
ARE DISCLAIMED.  IN NO EVENT SHALL THE AUTHOR OR CONTRIBUTORS BE LIABLE
FOR ANY DIRECT, INDIRECT, INCIDENTAL, SPECIAL, EXEMPLARY, OR CONSEQUENTIAL
DAMAGES (INCLUDING, BUT NOT LIMITED TO, PROCUREMENT OF SUBSTITUTE GOODS
OR SERVICES; LOSS OF USE, DATA, OR PROFITS; OR BUSINESS INTERRUPTION)
HOWEVER CAUSED AND ON ANY THEORY OF LIABILITY, WHETHER IN CONTRACT, STRICT
LIABILITY, OR TORT (INCLUDING NEGLIGENCE OR OTHERWISE) ARISING IN ANY WAY
OUT OF THE USE OF THIS SOFTWARE, EVEN IF ADVISED OF THE POSSIBILITY OF
SUCH DAMAGE.

(47) John Baldwin - RTEMS targets

Copyright (c) 2015 John Baldwin <jhb@FreeBSD.org>.
All rights reserved.

Redistribution and use in source and binary forms, with or without
modification, are permitted provided that the following conditions
are met:
1. Redistributions of source code must retain the above copyright
   notice, this list of conditions and the following disclaimer.
2. Redistributions in binary form must reproduce the above copyright
   notice, this list of conditions and the following disclaimer in the
   documentation and/or other materials provided with the distribution.
3. Neither the name of the author nor the names of its contributors
   may be used to endorse or promote products derived from this software
   without specific prior written permission.

THIS SOFTWARE IS PROVIDED BY THE REGENTS AND CONTRIBUTORS ``AS IS'' AND
ANY EXPRESS OR IMPLIED WARRANTIES, INCLUDING, BUT NOT LIMITED TO, THE
IMPLIED WARRANTIES OF MERCHANTABILITY AND FITNESS FOR A PARTICULAR PURPOSE
ARE DISCLAIMED.  IN NO EVENT SHALL THE REGENTS OR CONTRIBUTORS BE LIABLE
FOR ANY DIRECT, INDIRECT, INCIDENTAL, SPECIAL, EXEMPLARY, OR CONSEQUENTIAL
DAMAGES (INCLUDING, BUT NOT LIMITED TO, PROCUREMENT OF SUBSTITUTE GOODS
OR SERVICES; LOSS OF USE, DATA, OR PROFITS; OR BUSINESS INTERRUPTION)
HOWEVER CAUSED AND ON ANY THEORY OF LIABILITY, WHETHER IN CONTRACT, STRICT
LIABILITY, OR TORT (INCLUDING NEGLIGENCE OR OTHERWISE) ARISING IN ANY WAY
OUT OF THE USE OF THIS SOFTWARE, EVEN IF ADVISED OF THE POSSIBILITY OF
SUCH DAMAGE.


(48) Jeffrey Roberson - RTEMS targets

Copyright (c) 2008, Jeffrey Roberson <jeff@freebsd.org>
All rights reserved.

Copyright (c) 2008 Nokia Corporation
All rights reserved.

Redistribution and use in source and binary forms, with or without
modification, are permitted provided that the following conditions
are met:
1. Redistributions of source code must retain the above copyright
   notice unmodified, this list of conditions, and the following
   disclaimer.
2. Redistributions in binary form must reproduce the above copyright
   notice, this list of conditions and the following disclaimer in the
   documentation and/or other materials provided with the distribution.

THIS SOFTWARE IS PROVIDED BY THE AUTHOR ``AS IS'' AND ANY EXPRESS OR
IMPLIED WARRANTIES, INCLUDING, BUT NOT LIMITED TO, THE IMPLIED WARRANTIES
OF MERCHANTABILITY AND FITNESS FOR A PARTICULAR PURPOSE ARE DISCLAIMED.
IN NO EVENT SHALL THE AUTHOR BE LIABLE FOR ANY DIRECT, INDIRECT,
INCIDENTAL, SPECIAL, EXEMPLARY, OR CONSEQUENTIAL DAMAGES (INCLUDING, BUT
NOT LIMITED TO, PROCUREMENT OF SUBSTITUTE GOODS OR SERVICES; LOSS OF USE,
DATA, OR PROFITS; OR BUSINESS INTERRUPTION) HOWEVER CAUSED AND ON ANY
THEORY OF LIABILITY, WHETHER IN CONTRACT, STRICT LIABILITY, OR TORT
(INCLUDING NEGLIGENCE OR OTHERWISE) ARISING IN ANY WAY OUT OF THE USE OF
THIS SOFTWARE, EVEN IF ADVISED OF THE POSSIBILITY OF SUCH DAMAGE.

(49) - SiFive Inc. (riscv-* targets)

Copyright (c) 2017  SiFive Inc. All rights reserved.

This copyrighted material is made available to anyone wishing to use,
modify, copy, or redistribute it subject to the terms and conditions
of the FreeBSD License.   This program is distributed in the hope that
it will be useful, but WITHOUT ANY WARRANTY expressed or implied,
including the implied warranties of MERCHANTABILITY or FITNESS FOR
A PARTICULAR PURPOSE.  A copy of this license is available at
http://www.opensource.org/licenses.

(50) Michael R. Neilly (riscv-* targets)

(c) Copyright 2017 Michael R. Neilly
All rights reserved.

Redistribution and use in source and binary forms, with or without
modification, are permitted provided that the following conditions
are met:

* Redistributions of source code must retain the above copyright
notice, this list of conditions and the following disclaimer.

* Redistributions in binary form must reproduce the above copyright
notice, this list of conditions and the following disclaimer in the
documentation and/or other materials provided with the distribution.

* Neither the names of the copyright holders nor the names of their
contributors may be used to endorse or promote products derived from
this software without specific prior written permission.

THIS SOFTWARE IS PROVIDED BY THE COPYRIGHT HOLDERS AND CONTRIBUTORS
"AS IS" AND ANY EXPRESS OR IMPLIED WARRANTIES, INCLUDING, BUT NOT
LIMITED TO, THE IMPLIED WARRANTIES OF MERCHANTABILITY AND FITNESS
FOR A PARTICULAR PURPOSE ARE DISCLAIMED. IN NO EVENT SHALL THE
COPYRIGHT OWNER OR CONTRIBUTORS BE LIABLE FOR ANY DIRECT, INDIRECT,
INCIDENTAL, SPECIAL, EXEMPLARY, OR CONSEQUENTIAL DAMAGES (INCLUDING,
BUT NOT LIMITED TO, PROCUREMENT OF SUBSTITUTE GOODS OR SERVICES;
LOSS OF USE, DATA, OR PROFITS; OR BUSINESS INTERRUPTION) HOWEVER
CAUSED AND ON ANY THEORY OF LIABILITY, WHETHER IN CONTRACT, STRICT
LIABILITY, OR TORT (INCLUDING NEGLIGENCE OR OTHERWISE) ARISING IN
ANY WAY OUT OF THE USE OF THIS SOFTWARE, EVEN IF ADVISED OF THE
POSSIBILITY OF SUCH DAMAGE.

(51) Mentor Graphics (amdgcn-* targets)

Copyright (c) 2014-2017 Mentor Graphics.

The authors hereby grant permission to use, copy, modify, distribute,
and license this software and its documentation for any purpose, provided
that existing copyright notices are retained in all copies and that this
notice is included verbatim in any distributions. No written agreement,
license, or royalty fee is required for any of the authorized uses.
Modifications to this software may be copyrighted by their authors
and need not follow the licensing terms described here, provided that
the new terms are clearly indicated on the first page of each file where
they apply.

(52) BSD-2-Clause-FreeBSD (pru-* targets) 

SPDX-License-Identifier: BSD-2-Clause-FreeBSD

Copyright (c) 2018-2019 Dimitar Dimitrov <dimitar@dinux.eu>
All rights reserved.

Redistribution and use in source and binary forms, with or without
modification, are permitted provided that the following conditions
are met:
1. Redistributions of source code must retain the above copyright
   notice, this list of conditions and the following disclaimer.
2. Redistributions in binary form must reproduce the above copyright
   notice, this list of conditions and the following disclaimer in the
   documentation and/or other materials provided with the distribution.

THIS SOFTWARE IS PROVIDED BY THE AUTHOR ``AS IS'' AND ANY EXPRESS OR
IMPLIED WARRANTIES, INCLUDING, BUT NOT LIMITED TO, THE IMPLIED WARRANTIES
OF MERCHANTABILITY AND FITNESS FOR A PARTICULAR PURPOSE ARE DISCLAIMED.
IN NO EVENT SHALL THE AUTHOR BE LIABLE FOR ANY DIRECT, INDIRECT,
INCIDENTAL, SPECIAL, EXEMPLARY, OR CONSEQUENTIAL DAMAGES (INCLUDING, BUT
NOT LIMITED TO, PROCUREMENT OF SUBSTITUTE GOODS OR SERVICES; LOSS OF USE,
DATA, OR PROFITS; OR BUSINESS INTERRUPTION) HOWEVER CAUSED AND ON ANY
THEORY OF LIABILITY, WHETHER IN CONTRACT, STRICT LIABILITY, OR TORT
(INCLUDING NEGLIGENCE OR OTHERWISE) ARISING IN ANY WAY OUT OF THE USE OF
THIS SOFTWARE, EVEN IF ADVISED OF THE POSSIBILITY OF SUCH DAMAGE.

<<<<<<< HEAD
(52) GPL version 2 or later

Copyright © 2013 Bart Massey

This program is licensed under the GPL version 2 or later.
Please see the file COPYING.GPL2 in this distribution for
license terms.
=======
(53) Andrew Turner (arm-* targets)

Copyright (c) 2013 Andrew Turner <andrew@FreeBSD.ORG>
All rights reserved.

Redistribution and use in source and binary forms, with or without
modification, are permitted provided that the following conditions
are met:
1. Redistributions of source code must retain the above copyright
   notice, this list of conditions and the following disclaimer.
2. Redistributions in binary form must reproduce the above copyright
   notice, this list of conditions and the following disclaimer in the
   documentation and/or other materials provided with the distribution.

THIS SOFTWARE IS PROVIDED BY THE AUTHOR AND CONTRIBUTORS ``AS IS'' AND
ANY EXPRESS OR IMPLIED WARRANTIES, INCLUDING, BUT NOT LIMITED TO, THE
IMPLIED WARRANTIES OF MERCHANTABILITY AND FITNESS FOR A PARTICULAR PURPOSE
ARE DISCLAIMED.  IN NO EVENT SHALL THE AUTHOR OR CONTRIBUTORS BE LIABLE
FOR ANY DIRECT, INDIRECT, INCIDENTAL, SPECIAL, EXEMPLARY, OR CONSEQUENTIAL
DAMAGES (INCLUDING, BUT NOT LIMITED TO, PROCUREMENT OF SUBSTITUTE GOODS
OR SERVICES; LOSS OF USE, DATA, OR PROFITS; OR BUSINESS INTERRUPTION)
HOWEVER CAUSED AND ON ANY THEORY OF LIABILITY, WHETHER IN CONTRACT, STRICT
LIABILITY, OR TORT (INCLUDING NEGLIGENCE OR OTHERWISE) ARISING IN ANY WAY
OUT OF THE USE OF THIS SOFTWARE, EVEN IF ADVISED OF THE POSSIBILITY OF
SUCH DAMAGE.

(54) BSD-2-Clause-FreeBSD David Schultz (arm-* targets)

SPDX-License-Identifier: BSD-2-Clause-FreeBSD

Copyright (c) 2004-2011 David Schultz <das@FreeBSD.ORG>
All rights reserved.

Redistribution and use in source and binary forms, with or without
modification, are permitted provided that the following conditions
are met:
1. Redistributions of source code must retain the above copyright
   notice, this list of conditions and the following disclaimer.
2. Redistributions in binary form must reproduce the above copyright
   notice, this list of conditions and the following disclaimer in the
   documentation and/or other materials provided with the distribution.

THIS SOFTWARE IS PROVIDED BY THE AUTHOR AND CONTRIBUTORS ``AS IS'' AND
ANY EXPRESS OR IMPLIED WARRANTIES, INCLUDING, BUT NOT LIMITED TO, THE
IMPLIED WARRANTIES OF MERCHANTABILITY AND FITNESS FOR A PARTICULAR PURPOSE
ARE DISCLAIMED.  IN NO EVENT SHALL THE AUTHOR OR CONTRIBUTORS BE LIABLE
FOR ANY DIRECT, INDIRECT, INCIDENTAL, SPECIAL, EXEMPLARY, OR CONSEQUENTIAL
DAMAGES (INCLUDING, BUT NOT LIMITED TO, PROCUREMENT OF SUBSTITUTE GOODS
OR SERVICES; LOSS OF USE, DATA, OR PROFITS; OR BUSINESS INTERRUPTION)
HOWEVER CAUSED AND ON ANY THEORY OF LIABILITY, WHETHER IN CONTRACT, STRICT
LIABILITY, OR TORT (INCLUDING NEGLIGENCE OR OTHERWISE) ARISING IN ANY WAY
OUT OF THE USE OF THIS SOFTWARE, EVEN IF ADVISED OF THE POSSIBILITY OF
SUCH DAMAGE.
>>>>>>> a97bdf10
<|MERGE_RESOLUTION|>--- conflicted
+++ resolved
@@ -1185,15 +1185,6 @@
 (INCLUDING NEGLIGENCE OR OTHERWISE) ARISING IN ANY WAY OUT OF THE USE OF
 THIS SOFTWARE, EVEN IF ADVISED OF THE POSSIBILITY OF SUCH DAMAGE.
 
-<<<<<<< HEAD
-(52) GPL version 2 or later
-
-Copyright © 2013 Bart Massey
-
-This program is licensed under the GPL version 2 or later.
-Please see the file COPYING.GPL2 in this distribution for
-license terms.
-=======
 (53) Andrew Turner (arm-* targets)
 
 Copyright (c) 2013 Andrew Turner <andrew@FreeBSD.ORG>
@@ -1246,5 +1237,4 @@
 HOWEVER CAUSED AND ON ANY THEORY OF LIABILITY, WHETHER IN CONTRACT, STRICT
 LIABILITY, OR TORT (INCLUDING NEGLIGENCE OR OTHERWISE) ARISING IN ANY WAY
 OUT OF THE USE OF THIS SOFTWARE, EVEN IF ADVISED OF THE POSSIBILITY OF
-SUCH DAMAGE.
->>>>>>> a97bdf10
+SUCH DAMAGE.