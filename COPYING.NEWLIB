The newlib subdirectory is a collection of software from several sources.

Each file may have its own copyright/license that is embedded in the source 
file.  Unless otherwise noted in the body of the source file(s), the following copyright
notices will apply to the contents of the newlib subdirectory:

(1) Red Hat Incorporated

Copyright (c) 1994-2009  Red Hat, Inc. All rights reserved.

This copyrighted material is made available to anyone wishing to use,
modify, copy, or redistribute it subject to the terms and conditions
of the BSD License.   This program is distributed in the hope that 
it will be useful, but WITHOUT ANY WARRANTY expressed or implied, 
including the implied warranties of MERCHANTABILITY or FITNESS FOR 
A PARTICULAR PURPOSE.  A copy of this license is available at 
http://www.opensource.org/licenses. Any Red Hat trademarks that are
incorporated in the source code or documentation are not subject to
the BSD License and may only be used or replicated with the express
permission of Red Hat, Inc.

(2) University of California, Berkeley

Copyright (c) 1981-2000 The Regents of the University of California.
All rights reserved.

Redistribution and use in source and binary forms, with or without modification,
are permitted provided that the following conditions are met:

    * Redistributions of source code must retain the above copyright notice, 
      this list of conditions and the following disclaimer.
    * Redistributions in binary form must reproduce the above copyright notice,
      this list of conditions and the following disclaimer in the documentation
      and/or other materials provided with the distribution.
    * Neither the name of the University nor the names of its contributors 
      may be used to endorse or promote products derived from this software 
      without specific prior written permission.

THIS SOFTWARE IS PROVIDED BY THE COPYRIGHT HOLDERS AND CONTRIBUTORS "AS IS" 
AND ANY EXPRESS OR IMPLIED WARRANTIES, INCLUDING, BUT NOT LIMITED TO, THE IMPLIED 
WARRANTIES OF MERCHANTABILITY AND FITNESS FOR A PARTICULAR PURPOSE ARE DISCLAIMED. 
IN NO EVENT SHALL THE COPYRIGHT OWNER OR CONTRIBUTORS BE LIABLE FOR ANY DIRECT, 
INDIRECT, INCIDENTAL, SPECIAL, EXEMPLARY, OR CONSEQUENTIAL DAMAGES (INCLUDING, BUT 
NOT LIMITED TO, PROCUREMENT OF SUBSTITUTE GOODS OR SERVICES; LOSS OF USE, DATA, OR 
PROFITS; OR BUSINESS INTERRUPTION) HOWEVER CAUSED AND ON ANY THEORY OF LIABILITY, 
WHETHER IN CONTRACT, STRICT LIABILITY, OR TORT (INCLUDING NEGLIGENCE OR OTHERWISE) 
ARISING IN ANY WAY OUT OF THE USE OF THIS SOFTWARE, EVEN IF ADVISED OF THE POSSIBILITY
OF SUCH DAMAGE.

(3) David M. Gay (AT&T 1991, Lucent 1998)

The author of this software is David M. Gay.

Copyright (c) 1991 by AT&T.

Permission to use, copy, modify, and distribute this software for any
purpose without fee is hereby granted, provided that this entire notice
is included in all copies of any software which is or includes a copy
or modification of this software and in all copies of the supporting
documentation for such software.

THIS SOFTWARE IS BEING PROVIDED "AS IS", WITHOUT ANY EXPRESS OR IMPLIED
WARRANTY.  IN PARTICULAR, NEITHER THE AUTHOR NOR AT&T MAKES ANY
REPRESENTATION OR WARRANTY OF ANY KIND CONCERNING THE MERCHANTABILITY
OF THIS SOFTWARE OR ITS FITNESS FOR ANY PARTICULAR PURPOSE.

-------------------------------------------------------------------

The author of this software is David M. Gay.

Copyright (C) 1998-2001 by Lucent Technologies
All Rights Reserved

Permission to use, copy, modify, and distribute this software and
its documentation for any purpose and without fee is hereby
granted, provided that the above copyright notice appear in all
copies and that both that the copyright notice and this
permission notice and warranty disclaimer appear in supporting
documentation, and that the name of Lucent or any of its entities
not be used in advertising or publicity pertaining to
distribution of the software without specific, written prior
permission.

LUCENT DISCLAIMS ALL WARRANTIES WITH REGARD TO THIS SOFTWARE,
INCLUDING ALL IMPLIED WARRANTIES OF MERCHANTABILITY AND FITNESS.
IN NO EVENT SHALL LUCENT OR ANY OF ITS ENTITIES BE LIABLE FOR ANY
SPECIAL, INDIRECT OR CONSEQUENTIAL DAMAGES OR ANY DAMAGES
WHATSOEVER RESULTING FROM LOSS OF USE, DATA OR PROFITS, WHETHER
IN AN ACTION OF CONTRACT, NEGLIGENCE OR OTHER TORTIOUS ACTION,
ARISING OUT OF OR IN CONNECTION WITH THE USE OR PERFORMANCE OF
THIS SOFTWARE.


(4) Advanced Micro Devices

Copyright 1989, 1990 Advanced Micro Devices, Inc.

This software is the property of Advanced Micro Devices, Inc  (AMD)  which
specifically  grants the user the right to modify, use and distribute this
software provided this notice is not removed or altered.  All other rights
are reserved by AMD.

AMD MAKES NO WARRANTY OF ANY KIND, EXPRESS OR IMPLIED, WITH REGARD TO THIS
SOFTWARE.  IN NO EVENT SHALL AMD BE LIABLE FOR INCIDENTAL OR CONSEQUENTIAL
DAMAGES IN CONNECTION WITH OR ARISING FROM THE FURNISHING, PERFORMANCE, OR
USE OF THIS SOFTWARE.

So that all may benefit from your experience, please report  any  problems
or  suggestions about this software to the 29K Technical Support Center at
800-29-29-AMD (800-292-9263) in the USA, or 0800-89-1131  in  the  UK,  or
0031-11-1129 in Japan, toll free.  The direct dial number is 512-462-4118.

Advanced Micro Devices, Inc.
29K Support Products
Mail Stop 573
5900 E. Ben White Blvd.
Austin, TX 78741
800-292-9263

(5) 

(6)

(7) Sun Microsystems

Copyright (C) 1993 by Sun Microsystems, Inc. All rights reserved.

Developed at SunPro, a Sun Microsystems, Inc. business.
Permission to use, copy, modify, and distribute this
software is freely granted, provided that this notice is preserved.

(8) Hewlett Packard

(c) Copyright 1986 HEWLETT-PACKARD COMPANY

To anyone who acknowledges that this file is provided "AS IS"
without any express or implied warranty:
    permission to use, copy, modify, and distribute this file
for any purpose is hereby granted without fee, provided that
the above copyright notice and this notice appears in all
copies, and that the name of Hewlett-Packard Company not be
used in advertising or publicity pertaining to distribution
of the software without specific, written prior permission.
Hewlett-Packard Company makes no representations about the
suitability of this software for any purpose.

(9) Hans-Peter Nilsson

Copyright (C) 2001 Hans-Peter Nilsson

Permission to use, copy, modify, and distribute this software is
freely granted, provided that the above copyright notice, this notice
and the following disclaimer are preserved with no changes.

THIS SOFTWARE IS PROVIDED ``AS IS'' AND WITHOUT ANY EXPRESS OR
IMPLIED WARRANTIES, INCLUDING, WITHOUT LIMITATION, THE IMPLIED
WARRANTIES OF MERCHANTABILITY AND FITNESS FOR A PARTICULAR
PURPOSE.

(10) Stephane Carrez (m68hc11-elf/m68hc12-elf targets only)

Copyright (C) 1999, 2000, 2001, 2002 Stephane Carrez (stcarrez@nerim.fr)

The authors hereby grant permission to use, copy, modify, distribute,
and license this software and its documentation for any purpose, provided
that existing copyright notices are retained in all copies and that this
notice is included verbatim in any distributions. No written agreement,
license, or royalty fee is required for any of the authorized uses.
Modifications to this software may be copyrighted by their authors
and need not follow the licensing terms described here, provided that
the new terms are clearly indicated on the first page of each file where
they apply.

(11) Christopher G. Demetriou

Copyright (c) 2001 Christopher G. Demetriou
All rights reserved.

Redistribution and use in source and binary forms, with or without
modification, are permitted provided that the following conditions
are met:
1. Redistributions of source code must retain the above copyright
   notice, this list of conditions and the following disclaimer.
2. Redistributions in binary form must reproduce the above copyright
   notice, this list of conditions and the following disclaimer in the
   documentation and/or other materials provided with the distribution.
3. The name of the author may not be used to endorse or promote products
   derived from this software without specific prior written permission.

THIS SOFTWARE IS PROVIDED BY THE AUTHOR ``AS IS'' AND ANY EXPRESS OR
IMPLIED WARRANTIES, INCLUDING, BUT NOT LIMITED TO, THE IMPLIED WARRANTIES
OF MERCHANTABILITY AND FITNESS FOR A PARTICULAR PURPOSE ARE DISCLAIMED.
IN NO EVENT SHALL THE AUTHOR BE LIABLE FOR ANY DIRECT, INDIRECT,
INCIDENTAL, SPECIAL, EXEMPLARY, OR CONSEQUENTIAL DAMAGES (INCLUDING, BUT
NOT LIMITED TO, PROCUREMENT OF SUBSTITUTE GOODS OR SERVICES; LOSS OF USE,
DATA, OR PROFITS; OR BUSINESS INTERRUPTION) HOWEVER CAUSED AND ON ANY
THEORY OF LIABILITY, WHETHER IN CONTRACT, STRICT LIABILITY, OR TORT
(INCLUDING NEGLIGENCE OR OTHERWISE) ARISING IN ANY WAY OUT OF THE USE OF
THIS SOFTWARE, EVEN IF ADVISED OF THE POSSIBILITY OF SUCH DAMAGE.

(12) SuperH, Inc.

Copyright 2002 SuperH, Inc. All rights reserved

This software is the property of SuperH, Inc (SuperH) which specifically
grants the user the right to modify, use and distribute this software
provided this notice is not removed or altered.  All other rights are
reserved by SuperH.

SUPERH MAKES NO WARRANTY OF ANY KIND, EXPRESS OR IMPLIED, WITH REGARD TO
THIS SOFTWARE.  IN NO EVENT SHALL SUPERH BE LIABLE FOR INDIRECT, SPECIAL,
INCIDENTAL OR CONSEQUENTIAL DAMAGES IN CONNECTION WITH OR ARISING FROM
THE FURNISHING, PERFORMANCE, OR USE OF THIS SOFTWARE.

So that all may benefit from your experience, please report any problems
or suggestions about this software to the SuperH Support Center via
e-mail at softwaresupport@superh.com .

SuperH, Inc.
405 River Oaks Parkway
San Jose
CA 95134
USA

(13) Royal Institute of Technology

Copyright (c) 1999 Kungliga Tekniska Högskolan
(Royal Institute of Technology, Stockholm, Sweden).
All rights reserved.

Redistribution and use in source and binary forms, with or without
modification, are permitted provided that the following conditions
are met:

1. Redistributions of source code must retain the above copyright
   notice, this list of conditions and the following disclaimer.

2. Redistributions in binary form must reproduce the above copyright
   notice, this list of conditions and the following disclaimer in the
   documentation and/or other materials provided with the distribution.

3. Neither the name of KTH nor the names of its contributors may be
   used to endorse or promote products derived from this software without
   specific prior written permission.

THIS SOFTWARE IS PROVIDED BY KTH AND ITS CONTRIBUTORS ``AS IS'' AND ANY
EXPRESS OR IMPLIED WARRANTIES, INCLUDING, BUT NOT LIMITED TO, THE
IMPLIED WARRANTIES OF MERCHANTABILITY AND FITNESS FOR A PARTICULAR
PURPOSE ARE DISCLAIMED. IN NO EVENT SHALL KTH OR ITS CONTRIBUTORS BE
LIABLE FOR ANY DIRECT, INDIRECT, INCIDENTAL, SPECIAL, EXEMPLARY, OR
CONSEQUENTIAL DAMAGES (INCLUDING, BUT NOT LIMITED TO, PROCUREMENT OF
SUBSTITUTE GOODS OR SERVICES; LOSS OF USE, DATA, OR PROFITS; OR
BUSINESS INTERRUPTION) HOWEVER CAUSED AND ON ANY THEORY OF LIABILITY,
WHETHER IN CONTRACT, STRICT LIABILITY, OR TORT (INCLUDING NEGLIGENCE OR
OTHERWISE) ARISING IN ANY WAY OUT OF THE USE OF THIS SOFTWARE, EVEN IF
ADVISED OF THE POSSIBILITY OF SUCH DAMAGE.

(14) Alexey Zelkin

Copyright (c) 2000, 2001 Alexey Zelkin <phantom@FreeBSD.org>
All rights reserved.

Redistribution and use in source and binary forms, with or without
modification, are permitted provided that the following conditions
are met:
1. Redistributions of source code must retain the above copyright
   notice, this list of conditions and the following disclaimer.
2. Redistributions in binary form must reproduce the above copyright
   notice, this list of conditions and the following disclaimer in the
   documentation and/or other materials provided with the distribution.

THIS SOFTWARE IS PROVIDED BY THE AUTHOR AND CONTRIBUTORS ``AS IS'' AND
ANY EXPRESS OR IMPLIED WARRANTIES, INCLUDING, BUT NOT LIMITED TO, THE
IMPLIED WARRANTIES OF MERCHANTABILITY AND FITNESS FOR A PARTICULAR PURPOSE
ARE DISCLAIMED.  IN NO EVENT SHALL THE AUTHOR OR CONTRIBUTORS BE LIABLE
FOR ANY DIRECT, INDIRECT, INCIDENTAL, SPECIAL, EXEMPLARY, OR CONSEQUENTIAL
DAMAGES (INCLUDING, BUT NOT LIMITED TO, PROCUREMENT OF SUBSTITUTE GOODS
OR SERVICES; LOSS OF USE, DATA, OR PROFITS; OR BUSINESS INTERRUPTION)
HOWEVER CAUSED AND ON ANY THEORY OF LIABILITY, WHETHER IN CONTRACT, STRICT
LIABILITY, OR TORT (INCLUDING NEGLIGENCE OR OTHERWISE) ARISING IN ANY WAY
OUT OF THE USE OF THIS SOFTWARE, EVEN IF ADVISED OF THE POSSIBILITY OF
SUCH DAMAGE.

(15) Andrey A. Chernov

Copyright (C) 1997 by Andrey A. Chernov, Moscow, Russia.
All rights reserved.

Redistribution and use in source and binary forms, with or without
modification, are permitted provided that the following conditions
are met:
1. Redistributions of source code must retain the above copyright
   notice, this list of conditions and the following disclaimer.
2. Redistributions in binary form must reproduce the above copyright
   notice, this list of conditions and the following disclaimer in the
   documentation and/or other materials provided with the distribution.

THIS SOFTWARE IS PROVIDED BY THE AUTHOR ``AS IS'' AND
ANY EXPRESS OR IMPLIED WARRANTIES, INCLUDING, BUT NOT LIMITED TO, THE
IMPLIED WARRANTIES OF MERCHANTABILITY AND FITNESS FOR A PARTICULAR PURPOSE
ARE DISCLAIMED.  IN NO EVENT SHALL THE REGENTS OR CONTRIBUTORS BE LIABLE
FOR ANY DIRECT, INDIRECT, INCIDENTAL, SPECIAL, EXEMPLARY, OR CONSEQUENTIAL
DAMAGES (INCLUDING, BUT NOT LIMITED TO, PROCUREMENT OF SUBSTITUTE GOODS
OR SERVICES; LOSS OF USE, DATA, OR PROFITS; OR BUSINESS INTERRUPTION)
HOWEVER CAUSED AND ON ANY THEORY OF LIABILITY, WHETHER IN CONTRACT, STRICT
LIABILITY, OR TORT (INCLUDING NEGLIGENCE OR OTHERWISE) ARISING IN ANY WAY
OUT OF THE USE OF THIS SOFTWARE, EVEN IF ADVISED OF THE POSSIBILITY OF
SUCH DAMAGE.

(16) FreeBSD

Copyright (c) 1997-2002 FreeBSD Project.
All rights reserved.

Redistribution and use in source and binary forms, with or without
modification, are permitted provided that the following conditions
are met:
1. Redistributions of source code must retain the above copyright
   notice, this list of conditions and the following disclaimer.
2. Redistributions in binary form must reproduce the above copyright
   notice, this list of conditions and the following disclaimer in the
   documentation and/or other materials provided with the distribution.

THIS SOFTWARE IS PROVIDED BY THE AUTHOR AND CONTRIBUTORS ``AS IS'' AND
ANY EXPRESS OR IMPLIED WARRANTIES, INCLUDING, BUT NOT LIMITED TO, THE
IMPLIED WARRANTIES OF MERCHANTABILITY AND FITNESS FOR A PARTICULAR PURPOSE
ARE DISCLAIMED.  IN NO EVENT SHALL THE AUTHOR OR CONTRIBUTORS BE LIABLE
FOR ANY DIRECT, INDIRECT, INCIDENTAL, SPECIAL, EXEMPLARY, OR CONSEQUENTIAL
DAMAGES (INCLUDING, BUT NOT LIMITED TO, PROCUREMENT OF SUBSTITUTE GOODS
OR SERVICES; LOSS OF USE, DATA, OR PROFITS; OR BUSINESS INTERRUPTION)
HOWEVER CAUSED AND ON ANY THEORY OF LIABILITY, WHETHER IN CONTRACT, STRICT
LIABILITY, OR TORT (INCLUDING NEGLIGENCE OR OTHERWISE) ARISING IN ANY WAY
OUT OF THE USE OF THIS SOFTWARE, EVEN IF ADVISED OF THE POSSIBILITY OF
SUCH DAMAGE.

(17) S. L. Moshier

Author:  S. L. Moshier.

Copyright (c) 1984,2000 S.L. Moshier

Permission to use, copy, modify, and distribute this software for any
purpose without fee is hereby granted, provided that this entire notice
is included in all copies of any software which is or includes a copy
or modification of this software and in all copies of the supporting
documentation for such software.

THIS SOFTWARE IS BEING PROVIDED "AS IS", WITHOUT ANY EXPRESS OR IMPLIED
WARRANTY.  IN PARTICULAR,  THE AUTHOR MAKES NO REPRESENTATION
OR WARRANTY OF ANY KIND CONCERNING THE MERCHANTABILITY OF THIS
SOFTWARE OR ITS FITNESS FOR ANY PARTICULAR PURPOSE.

(18) Citrus Project

Copyright (c)1999 Citrus Project,
All rights reserved.

Redistribution and use in source and binary forms, with or without
modification, are permitted provided that the following conditions
are met:
1. Redistributions of source code must retain the above copyright
   notice, this list of conditions and the following disclaimer.
2. Redistributions in binary form must reproduce the above copyright
   notice, this list of conditions and the following disclaimer in the
   documentation and/or other materials provided with the distribution.

THIS SOFTWARE IS PROVIDED BY THE AUTHOR AND CONTRIBUTORS ``AS IS'' AND
ANY EXPRESS OR IMPLIED WARRANTIES, INCLUDING, BUT NOT LIMITED TO, THE
IMPLIED WARRANTIES OF MERCHANTABILITY AND FITNESS FOR A PARTICULAR PURPOSE
ARE DISCLAIMED.  IN NO EVENT SHALL THE AUTHOR OR CONTRIBUTORS BE LIABLE
FOR ANY DIRECT, INDIRECT, INCIDENTAL, SPECIAL, EXEMPLARY, OR CONSEQUENTIAL
DAMAGES (INCLUDING, BUT NOT LIMITED TO, PROCUREMENT OF SUBSTITUTE GOODS
OR SERVICES; LOSS OF USE, DATA, OR PROFITS; OR BUSINESS INTERRUPTION)
HOWEVER CAUSED AND ON ANY THEORY OF LIABILITY, WHETHER IN CONTRACT, STRICT
LIABILITY, OR TORT (INCLUDING NEGLIGENCE OR OTHERWISE) ARISING IN ANY WAY
OUT OF THE USE OF THIS SOFTWARE, EVEN IF ADVISED OF THE POSSIBILITY OF
SUCH DAMAGE.

(19) Todd C. Miller

Copyright (c) 1998 Todd C. Miller <Todd.Miller@courtesan.com>
All rights reserved.

Redistribution and use in source and binary forms, with or without
modification, are permitted provided that the following conditions
are met:
1. Redistributions of source code must retain the above copyright
   notice, this list of conditions and the following disclaimer.
2. Redistributions in binary form must reproduce the above copyright
   notice, this list of conditions and the following disclaimer in the
   documentation and/or other materials provided with the distribution.
3. The name of the author may not be used to endorse or promote products
   derived from this software without specific prior written permission.

THIS SOFTWARE IS PROVIDED ``AS IS'' AND ANY EXPRESS OR IMPLIED WARRANTIES,
INCLUDING, BUT NOT LIMITED TO, THE IMPLIED WARRANTIES OF MERCHANTABILITY
AND FITNESS FOR A PARTICULAR PURPOSE ARE DISCLAIMED.  IN NO EVENT SHALL
THE AUTHOR BE LIABLE FOR ANY DIRECT, INDIRECT, INCIDENTAL, SPECIAL,
EXEMPLARY, OR CONSEQUENTIAL DAMAGES (INCLUDING, BUT NOT LIMITED TO,
PROCUREMENT OF SUBSTITUTE GOODS OR SERVICES; LOSS OF USE, DATA, OR PROFITS;
OR BUSINESS INTERRUPTION) HOWEVER CAUSED AND ON ANY THEORY OF LIABILITY,
WHETHER IN CONTRACT, STRICT LIABILITY, OR TORT (INCLUDING NEGLIGENCE OR
OTHERWISE) ARISING IN ANY WAY OUT OF THE USE OF THIS SOFTWARE, EVEN IF
ADVISED OF THE POSSIBILITY OF SUCH DAMAGE.

(20) DJ Delorie (i386 / arm)
Copyright (C) 1991 DJ Delorie
All rights reserved.

Redistribution, modification, and use in source and binary forms is permitted
provided that the above copyright notice and following paragraph are
duplicated in all such forms.

This file is distributed WITHOUT ANY WARRANTY; without even the implied
warranty of MERCHANTABILITY or FITNESS FOR A PARTICULAR PURPOSE.

(23) Intel (i960)

Copyright (c) 1993 Intel Corporation

Intel hereby grants you permission to copy, modify, and distribute this
software and its documentation.  Intel grants this permission provided
that the above copyright notice appears in all copies and that both the
copyright notice and this permission notice appear in supporting
documentation.  In addition, Intel grants this permission provided that
you prominently mark as "not part of the original" any modifications
made to this software or documentation, and that the name of Intel
Corporation not be used in advertising or publicity pertaining to
distribution of the software or the documentation without specific,
written prior permission.

Intel Corporation provides this AS IS, WITHOUT ANY WARRANTY, EXPRESS OR
IMPLIED, INCLUDING, WITHOUT LIMITATION, ANY WARRANTY OF MERCHANTABILITY
OR FITNESS FOR A PARTICULAR PURPOSE.  Intel makes no guarantee or
representations regarding the use of, or the results of the use of,
the software and documentation in terms of correctness, accuracy,
reliability, currentness, or otherwise; and you rely on the software,
documentation and results solely at your own risk.

IN NO EVENT SHALL INTEL BE LIABLE FOR ANY LOSS OF USE, LOSS OF BUSINESS,
LOSS OF PROFITS, INDIRECT, INCIDENTAL, SPECIAL OR CONSEQUENTIAL DAMAGES
OF ANY KIND.  IN NO EVENT SHALL INTEL'S TOTAL LIABILITY EXCEED THE SUM
PAID TO INTEL FOR THE PRODUCT LICENSED HEREUNDER.

(24) Hewlett-Packard  (hppa targets only)

(c) Copyright 1986 HEWLETT-PACKARD COMPANY

To anyone who acknowledges that this file is provided "AS IS"
without any express or implied warranty:
    permission to use, copy, modify, and distribute this file
for any purpose is hereby granted without fee, provided that
the above copyright notice and this notice appears in all
copies, and that the name of Hewlett-Packard Company not be
used in advertising or publicity pertaining to distribution
of the software without specific, written prior permission.
Hewlett-Packard Company makes no representations about the
suitability of this software for any purpose.

(25) Henry Spencer (only *-linux targets)

Copyright 1992, 1993, 1994 Henry Spencer.  All rights reserved.
This software is not subject to any license of the American Telephone
and Telegraph Company or of the Regents of the University of California.

Permission is granted to anyone to use this software for any purpose on
any computer system, and to alter it and redistribute it, subject
to the following restrictions:

1. The author is not responsible for the consequences of use of this
   software, no matter how awful, even if they arise from flaws in it.

2. The origin of this software must not be misrepresented, either by
   explicit claim or by omission.  Since few users ever read sources,
   credits must appear in the documentation.

3. Altered versions must be plainly marked as such, and must not be
   misrepresented as being the original software.  Since few users
   ever read sources, credits must appear in the documentation.

4. This notice may not be removed or altered.

(26) Mike Barcroft

Copyright (c) 2001 Mike Barcroft <mike@FreeBSD.org>
All rights reserved.

Redistribution and use in source and binary forms, with or without
modification, are permitted provided that the following conditions
are met:
1. Redistributions of source code must retain the above copyright
   notice, this list of conditions and the following disclaimer.
2. Redistributions in binary form must reproduce the above copyright
   notice, this list of conditions and the following disclaimer in the
   documentation and/or other materials provided with the distribution.

THIS SOFTWARE IS PROVIDED BY THE AUTHOR AND CONTRIBUTORS ``AS IS'' AND
ANY EXPRESS OR IMPLIED WARRANTIES, INCLUDING, BUT NOT LIMITED TO, THE
IMPLIED WARRANTIES OF MERCHANTABILITY AND FITNESS FOR A PARTICULAR PURPOSE
ARE DISCLAIMED.  IN NO EVENT SHALL THE AUTHOR OR CONTRIBUTORS BE LIABLE
FOR ANY DIRECT, INDIRECT, INCIDENTAL, SPECIAL, EXEMPLARY, OR CONSEQUENTIAL
DAMAGES (INCLUDING, BUT NOT LIMITED TO, PROCUREMENT OF SUBSTITUTE GOODS
OR SERVICES; LOSS OF USE, DATA, OR PROFITS; OR BUSINESS INTERRUPTION)
HOWEVER CAUSED AND ON ANY THEORY OF LIABILITY, WHETHER IN CONTRACT, STRICT
LIABILITY, OR TORT (INCLUDING NEGLIGENCE OR OTHERWISE) ARISING IN ANY WAY
OUT OF THE USE OF THIS SOFTWARE, EVEN IF ADVISED OF THE POSSIBILITY OF
SUCH DAMAGE.

(27) Konstantin Chuguev (--enable-newlib-iconv)

Copyright (c) 1999, 2000
   Konstantin Chuguev.  All rights reserved.

Redistribution and use in source and binary forms, with or without
modification, are permitted provided that the following conditions
are met:
1. Redistributions of source code must retain the above copyright
   notice, this list of conditions and the following disclaimer.
2. Redistributions in binary form must reproduce the above copyright
   notice, this list of conditions and the following disclaimer in the
   documentation and/or other materials provided with the distribution.

THIS SOFTWARE IS PROVIDED BY THE AUTHOR AND CONTRIBUTORS ``AS IS'' AND
ANY EXPRESS OR IMPLIED WARRANTIES, INCLUDING, BUT NOT LIMITED TO, THE
IMPLIED WARRANTIES OF MERCHANTABILITY AND FITNESS FOR A PARTICULAR PURPOSE
ARE DISCLAIMED.  IN NO EVENT SHALL THE AUTHOR OR CONTRIBUTORS BE LIABLE
FOR ANY DIRECT, INDIRECT, INCIDENTAL, SPECIAL, EXEMPLARY, OR CONSEQUENTIAL
DAMAGES (INCLUDING, BUT NOT LIMITED TO, PROCUREMENT OF SUBSTITUTE GOODS
OR SERVICES; LOSS OF USE, DATA, OR PROFITS; OR BUSINESS INTERRUPTION)
HOWEVER CAUSED AND ON ANY THEORY OF LIABILITY, WHETHER IN CONTRACT, STRICT
LIABILITY, OR TORT (INCLUDING NEGLIGENCE OR OTHERWISE) ARISING IN ANY WAY
OUT OF THE USE OF THIS SOFTWARE, EVEN IF ADVISED OF THE POSSIBILITY OF
SUCH DAMAGE.

   iconv (Charset Conversion Library) v2.0

(28) Artem Bityuckiy (--enable-newlib-iconv)

Copyright (c) 2003, Artem B. Bityuckiy, SoftMine Corporation.
Rights transferred to Franklin Electronic Publishers.

Redistribution and use in source and binary forms, with or without
modification, are permitted provided that the following conditions
are met:
1. Redistributions of source code must retain the above copyright
   notice, this list of conditions and the following disclaimer.
2. Redistributions in binary form must reproduce the above copyright
   notice, this list of conditions and the following disclaimer in the
   documentation and/or other materials provided with the distribution.

THIS SOFTWARE IS PROVIDED BY THE AUTHOR AND CONTRIBUTORS ``AS IS'' AND
ANY EXPRESS OR IMPLIED WARRANTIES, INCLUDING, BUT NOT LIMITED TO, THE
IMPLIED WARRANTIES OF MERCHANTABILITY AND FITNESS FOR A PARTICULAR PURPOSE
ARE DISCLAIMED.  IN NO EVENT SHALL THE AUTHOR OR CONTRIBUTORS BE LIABLE
FOR ANY DIRECT, INDIRECT, INCIDENTAL, SPECIAL, EXEMPLARY, OR CONSEQUENTIAL
DAMAGES (INCLUDING, BUT NOT LIMITED TO, PROCUREMENT OF SUBSTITUTE GOODS
OR SERVICES; LOSS OF USE, DATA, OR PROFITS; OR BUSINESS INTERRUPTION)
HOWEVER CAUSED AND ON ANY THEORY OF LIABILITY, WHETHER IN CONTRACT, STRICT
LIABILITY, OR TORT (INCLUDING NEGLIGENCE OR OTHERWISE) ARISING IN ANY WAY
OUT OF THE USE OF THIS SOFTWARE, EVEN IF ADVISED OF THE POSSIBILITY OF
SUCH DAMAGE.

(29) IBM, Sony, Toshiba (only spu-* targets)

  (C) Copyright 2001,2006,
  International Business Machines Corporation,
  Sony Computer Entertainment, Incorporated,
  Toshiba Corporation,

  All rights reserved.

  Redistribution and use in source and binary forms, with or without
  modification, are permitted provided that the following conditions are met:

    * Redistributions of source code must retain the above copyright notice,
      this list of conditions and the following disclaimer.
    * Redistributions in binary form must reproduce the above copyright
      notice, this list of conditions and the following disclaimer in the
      documentation and/or other materials provided with the distribution.
    * Neither the names of the copyright holders nor the names of their
      contributors may be used to endorse or promote products derived from this
      software without specific prior written permission.

  THIS SOFTWARE IS PROVIDED BY THE COPYRIGHT HOLDERS AND CONTRIBUTORS "AS IS"
  AND ANY EXPRESS OR IMPLIED WARRANTIES, INCLUDING, BUT NOT LIMITED TO, THE
  IMPLIED WARRANTIES OF MERCHANTABILITY AND FITNESS FOR A PARTICULAR PURPOSE
  ARE DISCLAIMED. IN NO EVENT SHALL THE COPYRIGHT OWNER OR CONTRIBUTORS BE
  LIABLE FOR ANY DIRECT, INDIRECT, INCIDENTAL, SPECIAL, EXEMPLARY, OR
  CONSEQUENTIAL DAMAGES (INCLUDING, BUT NOT LIMITED TO, PROCUREMENT OF
  SUBSTITUTE GOODS OR SERVICES; LOSS OF USE, DATA, OR PROFITS; OR BUSINESS
  INTERRUPTION) HOWEVER CAUSED AND ON ANY THEORY OF LIABILITY, WHETHER IN
  CONTRACT, STRICT LIABILITY, OR TORT (INCLUDING NEGLIGENCE OR OTHERWISE)
  ARISING IN ANY WAY OUT OF THE USE OF THIS SOFTWARE, EVEN IF ADVISED OF THE
  POSSIBILITY OF SUCH DAMAGE.

(30) - Alex Tatmanjants (targets using libc/posix)

  Copyright (c) 1995 Alex Tatmanjants <alex@elvisti.kiev.ua>
 		at Electronni Visti IA, Kiev, Ukraine.
 			All rights reserved.
 
  Redistribution and use in source and binary forms, with or without
  modification, are permitted provided that the following conditions
  are met:
  1. Redistributions of source code must retain the above copyright
     notice, this list of conditions and the following disclaimer.
  2. Redistributions in binary form must reproduce the above copyright
     notice, this list of conditions and the following disclaimer in the
     documentation and/or other materials provided with the distribution.
 
  THIS SOFTWARE IS PROVIDED BY THE AUTHOR ``AS IS'' AND
  ANY EXPRESS OR IMPLIED WARRANTIES, INCLUDING, BUT NOT LIMITED TO, THE
  IMPLIED WARRANTIES OF MERCHANTABILITY AND FITNESS FOR A PARTICULAR PURPOSE
  ARE DISCLAIMED.  IN NO EVENT SHALL THE AUTHOR BE LIABLE
  FOR ANY DIRECT, INDIRECT, INCIDENTAL, SPECIAL, EXEMPLARY, OR CONSEQUENTIAL
  DAMAGES (INCLUDING, BUT NOT LIMITED TO, PROCUREMENT OF SUBSTITUTE GOODS
  OR SERVICES; LOSS OF USE, DATA, OR PROFITS; OR BUSINESS INTERRUPTION)
  HOWEVER CAUSED AND ON ANY THEORY OF LIABILITY, WHETHER IN CONTRACT, STRICT
  LIABILITY, OR TORT (INCLUDING NEGLIGENCE OR OTHERWISE) ARISING IN ANY WAY
  OUT OF THE USE OF THIS SOFTWARE, EVEN IF ADVISED OF THE POSSIBILITY OF
  SUCH DAMAGE.

(31) - M. Warner Losh (targets using libc/posix)

  Copyright (c) 1998, M. Warner Losh <imp@freebsd.org>
  All rights reserved.
 
  Redistribution and use in source and binary forms, with or without
  modification, are permitted provided that the following conditions
  are met:
  1. Redistributions of source code must retain the above copyright
     notice, this list of conditions and the following disclaimer.
  2. Redistributions in binary form must reproduce the above copyright
     notice, this list of conditions and the following disclaimer in the
     documentation and/or other materials provided with the distribution.
 
  THIS SOFTWARE IS PROVIDED BY THE AUTHOR AND CONTRIBUTORS ``AS IS'' AND
  ANY EXPRESS OR IMPLIED WARRANTIES, INCLUDING, BUT NOT LIMITED TO, THE
  IMPLIED WARRANTIES OF MERCHANTABILITY AND FITNESS FOR A PARTICULAR PURPOSE
  ARE DISCLAIMED.  IN NO EVENT SHALL THE AUTHOR OR CONTRIBUTORS BE LIABLE
  FOR ANY DIRECT, INDIRECT, INCIDENTAL, SPECIAL, EXEMPLARY, OR CONSEQUENTIAL
  DAMAGES (INCLUDING, BUT NOT LIMITED TO, PROCUREMENT OF SUBSTITUTE GOODS
  OR SERVICES; LOSS OF USE, DATA, OR PROFITS; OR BUSINESS INTERRUPTION)
  HOWEVER CAUSED AND ON ANY THEORY OF LIABILITY, WHETHER IN CONTRACT, STRICT
  LIABILITY, OR TORT (INCLUDING NEGLIGENCE OR OTHERWISE) ARISING IN ANY WAY
  OUT OF THE USE OF THIS SOFTWARE, EVEN IF ADVISED OF THE POSSIBILITY OF
  SUCH DAMAGE.

(32) - Andrey A. Chernov (targets using libc/posix)

  Copyright (C) 1996 by Andrey A. Chernov, Moscow, Russia.
  All rights reserved.
 
  Redistribution and use in source and binary forms, with or without
  modification, are permitted provided that the following conditions
  are met:
  1. Redistributions of source code must retain the above copyright
     notice, this list of conditions and the following disclaimer.
  2. Redistributions in binary form must reproduce the above copyright
     notice, this list of conditions and the following disclaimer in the
     documentation and/or other materials provided with the distribution.
 
  THIS SOFTWARE IS PROVIDED BY THE AUTHOR ``AS IS'' AND
  ANY EXPRESS OR IMPLIED WARRANTIES, INCLUDING, BUT NOT LIMITED TO, THE
  IMPLIED WARRANTIES OF MERCHANTABILITY AND FITNESS FOR A PARTICULAR PURPOSE
  ARE DISCLAIMED.  IN NO EVENT SHALL THE REGENTS OR CONTRIBUTORS BE LIABLE
  FOR ANY DIRECT, INDIRECT, INCIDENTAL, SPECIAL, EXEMPLARY, OR CONSEQUENTIAL
  DAMAGES (INCLUDING, BUT NOT LIMITED TO, PROCUREMENT OF SUBSTITUTE GOODS
  OR SERVICES; LOSS OF USE, DATA, OR PROFITS; OR BUSINESS INTERRUPTION)
  HOWEVER CAUSED AND ON ANY THEORY OF LIABILITY, WHETHER IN CONTRACT, STRICT
  LIABILITY, OR TORT (INCLUDING NEGLIGENCE OR OTHERWISE) ARISING IN ANY WAY
  OUT OF THE USE OF THIS SOFTWARE, EVEN IF ADVISED OF THE POSSIBILITY OF
  SUCH DAMAGE.

(33) - Daniel Eischen (targets using libc/posix)

  Copyright (c) 2001 Daniel Eischen <deischen@FreeBSD.org>.
  All rights reserved.
 
  Redistribution and use in source and binary forms, with or without
  modification, are permitted provided that the following conditions
  are met:
  1. Redistributions of source code must retain the above copyright
     notice, this list of conditions and the following disclaimer.
  2. Redistributions in binary form must reproduce the above copyright
     notice, this list of conditions and the following disclaimer in the
     documentation and/or other materials provided with the distribution.
 
  THIS SOFTWARE IS PROVIDED BY THE AUTHOR AND CONTRIBUTORS ``AS IS'' AND
  ANY EXPRESS OR IMPLIED WARRANTIES, INCLUDING, BUT NOT LIMITED TO, THE
  IMPLIED WARRANTIES OF MERCHANTABILITY AND FITNESS FOR A PARTICULAR PURPOSE
  ARE DISCLAIMED.  IN NO EVENT SHALL THE REGENTS OR CONTRIBUTORS BE LIABLE
  FOR ANY DIRECT, INDIRECT, INCIDENTAL, SPECIAL, EXEMPLARY, OR CONSEQUENTIAL
  DAMAGES (INCLUDING, BUT NOT LIMITED TO, PROCUREMENT OF SUBSTITUTE GOODS
  OR SERVICES; LOSS OF USE, DATA, OR PROFITS; OR BUSINESS INTERRUPTION)
  HOWEVER CAUSED AND ON ANY THEORY OF LIABILITY, WHETHER IN CONTRACT, STRICT
  LIABILITY, OR TORT (INCLUDING NEGLIGENCE OR OTHERWISE) ARISING IN ANY WAY
  OUT OF THE USE OF THIS SOFTWARE, EVEN IF ADVISED OF THE POSSIBILITY OF
  SUCH DAMAGE.


(34) - Jon Beniston (only lm32-* targets)

 Contributed by Jon Beniston <jon@beniston.com>

 Redistribution and use in source and binary forms, with or without
 modification, are permitted provided that the following conditions
 are met:
 1. Redistributions of source code must retain the above copyright
 notice, this list of conditions and the following disclaimer.
 2. Redistributions in binary form must reproduce the above copyright
 notice, this list of conditions and the following disclaimer in the
 documentation and/or other materials provided with the distribution.

 THIS SOFTWARE IS PROVIDED BY THE AUTHOR AND CONTRIBUTORS ``AS IS'' AND
 ANY EXPRESS OR IMPLIED WARRANTIES, INCLUDING, BUT NOT LIMITED TO, THE
 IMPLIED WARRANTIES OF MERCHANTABILITY AND FITNESS FOR A PARTICULAR PURPOSE
 ARE DISCLAIMED. IN NO EVENT SHALL THE AUTHOR OR CONTRIBUTORS BE LIABLE
 FOR ANY DIRECT, INDIRECT, INCIDENTAL, SPECIAL, EXEMPLARY, OR CONSEQUENTIAL
 DAMAGES (INCLUDING, BUT NOT LIMITED TO, PROCUREMENT OF SUBSTITUTE GOODS
 OR SERVICES; LOSS OF USE, DATA, OR PROFITS; OR BUSINESS INTERRUPTION)
 HOWEVER CAUSED AND ON ANY THEORY OF LIABILITY, WHETHER IN CONTRACT, STRICT
 LIABILITY, OR TORT (INCLUDING NEGLIGENCE OR OTHERWISE) ARISING IN ANY WAY
 OUT OF THE USE OF THIS SOFTWARE, EVEN IF ADVISED OF THE POSSIBILITY OF
 SUCH DAMAGE.


(35) - Arm Ltd

 Copyright (c) 2009-2018 Arm Ltd
 All rights reserved.
 
 Redistribution and use in source and binary forms, with or without
 modification, are permitted provided that the following conditions
 are met:
 1. Redistributions of source code must retain the above copyright
    notice, this list of conditions and the following disclaimer.
 2. Redistributions in binary form must reproduce the above copyright
    notice, this list of conditions and the following disclaimer in the
    documentation and/or other materials provided with the distribution.
 3. The name of the company may not be used to endorse or promote
    products derived from this software without specific prior written
    permission.

 THIS SOFTWARE IS PROVIDED BY ARM LTD ``AS IS'' AND ANY EXPRESS OR IMPLIED
 WARRANTIES, INCLUDING, BUT NOT LIMITED TO, THE IMPLIED WARRANTIES OF
 MERCHANTABILITY AND FITNESS FOR A PARTICULAR PURPOSE ARE DISCLAIMED.
 IN NO EVENT SHALL ARM LTD BE LIABLE FOR ANY DIRECT, INDIRECT, INCIDENTAL,
 SPECIAL, EXEMPLARY, OR CONSEQUENTIAL DAMAGES (INCLUDING, BUT NOT LIMITED
 TO, PROCUREMENT OF SUBSTITUTE GOODS OR SERVICES; LOSS OF USE, DATA, OR
 PROFITS; OR BUSINESS INTERRUPTION) HOWEVER CAUSED AND ON ANY THEORY OF
 LIABILITY, WHETHER IN CONTRACT, STRICT LIABILITY, OR TORT (INCLUDING
 NEGLIGENCE OR OTHERWISE) ARISING IN ANY WAY OUT OF THE USE OF THIS
 SOFTWARE, EVEN IF ADVISED OF THE POSSIBILITY OF SUCH DAMAGE.

(36) - Xilinx, Inc. (microblaze-* and powerpc-* targets)

Copyright (c) 2004, 2009 Xilinx, Inc.  All rights reserved.

Redistribution and use in source and binary forms, with or without
modification, are permitted provided that the following conditions are
met:

1.  Redistributions source code must retain the above copyright notice,
this list of conditions and the following disclaimer.

2.  Redistributions in binary form must reproduce the above copyright
notice, this list of conditions and the following disclaimer in the
documentation and/or other materials provided with the distribution.

3.  Neither the name of Xilinx nor the names of its contributors may be
used to endorse or promote products derived from this software without
specific prior written permission.

THIS SOFTWARE IS PROVIDED BY THE COPYRIGHT HOLDER AND CONTRIBUTORS "AS
IS" AND ANY EXPRESS OR IMPLIED WARRANTIES, INCLUDING, BUT NOT LIMITED
TO, THE IMPLIED WARRANTIES OF MERCHANTABILITY AND FITNESS FOR A
PARTICULAR PURPOSE ARE DISCLAIMED. IN NO EVENT SHALL THE COPYRIGHT
HOLDER OR CONTRIBUTORS BE LIABLE FOR ANY DIRECT, INDIRECT, INCIDENTAL,
SPECIAL, EXEMPLARY, OR CONSEQUENTIAL DAMAGES (INCLUDING, BUT NOT LIMITED
TO, PROCUREMENT OF SUBSTITUTE GOODS OR SERVICES; LOSS OF USE, DATA, OR
PROFITS; OR BUSINESS INTERRUPTION) HOWEVER CAUSED AND ON ANY THEORY OF
LIABILITY, WHETHER IN CONTRACT, STRICT LIABILITY, OR TORT (INCLUDING
NEGLIGENCE OR OTHERWISE) ARISING IN ANY WAY OUT OF THE USE OF THIS
SOFTWARE, EVEN IF ADVISED OF THE POSSIBILITY OF SUCH DAMAGE.


(37) Texas Instruments Incorporated (tic6x-*, *-tirtos targets)

Copyright (c) 1996-2010,2014 Texas Instruments Incorporated
http://www.ti.com/

 Redistribution and  use in source  and binary forms, with  or without
 modification,  are permitted provided  that the  following conditions
 are met:

    Redistributions  of source  code must  retain the  above copyright
    notice, this list of conditions and the following disclaimer.

    Redistributions in binary form  must reproduce the above copyright
    notice, this  list of conditions  and the following  disclaimer in
    the  documentation  and/or   other  materials  provided  with  the
    distribution.

    Neither the  name of Texas Instruments Incorporated  nor the names
    of its  contributors may  be used to  endorse or  promote products
    derived  from   this  software  without   specific  prior  written
    permission.

 THIS SOFTWARE  IS PROVIDED BY THE COPYRIGHT  HOLDERS AND CONTRIBUTORS
 "AS IS"  AND ANY  EXPRESS OR IMPLIED  WARRANTIES, INCLUDING,  BUT NOT
 LIMITED TO, THE IMPLIED WARRANTIES OF MERCHANTABILITY AND FITNESS FOR
 A PARTICULAR PURPOSE ARE DISCLAIMED.  IN NO EVENT SHALL THE COPYRIGHT
 OWNER OR CONTRIBUTORS BE LIABLE FOR ANY DIRECT, INDIRECT, INCIDENTAL,
 SPECIAL,  EXEMPLARY,  OR CONSEQUENTIAL  DAMAGES  (INCLUDING, BUT  NOT
 LIMITED TO, PROCUREMENT OF SUBSTITUTE GOODS OR SERVICES; LOSS OF USE,
 DATA, OR PROFITS; OR BUSINESS INTERRUPTION) HOWEVER CAUSED AND ON ANY
 THEORY OF  LIABILITY, WHETHER IN CONTRACT, STRICT  LIABILITY, OR TORT
 (INCLUDING NEGLIGENCE OR OTHERWISE) ARISING IN ANY WAY OUT OF THE USE
 OF THIS SOFTWARE, EVEN IF ADVISED OF THE POSSIBILITY OF SUCH DAMAGE.

(38) National Semiconductor (cr16-* and crx-* targets)

Copyright (c) 2004 National Semiconductor Corporation

The authors hereby grant permission to use, copy, modify, distribute,
and license this software and its documentation for any purpose, provided
that existing copyright notices are retained in all copies and that this
notice is included verbatim in any distributions. No written agreement,
license, or royalty fee is required for any of the authorized uses.
Modifications to this software may be copyrighted by their authors
and need not follow the licensing terms described here, provided that
the new terms are clearly indicated on the first page of each file where
they apply. 

(39) - Adapteva, Inc. (epiphany-* targets)

Copyright (c) 2011, Adapteva, Inc.
All rights reserved.

Redistribution and use in source and binary forms, with or without
modification, are permitted provided that the following conditions are met:
 * Redistributions of source code must retain the above copyright notice, this
   list of conditions and the following disclaimer.
 * Redistributions in binary form must reproduce the above copyright notice,
   this list of conditions and the following disclaimer in the documentation
   and/or other materials provided with the distribution.
 * Neither the name of Adapteva nor the names of its contributors may be used
   to endorse or promote products derived from this software without specific
   prior written permission.

THIS SOFTWARE IS PROVIDED BY THE COPYRIGHT HOLDERS AND CONTRIBUTORS "AS IS" AND
ANY EXPRESS OR IMPLIED WARRANTIES, INCLUDING, BUT NOT LIMITED TO, THE IMPLIED
WARRANTIES OF MERCHANTABILITY AND FITNESS FOR A PARTICULAR PURPOSE ARE
DISCLAIMED. IN NO EVENT SHALL THE COPYRIGHT HOLDER OR CONTRIBUTORS BE LIABLE
FOR ANY DIRECT, INDIRECT, INCIDENTAL, SPECIAL, EXEMPLARY, OR CONSEQUENTIAL
DAMAGES (INCLUDING, BUT NOT LIMITED TO, PROCUREMENT OF SUBSTITUTE GOODS OR
SERVICES; LOSS OF USE, DATA, OR PROFITS; OR BUSINESS INTERRUPTION) HOWEVER
CAUSED AND ON ANY THEORY OF LIABILITY, WHETHER IN CONTRACT, STRICT LIABILITY,
OR TORT (INCLUDING NEGLIGENCE OR OTHERWISE) ARISING IN ANY WAY OUT OF THE USE
OF THIS SOFTWARE, EVEN IF ADVISED OF THE POSSIBILITY OF SUCH DAMAGE.

(40) - Altera Corportion (nios2-* targets)

Copyright (c) 2003 Altera Corporation
All rights reserved.

Redistribution and use in source and binary forms, with or without
modification, are permitted provided that the following conditions
are met:

   o Redistributions of source code must retain the above copyright
     notice, this list of conditions and the following disclaimer. 
   o Redistributions in binary form must reproduce the above copyright
     notice, this list of conditions and the following disclaimer in the 
     documentation and/or other materials provided with the distribution. 
   o Neither the name of Altera Corporation nor the names of its 
     contributors may be used to endorse or promote products derived from
     this software without specific prior written permission. 
 
THIS SOFTWARE IS PROVIDED BY ALTERA CORPORATION, THE COPYRIGHT HOLDER,
AND ITS CONTRIBUTORS "AS IS" AND ANY EXPRESS OR IMPLIED WARRANTIES,
INCLUDING, BUT NOT LIMITED TO, THE IMPLIED WARRANTIES OF MERCHANTABILITY
AND FITNESS FOR A PARTICULAR PURPOSE ARE DISCLAIMED. IN NO EVENT SHALL
THE COPYRIGHT HOLDER OR CONTRIBUTORS BE LIABLE FOR ANY DIRECT, INDIRECT,
INCIDENTAL, SPECIAL, EXEMPLARY, OR CONSEQUENTIAL DAMAGES (INCLUDING,
BUT NOT LIMITED TO, PROCUREMENT OF SUBSTITUTE GOODS OR SERVICES; LOSS
OF USE, DATA, OR PROFITS; OR BUSINESS INTERRUPTION) HOWEVER CAUSED AND
ON ANY THEORY OF LIABILITY, WHETHER IN CONTRACT, STRICT LIABILITY, OR
TORT (INCLUDING NEGLIGENCE OR OTHERWISE) ARISING IN ANY WAY OUT OF THE
USE OF THIS SOFTWARE, EVEN IF ADVISED OF THE POSSIBILITY OF SUCH DAMAGE.  

(41) Ed Schouten - Free BSD

Copyright (c) 2008 Ed Schouten <ed@FreeBSD.org>
All rights reserved.

Redistribution and use in source and binary forms, with or without
modification, are permitted provided that the following conditions
are met:
1. Redistributions of source code must retain the above copyright
   notice, this list of conditions and the following disclaimer.
2. Redistributions in binary form must reproduce the above copyright
   notice, this list of conditions and the following disclaimer in the
   documentation and/or other materials provided with the distribution.

THIS SOFTWARE IS PROVIDED BY THE AUTHOR AND CONTRIBUTORS ``AS IS'' AND
ANY EXPRESS OR IMPLIED WARRANTIES, INCLUDING, BUT NOT LIMITED TO, THE
IMPLIED WARRANTIES OF MERCHANTABILITY AND FITNESS FOR A PARTICULAR PURPOSE
ARE DISCLAIMED.  IN NO EVENT SHALL THE AUTHOR OR CONTRIBUTORS BE LIABLE
FOR ANY DIRECT, INDIRECT, INCIDENTAL, SPECIAL, EXEMPLARY, OR CONSEQUENTIAL
DAMAGES (INCLUDING, BUT NOT LIMITED TO, PROCUREMENT OF SUBSTITUTE GOODS
OR SERVICES; LOSS OF USE, DATA, OR PROFITS; OR BUSINESS INTERRUPTION)
HOWEVER CAUSED AND ON ANY THEORY OF LIABILITY, WHETHER IN CONTRACT, STRICT
LIABILITY, OR TORT (INCLUDING NEGLIGENCE OR OTHERWISE) ARISING IN ANY WAY
OUT OF THE USE OF THIS SOFTWARE, EVEN IF ADVISED OF THE POSSIBILITY OF
SUCH DAMAGE.

(42) - Rolls-Royce Controls and Data Services Limited (visium-* targets)

Copyright (c) 2015 Rolls-Royce Controls and Data Services Limited.
All rights reserved.

Redistribution and use in source and binary forms, with or without
modification, are permitted provided that the following conditions are met:

  * Redistributions of source code must retain the above copyright notice,
    this list of conditions and the following disclaimer.
  * Redistributions in binary form must reproduce the above copyright
    notice, this list of conditions and the following disclaimer in the
    documentation and/or other materials provided with the distribution.
  * Neither the name of Rolls-Royce Controls and Data Services Limited nor
    the names of its contributors may be used to endorse or promote products
    derived from this software without specific prior written permission.

THIS SOFTWARE IS PROVIDED BY THE COPYRIGHT HOLDERS AND CONTRIBUTORS "AS IS" AND
ANY EXPRESS OR IMPLIED WARRANTIES, INCLUDING, BUT NOT LIMITED TO, THE IMPLIED
WARRANTIES OF MERCHANTABILITY AND FITNESS FOR A PARTICULAR PURPOSE ARE
DISCLAIMED. IN NO EVENT SHALL THE COPYRIGHT HOLDER OR CONTRIBUTORS BE LIABLE
FOR ANY DIRECT, INDIRECT, INCIDENTAL, SPECIAL, EXEMPLARY, OR CONSEQUENTIAL
DAMAGES (INCLUDING, BUT NOT LIMITED TO, PROCUREMENT OF SUBSTITUTE GOODS OR
SERVICES; LOSS OF USE, DATA, OR PROFITS; OR BUSINESS INTERRUPTION) HOWEVER
CAUSED AND ON ANY THEORY OF LIABILITY, WHETHER IN CONTRACT, STRICT LIABILITY,
OR TORT (INCLUDING NEGLIGENCE OR OTHERWISE) ARISING IN ANY WAY OUT OF THE USE
OF THIS SOFTWARE, EVEN IF ADVISED OF THE POSSIBILITY OF SUCH DAMAGE.

(43) - FTDI (ft32-* targets)

Copyright (C) 2014 FTDI (support@ftdichip.com)

The authors hereby grant permission to use, copy, modify, distribute,
and license this software and its documentation for any purpose, provided
that existing copyright notices are retained in all copies and that this
notice is included verbatim in any distributions. No written agreement,
license, or royalty fee is required for any of the authorized uses.
Modifications to this software may be copyrighted by their authors
and need not follow the licensing terms described here, provided that
the new terms are clearly indicated on the first page of each file where
they apply.

(44) - Synopsys Inc (arc-* targets)

Copyright (c) 2015, Synopsys, Inc. All rights reserved.

Redistribution and use in source and binary forms, with or without
modification, are permitted provided that the following conditions are met:

1) Redistributions of source code must retain the above copyright notice,
this list of conditions and the following disclaimer.

2) Redistributions in binary form must reproduce the above copyright notice,
this list of conditions and the following disclaimer in the documentation
and/or other materials provided with the distribution.

3) Neither the name of the Synopsys, Inc., nor the names of its contributors
may be used to endorse or promote products derived from this software
without specific prior written permission.

THIS SOFTWARE IS PROVIDED BY THE COPYRIGHT HOLDERS AND CONTRIBUTORS "AS IS"
AND ANY EXPRESS OR IMPLIED WARRANTIES, INCLUDING, BUT NOT LIMITED TO, THE
IMPLIED WARRANTIES OF MERCHANTABILITY AND FITNESS FOR A PARTICULAR PURPOSE
ARE DISCLAIMED. IN NO EVENT SHALL THE COPYRIGHT HOLDER OR CONTRIBUTORS BE
LIABLE FOR ANY DIRECT, INDIRECT, INCIDENTAL, SPECIAL, EXEMPLARY, OR
CONSEQUENTIAL DAMAGES (INCLUDING, BUT NOT LIMITED TO, PROCUREMENT OF
SUBSTITUTE GOODS OR SERVICES; LOSS OF USE, DATA, OR PROFITS; OR BUSINESS
INTERRUPTION) HOWEVER CAUSED AND ON ANY THEORY OF LIABILITY, WHETHER IN
CONTRACT, STRICT LIABILITY, OR TORT (INCLUDING NEGLIGENCE OR OTHERWISE)
ARISING IN ANY WAY OUT OF THE USE OF THIS SOFTWARE, EVEN IF ADVISED OF THE
POSSIBILITY OF SUCH DAMAGE.

(45) Phoenix Systems - Phoenix-RTOS targets

Copyright (c) 2016 Phoenix Systems
All rights reserved.

Redistribution and use in source and binary forms, with or without
modification, are permitted provided that the following conditions
are met:
1. Redistributions of source code must retain the above copyright
   notice, this list of conditions and the following disclaimer.
2. Redistributions in binary form must reproduce the above copyright
   notice, this list of conditions and the following disclaimer in the
   documentation and/or other materials provided with the distribution.

THIS SOFTWARE IS PROVIDED BY THE AUTHOR AND CONTRIBUTORS ``AS IS'' AND
ANY EXPRESS OR IMPLIED WARRANTIES, INCLUDING, BUT NOT LIMITED TO, THE
IMPLIED WARRANTIES OF MERCHANTABILITY AND FITNESS FOR A PARTICULAR PURPOSE
ARE DISCLAIMED.  IN NO EVENT SHALL THE AUTHOR OR CONTRIBUTORS BE LIABLE
FOR ANY DIRECT, INDIRECT, INCIDENTAL, SPECIAL, EXEMPLARY, OR CONSEQUENTIAL
DAMAGES (INCLUDING, BUT NOT LIMITED TO, PROCUREMENT OF SUBSTITUTE GOODS
OR SERVICES; LOSS OF USE, DATA, OR PROFITS; OR BUSINESS INTERRUPTION)
HOWEVER CAUSED AND ON ANY THEORY OF LIABILITY, WHETHER IN CONTRACT, STRICT
LIABILITY, OR TORT (INCLUDING NEGLIGENCE OR OTHERWISE) ARISING IN ANY WAY
OUT OF THE USE OF THIS SOFTWARE, EVEN IF ADVISED OF THE POSSIBILITY OF
SUCH DAMAGE.

(46) embedded brains - RTEMS targets

Copyright (c) 2017 embedded brains GmbH
All rights reserved.

Redistribution and use in source and binary forms, with or without
modification, are permitted provided that the following conditions
are met:
1. Redistributions of source code must retain the above copyright
   notice, this list of conditions and the following disclaimer.
2. Redistributions in binary form must reproduce the above copyright
   notice, this list of conditions and the following disclaimer in the
   documentation and/or other materials provided with the distribution.

THIS SOFTWARE IS PROVIDED BY THE AUTHOR AND CONTRIBUTORS ``AS IS'' AND
ANY EXPRESS OR IMPLIED WARRANTIES, INCLUDING, BUT NOT LIMITED TO, THE
IMPLIED WARRANTIES OF MERCHANTABILITY AND FITNESS FOR A PARTICULAR PURPOSE
ARE DISCLAIMED.  IN NO EVENT SHALL THE AUTHOR OR CONTRIBUTORS BE LIABLE
FOR ANY DIRECT, INDIRECT, INCIDENTAL, SPECIAL, EXEMPLARY, OR CONSEQUENTIAL
DAMAGES (INCLUDING, BUT NOT LIMITED TO, PROCUREMENT OF SUBSTITUTE GOODS
OR SERVICES; LOSS OF USE, DATA, OR PROFITS; OR BUSINESS INTERRUPTION)
HOWEVER CAUSED AND ON ANY THEORY OF LIABILITY, WHETHER IN CONTRACT, STRICT
LIABILITY, OR TORT (INCLUDING NEGLIGENCE OR OTHERWISE) ARISING IN ANY WAY
OUT OF THE USE OF THIS SOFTWARE, EVEN IF ADVISED OF THE POSSIBILITY OF
SUCH DAMAGE.

(47) John Baldwin - RTEMS targets

Copyright (c) 2015 John Baldwin <jhb@FreeBSD.org>.
All rights reserved.

Redistribution and use in source and binary forms, with or without
modification, are permitted provided that the following conditions
are met:
1. Redistributions of source code must retain the above copyright
   notice, this list of conditions and the following disclaimer.
2. Redistributions in binary form must reproduce the above copyright
   notice, this list of conditions and the following disclaimer in the
   documentation and/or other materials provided with the distribution.
3. Neither the name of the author nor the names of its contributors
   may be used to endorse or promote products derived from this software
   without specific prior written permission.

THIS SOFTWARE IS PROVIDED BY THE REGENTS AND CONTRIBUTORS ``AS IS'' AND
ANY EXPRESS OR IMPLIED WARRANTIES, INCLUDING, BUT NOT LIMITED TO, THE
IMPLIED WARRANTIES OF MERCHANTABILITY AND FITNESS FOR A PARTICULAR PURPOSE
ARE DISCLAIMED.  IN NO EVENT SHALL THE REGENTS OR CONTRIBUTORS BE LIABLE
FOR ANY DIRECT, INDIRECT, INCIDENTAL, SPECIAL, EXEMPLARY, OR CONSEQUENTIAL
DAMAGES (INCLUDING, BUT NOT LIMITED TO, PROCUREMENT OF SUBSTITUTE GOODS
OR SERVICES; LOSS OF USE, DATA, OR PROFITS; OR BUSINESS INTERRUPTION)
HOWEVER CAUSED AND ON ANY THEORY OF LIABILITY, WHETHER IN CONTRACT, STRICT
LIABILITY, OR TORT (INCLUDING NEGLIGENCE OR OTHERWISE) ARISING IN ANY WAY
OUT OF THE USE OF THIS SOFTWARE, EVEN IF ADVISED OF THE POSSIBILITY OF
SUCH DAMAGE.


(48) Jeffrey Roberson - RTEMS targets

Copyright (c) 2008, Jeffrey Roberson <jeff@freebsd.org>
All rights reserved.

Copyright (c) 2008 Nokia Corporation
All rights reserved.

Redistribution and use in source and binary forms, with or without
modification, are permitted provided that the following conditions
are met:
1. Redistributions of source code must retain the above copyright
   notice unmodified, this list of conditions, and the following
   disclaimer.
2. Redistributions in binary form must reproduce the above copyright
   notice, this list of conditions and the following disclaimer in the
   documentation and/or other materials provided with the distribution.

THIS SOFTWARE IS PROVIDED BY THE AUTHOR ``AS IS'' AND ANY EXPRESS OR
IMPLIED WARRANTIES, INCLUDING, BUT NOT LIMITED TO, THE IMPLIED WARRANTIES
OF MERCHANTABILITY AND FITNESS FOR A PARTICULAR PURPOSE ARE DISCLAIMED.
IN NO EVENT SHALL THE AUTHOR BE LIABLE FOR ANY DIRECT, INDIRECT,
INCIDENTAL, SPECIAL, EXEMPLARY, OR CONSEQUENTIAL DAMAGES (INCLUDING, BUT
NOT LIMITED TO, PROCUREMENT OF SUBSTITUTE GOODS OR SERVICES; LOSS OF USE,
DATA, OR PROFITS; OR BUSINESS INTERRUPTION) HOWEVER CAUSED AND ON ANY
THEORY OF LIABILITY, WHETHER IN CONTRACT, STRICT LIABILITY, OR TORT
(INCLUDING NEGLIGENCE OR OTHERWISE) ARISING IN ANY WAY OUT OF THE USE OF
THIS SOFTWARE, EVEN IF ADVISED OF THE POSSIBILITY OF SUCH DAMAGE.

(49) - SiFive Inc. (riscv-* targets)

Copyright (c) 2017  SiFive Inc. All rights reserved.

This copyrighted material is made available to anyone wishing to use,
modify, copy, or redistribute it subject to the terms and conditions
of the FreeBSD License.   This program is distributed in the hope that
it will be useful, but WITHOUT ANY WARRANTY expressed or implied,
including the implied warranties of MERCHANTABILITY or FITNESS FOR
A PARTICULAR PURPOSE.  A copy of this license is available at
http://www.opensource.org/licenses.

(50) Michael R. Neilly (riscv-* targets)

(c) Copyright 2017 Michael R. Neilly
All rights reserved.

Redistribution and use in source and binary forms, with or without
modification, are permitted provided that the following conditions
are met:

* Redistributions of source code must retain the above copyright
notice, this list of conditions and the following disclaimer.

* Redistributions in binary form must reproduce the above copyright
notice, this list of conditions and the following disclaimer in the
documentation and/or other materials provided with the distribution.

* Neither the names of the copyright holders nor the names of their
contributors may be used to endorse or promote products derived from
this software without specific prior written permission.

THIS SOFTWARE IS PROVIDED BY THE COPYRIGHT HOLDERS AND CONTRIBUTORS
"AS IS" AND ANY EXPRESS OR IMPLIED WARRANTIES, INCLUDING, BUT NOT
LIMITED TO, THE IMPLIED WARRANTIES OF MERCHANTABILITY AND FITNESS
FOR A PARTICULAR PURPOSE ARE DISCLAIMED. IN NO EVENT SHALL THE
COPYRIGHT OWNER OR CONTRIBUTORS BE LIABLE FOR ANY DIRECT, INDIRECT,
INCIDENTAL, SPECIAL, EXEMPLARY, OR CONSEQUENTIAL DAMAGES (INCLUDING,
BUT NOT LIMITED TO, PROCUREMENT OF SUBSTITUTE GOODS OR SERVICES;
LOSS OF USE, DATA, OR PROFITS; OR BUSINESS INTERRUPTION) HOWEVER
CAUSED AND ON ANY THEORY OF LIABILITY, WHETHER IN CONTRACT, STRICT
LIABILITY, OR TORT (INCLUDING NEGLIGENCE OR OTHERWISE) ARISING IN
ANY WAY OUT OF THE USE OF THIS SOFTWARE, EVEN IF ADVISED OF THE
POSSIBILITY OF SUCH DAMAGE.

(51) Mentor Graphics (amdgcn-* targets)

Copyright (c) 2014-2017 Mentor Graphics.

The authors hereby grant permission to use, copy, modify, distribute,
and license this software and its documentation for any purpose, provided
that existing copyright notices are retained in all copies and that this
notice is included verbatim in any distributions. No written agreement,
license, or royalty fee is required for any of the authorized uses.
Modifications to this software may be copyrighted by their authors
and need not follow the licensing terms described here, provided that
the new terms are clearly indicated on the first page of each file where
they apply.

(52) BSD-2-Clause-FreeBSD (pru-* targets) 

SPDX-License-Identifier: BSD-2-Clause-FreeBSD

Copyright (c) 2018-2019 Dimitar Dimitrov <dimitar@dinux.eu>
All rights reserved.

Redistribution and use in source and binary forms, with or without
modification, are permitted provided that the following conditions
are met:
1. Redistributions of source code must retain the above copyright
   notice, this list of conditions and the following disclaimer.
2. Redistributions in binary form must reproduce the above copyright
   notice, this list of conditions and the following disclaimer in the
   documentation and/or other materials provided with the distribution.

THIS SOFTWARE IS PROVIDED BY THE AUTHOR ``AS IS'' AND ANY EXPRESS OR
IMPLIED WARRANTIES, INCLUDING, BUT NOT LIMITED TO, THE IMPLIED WARRANTIES
OF MERCHANTABILITY AND FITNESS FOR A PARTICULAR PURPOSE ARE DISCLAIMED.
IN NO EVENT SHALL THE AUTHOR BE LIABLE FOR ANY DIRECT, INDIRECT,
INCIDENTAL, SPECIAL, EXEMPLARY, OR CONSEQUENTIAL DAMAGES (INCLUDING, BUT
NOT LIMITED TO, PROCUREMENT OF SUBSTITUTE GOODS OR SERVICES; LOSS OF USE,
DATA, OR PROFITS; OR BUSINESS INTERRUPTION) HOWEVER CAUSED AND ON ANY
THEORY OF LIABILITY, WHETHER IN CONTRACT, STRICT LIABILITY, OR TORT
(INCLUDING NEGLIGENCE OR OTHERWISE) ARISING IN ANY WAY OUT OF THE USE OF
THIS SOFTWARE, EVEN IF ADVISED OF THE POSSIBILITY OF SUCH DAMAGE.

(53) Andrew Turner (arm-* targets)

Copyright (c) 2013 Andrew Turner <andrew@FreeBSD.ORG>
All rights reserved.

Redistribution and use in source and binary forms, with or without
modification, are permitted provided that the following conditions
are met:
1. Redistributions of source code must retain the above copyright
   notice, this list of conditions and the following disclaimer.
2. Redistributions in binary form must reproduce the above copyright
   notice, this list of conditions and the following disclaimer in the
   documentation and/or other materials provided with the distribution.

THIS SOFTWARE IS PROVIDED BY THE AUTHOR AND CONTRIBUTORS ``AS IS'' AND
ANY EXPRESS OR IMPLIED WARRANTIES, INCLUDING, BUT NOT LIMITED TO, THE
IMPLIED WARRANTIES OF MERCHANTABILITY AND FITNESS FOR A PARTICULAR PURPOSE
ARE DISCLAIMED.  IN NO EVENT SHALL THE AUTHOR OR CONTRIBUTORS BE LIABLE
FOR ANY DIRECT, INDIRECT, INCIDENTAL, SPECIAL, EXEMPLARY, OR CONSEQUENTIAL
DAMAGES (INCLUDING, BUT NOT LIMITED TO, PROCUREMENT OF SUBSTITUTE GOODS
OR SERVICES; LOSS OF USE, DATA, OR PROFITS; OR BUSINESS INTERRUPTION)
HOWEVER CAUSED AND ON ANY THEORY OF LIABILITY, WHETHER IN CONTRACT, STRICT
LIABILITY, OR TORT (INCLUDING NEGLIGENCE OR OTHERWISE) ARISING IN ANY WAY
OUT OF THE USE OF THIS SOFTWARE, EVEN IF ADVISED OF THE POSSIBILITY OF
SUCH DAMAGE.

(54) BSD-2-Clause-FreeBSD David Schultz (arm-* targets)

SPDX-License-Identifier: BSD-2-Clause-FreeBSD

Copyright (c) 2004-2011 David Schultz <das@FreeBSD.ORG>
All rights reserved.

Redistribution and use in source and binary forms, with or without
modification, are permitted provided that the following conditions
are met:
1. Redistributions of source code must retain the above copyright
   notice, this list of conditions and the following disclaimer.
2. Redistributions in binary form must reproduce the above copyright
   notice, this list of conditions and the following disclaimer in the
   documentation and/or other materials provided with the distribution.

THIS SOFTWARE IS PROVIDED BY THE AUTHOR AND CONTRIBUTORS ``AS IS'' AND
ANY EXPRESS OR IMPLIED WARRANTIES, INCLUDING, BUT NOT LIMITED TO, THE
IMPLIED WARRANTIES OF MERCHANTABILITY AND FITNESS FOR A PARTICULAR PURPOSE
ARE DISCLAIMED.  IN NO EVENT SHALL THE AUTHOR OR CONTRIBUTORS BE LIABLE
FOR ANY DIRECT, INDIRECT, INCIDENTAL, SPECIAL, EXEMPLARY, OR CONSEQUENTIAL
DAMAGES (INCLUDING, BUT NOT LIMITED TO, PROCUREMENT OF SUBSTITUTE GOODS
OR SERVICES; LOSS OF USE, DATA, OR PROFITS; OR BUSINESS INTERRUPTION)
HOWEVER CAUSED AND ON ANY THEORY OF LIABILITY, WHETHER IN CONTRACT, STRICT
LIABILITY, OR TORT (INCLUDING NEGLIGENCE OR OTHERWISE) ARISING IN ANY WAY
OUT OF THE USE OF THIS SOFTWARE, EVEN IF ADVISED OF THE POSSIBILITY OF
SUCH DAMAGE.

(55) - C-SKY Microsystems (csky-* targets)

Copyright (c) 2020  C-SKY Microsystems All rights reserved.

This copyrighted material is made available to anyone wishing to use,
modify, copy, or redistribute it subject to the terms and conditions
of the FreeBSD License.   This program is distributed in the hope that
it will be useful, but WITHOUT ANY WARRANTY expressed or implied,
including the implied warranties of MERCHANTABILITY or FITNESS FOR
A PARTICULAR PURPOSE.  A copy of this license is available at
<<<<<<< HEAD
http://www.opensource.org/licenses.
=======
http://www.opensource.org/licenses.

(56) BSD-3-Clause-FreeBSD Peter Wemm (rtems targets)

SPDX-License-Identifier: BSD-3-Clause

Copyright (c) 1997 Peter Wemm <peter@freebsd.org>
All rights reserved.

Redistribution and use in source and binary forms, with or without
modification, are permitted provided that the following conditions
are met:
1. Redistributions of source code must retain the above copyright
   notice, this list of conditions and the following disclaimer.
2. Redistributions in binary form must reproduce the above copyright
   notice, this list of conditions and the following disclaimer in the
   documentation and/or other materials provided with the distribution.
3. The name of the author may not be used to endorse or promote products
   derived from this software without specific prior written permission.

THIS SOFTWARE IS PROVIDED BY THE AUTHOR AND CONTRIBUTORS ``AS IS'' AND
ANY EXPRESS OR IMPLIED WARRANTIES, INCLUDING, BUT NOT LIMITED TO, THE
IMPLIED WARRANTIES OF MERCHANTABILITY AND FITNESS FOR A PARTICULAR PURPOSE
ARE DISCLAIMED.  IN NO EVENT SHALL THE AUTHOR OR CONTRIBUTORS BE LIABLE
FOR ANY DIRECT, INDIRECT, INCIDENTAL, SPECIAL, EXEMPLARY, OR CONSEQUENTIAL
DAMAGES (INCLUDING, BUT NOT LIMITED TO, PROCUREMENT OF SUBSTITUTE GOODS
OR SERVICES; LOSS OF USE, DATA, OR PROFITS; OR BUSINESS INTERRUPTION)
HOWEVER CAUSED AND ON ANY THEORY OF LIABILITY, WHETHER IN CONTRACT, STRICT
LIABILITY, OR TORT (INCLUDING NEGLIGENCE OR OTHERWISE) ARISING IN ANY WAY
OUT OF THE USE OF THIS SOFTWARE, EVEN IF ADVISED OF THE POSSIBILITY OF
SUCH DAMAGE.
>>>>>>> 247ce0ca
<|MERGE_RESOLUTION|>--- conflicted
+++ resolved
@@ -1249,9 +1249,6 @@
 it will be useful, but WITHOUT ANY WARRANTY expressed or implied,
 including the implied warranties of MERCHANTABILITY or FITNESS FOR
 A PARTICULAR PURPOSE.  A copy of this license is available at
-<<<<<<< HEAD
-http://www.opensource.org/licenses.
-=======
 http://www.opensource.org/licenses.
 
 (56) BSD-3-Clause-FreeBSD Peter Wemm (rtems targets)
@@ -1282,5 +1279,4 @@
 HOWEVER CAUSED AND ON ANY THEORY OF LIABILITY, WHETHER IN CONTRACT, STRICT
 LIABILITY, OR TORT (INCLUDING NEGLIGENCE OR OTHERWISE) ARISING IN ANY WAY
 OUT OF THE USE OF THIS SOFTWARE, EVEN IF ADVISED OF THE POSSIBILITY OF
-SUCH DAMAGE.
->>>>>>> 247ce0ca
+SUCH DAMAGE.