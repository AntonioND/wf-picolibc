/* Test that valid POSIX timezone strings are correctly parsed by tzset(3). */
#include <stdio.h>
#include <stdlib.h>
#include <stdint.h>

// BEGIN test vectors
#include <time.h>
#include <limits.h>

#define IN_SECONDS(h, m, s) ((h) * 3600 + (m) * 60 + (s))
#define NO_TIME INT_MIN

struct tz_test {
    const char* tzstr;
    int offset_seconds;
    int dst_offset_seconds;
};

extern struct tm winter_tm;
extern struct tm summer_tm;
extern const time_t winter_time;
extern const time_t summer_time;
extern struct tz_test test_timezones[];

// winter time is March, 21st 2022 at 8:15pm and 20 seconds
struct tm winter_tm = {
    .tm_sec     = 20,
    .tm_min     = 15,
    .tm_hour    = 20,
    .tm_mday    = 21,
    .tm_mon     = 3 - 1,
    .tm_year    = 2022 - 1900,
    .tm_isdst   = 0
};

// summer time is July, 15th 2022 at 10:50am and 40 seconds
struct tm summer_tm = {
    .tm_sec     = 40,
    .tm_min     = 50,
    .tm_hour    = 10,
    .tm_mday    = 15,
    .tm_mon     = 7 - 1,
    .tm_year    = 2022 - 1900,
    .tm_isdst   = 1
};

// UTC unix time for the winter time
const time_t winter_time = 1647893720;
const time_t summer_time = 1657882240;

struct tz_test test_timezones[] = {
    /*
     * creating test vectors based on the POSIX spec (https://pubs.opengroup.org/onlinepubs/9699919799/basedefs/V1_chap08.html#tag_08_03)
     */
    // normal std names
    {"MAR1",         IN_SECONDS(1, 0, 0),    NO_TIME},
    {"MAR-1",       -IN_SECONDS(1, 0, 0),    NO_TIME},
    {"MAR+2",        IN_SECONDS(2, 0, 0),    NO_TIME},
    {"MAR7",         IN_SECONDS(7, 0, 0),    NO_TIME},
    {"MAR-7",       -IN_SECONDS(7, 0, 0),    NO_TIME},
    {"MARS5",        IN_SECONDS(5, 0, 0),    NO_TIME},
    {"MARSM5",       IN_SECONDS(5, 0, 0),    NO_TIME},
    {"MARSMOON5",    IN_SECONDS(5, 0, 0),    NO_TIME},   // assuming TZNAME_MAX >= 8
    {"MARS5:23:42",  IN_SECONDS(5, 23, 42),  NO_TIME},
    {"SUN-7:14:24", -IN_SECONDS(7, 14, 24),  NO_TIME},
    // with DST
    {"MAR5SMAR",                IN_SECONDS(5, 0, 0), IN_SECONDS(4, 0, 0)},  // only DST name
    {"MAR5SMAR2",               IN_SECONDS(5, 0, 0), IN_SECONDS(2, 0, 0)},  // DST name with offset
    {"MAR3SMAR-3",              IN_SECONDS(3, 0, 0), -IN_SECONDS(3, 0, 0)},
    {"MARSWINTER4MARSUMMER",    IN_SECONDS(4, 0, 0), IN_SECONDS(3, 0, 0)},
    {"MARSWINTER4MARSUMMER3",   IN_SECONDS(4, 0, 0), IN_SECONDS(3, 0, 0)},
    // with DST IN_SECONDSs
    {"WMARS3SMARS,J80",                                 IN_SECONDS(3, 0, 0), IN_SECONDS(2, 0, 0)},
    {"WMARS3SMARS,J80,J134",                            IN_SECONDS(3, 0, 0), IN_SECONDS(2, 0, 0)},
    {"WMARS3SMARS,79",                                  IN_SECONDS(3, 0, 0), IN_SECONDS(2, 0, 0)},
    {"WMARS3SMARS,76,134",                              IN_SECONDS(3, 0, 0), IN_SECONDS(2, 0, 0)},
    {"WMARS3SMARS,76/02,134/03",                        IN_SECONDS(3, 0, 0), IN_SECONDS(2, 0, 0)},
    {"WMARS3SMARS,76/02:15:45,134/03:40:20",            IN_SECONDS(3, 0, 0), IN_SECONDS(2, 0, 0)},
    {"WMARS3SMARS,M3.4.1/02:15:45,M8.3.1/03:40:20",     IN_SECONDS(3, 0, 0), IN_SECONDS(2, 0, 0)},

    // special std names
    {"<UNK>-1",                                 -IN_SECONDS(1, 0, 0),     NO_TIME},
    {"<UNKNOWN>-2",                             -IN_SECONDS(2, 0, 0),     NO_TIME},                  // require TZNAME_MAX >= 7 + 1
    {"<003>3",                                   IN_SECONDS(3, 0, 0),     NO_TIME},
    {"<+04>4",                                   IN_SECONDS(4, 0, 0),     NO_TIME},
    {"<-05>-5",                                 -IN_SECONDS(5, 0, 0),     NO_TIME},
    {"<A-5>6",                                   IN_SECONDS(6, 0, 0),     NO_TIME},
    {"<+A5>-7",                                 -IN_SECONDS(7, 0, 0),     NO_TIME},
    {"<0123456>8",                               IN_SECONDS(8, 0, 0),     NO_TIME},
    {"<0A1B2C3>9",                               IN_SECONDS(9, 0, 0),     NO_TIME},
    {"<RD-04>-4<RD+005>5",                      -IN_SECONDS(4, 0, 0),     IN_SECONDS(5, 0, 0)},
    {"<WINT+03>3<SUM+02>",                       IN_SECONDS(3, 0, 0),     IN_SECONDS(2, 0, 0)},
    {"<WINT+03>3<SUM+02>2",                      IN_SECONDS(3, 0, 0),     IN_SECONDS(2, 0, 0)},
    {"<WINT+03>3:15<SUM+02>2:30:15",             IN_SECONDS(3, 15, 0),    IN_SECONDS(2, 30, 15)},
    {"<H3M15>3:15<H2M30S15>2:30:15",             IN_SECONDS(3, 15, 0),    IN_SECONDS(2, 30, 15)},   // requires TZNAME_MAX >= 8 + 1
    {"<+H6M20S12>6:20:12<-H4M40S14>-4:40:14",    IN_SECONDS(6, 20, 12),  -IN_SECONDS(4, 40, 14)},   // requires TZNAME_MAX >= 9 + 1

    /* 
     * real-world test vectors.
     * IN_SECONDSzones extracted from the tzdb (https://github.com/eggert/tz#2019e).
     * The IN_SECONDSzone strings can also be obtained from https://raw.githubusercontent.com/nayarsystems/posix_tz_db/master/zones.csv.
     */
    { /* Etc/GMT-14 */              "<+14>-14",                        -IN_SECONDS(14, 0, 0),     NO_TIME},
    { /* Etc/GMT+12 */              "<-12>12",                          IN_SECONDS(12, 0, 0),     NO_TIME},
    { /* Africa/Casablanca */       "<+01>-1",                         -IN_SECONDS(1, 0, 0),      NO_TIME},
    { /* America/Araguaina */       "<-03>3",                           IN_SECONDS(3, 0, 0),      NO_TIME},
    { /* America/Asuncion */        "<-04>4<-03>,M10.1.0/0,M3.4.0/0",   IN_SECONDS(4, 0, 0),      IN_SECONDS(3, 0, 0)},
    { /* America/Los_Angeles */     "PST8PDT,M3.2.0,M11.1.0",           IN_SECONDS(8, 0, 0),      IN_SECONDS(7, 0, 0)},
    { /* America/New_York */        "EST5EDT,M3.2.0,M11.1.0",           IN_SECONDS(5, 0, 0),      IN_SECONDS(4, 0, 0)},
    { /* America/Scoresbysund */    "<-01>1<+00>,M3.5.0/0,M10.5.0/1",   IN_SECONDS(1, 0, 0),      IN_SECONDS(0, 0, 0)},
    { /* Asia/Colombo */            "<+0530>-5:30",                    -IN_SECONDS(5, 30, 0),     NO_TIME},
    { /* Europe/Berlin */           "CET-1CEST,M3.5.0,M10.5.0/3",      -IN_SECONDS(1, 0, 0),     -IN_SECONDS(2, 0, 0)},

    /// test parsing errors
    // 1. names are too long
    {"JUSTEXCEEDI1:11:11",                                      0,   NO_TIME},
    {"AVERYLONGNAMEWHICHEXCEEDSTZNAMEMAX2:22:22",               0,   NO_TIME},
    {"FIRSTVERYLONGNAME3:33:33SECONDVERYLONGNAME4:44:44",       0,   0},
    {"<JUSTEXCEEDI>5:55:55",                                    0,   NO_TIME},
    {"<FIRSTVERYLONGNAME>3:33:33<SECONDVERYLONGNAME>4:44:44",   0,   0},
    {"<+JUSTEXCEED>5:55:55",                                    0,   NO_TIME},

    // 2. names are too short
    {"JU6:34:47",               0,   NO_TIME},
    {"HE6:34:47LO3:34:47",      0,   0},
    {"<AB>2:34:47",             0,   NO_TIME},
    {"<AB>2:34:47<CD>3:34:47",  0,   0},
    
    // 3. names contain invalid chars
    {"N?ME2:10:56",     0,   NO_TIME},
    {"N!ME2:10:56",     0,   NO_TIME},
    {"N/ME2:10:56",     0,   NO_TIME},
    {"N$ME2:10:56",     0,   NO_TIME},
    {"NAME?2:10:56",    0,   NO_TIME},
    {"?NAME2:10:56",    0,   NO_TIME},
    {"NAME?UNK4:21:15",                 0,   NO_TIME},
    {"NAME!UNK4:22:15NEXT/NAME4:23:15", 0,   NO_TIME},

    // 4. bogus strings
    {"NOINFO",          0,  NO_TIME},
    {"HOUR:16:18",      0,  NO_TIME},
    {"<BEGIN",          0,  NO_TIME},
    {"<NEXT:55",        0,  NO_TIME},
    {">WRONG<2:15:00",  0,  NO_TIME},
    {"ST<ART4:30:00",   0,  NO_TIME},
    //{"MANY8:00:00:00",  0,  NO_TIME},
    {"\0",              0,  NO_TIME},
    {"M\0STR7:30:36",   0,  NO_TIME}
};

// END test vectors

static int failed = 0;

#define TEST_ASSERT_EQUAL_INT_MESSAGE(...) assert_equal(__VA_ARGS__)
void assert_equal(int lhs, int rhs, const char* msg)
{
    if (lhs != rhs)
    {
        printf("Assertion failed! Expected %d to equal %d. %s\n", lhs, rhs, msg);
        ++failed;
    }
}

void test_TimezoneStrings(void)
{
    char buffer[128];

    for (int i = 0; i < (sizeof(test_timezones) / sizeof(struct tz_test)); ++i)
    {
        struct tz_test ptr = test_timezones[i];

        setenv("TZ", ptr.tzstr, 1);
        tzset();
 
        snprintf(buffer, 128, "winter time, timezone = \"%s\"", ptr.tzstr);
 
        struct tm winter_tm_copy = winter_tm; // copy
        TEST_ASSERT_EQUAL_INT_MESSAGE(winter_time + ptr.offset_seconds, mktime(&winter_tm_copy), buffer);

        if (ptr.dst_offset_seconds != NO_TIME)
        {
            snprintf(buffer, 128, "summer time, timezone = \"%s\"", ptr.tzstr);

            struct tm summer_tm_copy = summer_tm; // copy
            TEST_ASSERT_EQUAL_INT_MESSAGE(summer_time + ptr.dst_offset_seconds, mktime(&summer_tm_copy), buffer);
        }
    }
}

int main(void)
{
    test_TimezoneStrings();
    exit (failed);
<<<<<<< HEAD
}

=======
}


>>>>>>> d92d3a3c
<|MERGE_RESOLUTION|>--- conflicted
+++ resolved
@@ -1,202 +1,195 @@
-/* Test that valid POSIX timezone strings are correctly parsed by tzset(3). */
-#include <stdio.h>
-#include <stdlib.h>
-#include <stdint.h>
-
-// BEGIN test vectors
-#include <time.h>
-#include <limits.h>
-
-#define IN_SECONDS(h, m, s) ((h) * 3600 + (m) * 60 + (s))
-#define NO_TIME INT_MIN
-
-struct tz_test {
-    const char* tzstr;
-    int offset_seconds;
-    int dst_offset_seconds;
-};
-
-extern struct tm winter_tm;
-extern struct tm summer_tm;
-extern const time_t winter_time;
-extern const time_t summer_time;
-extern struct tz_test test_timezones[];
-
-// winter time is March, 21st 2022 at 8:15pm and 20 seconds
-struct tm winter_tm = {
-    .tm_sec     = 20,
-    .tm_min     = 15,
-    .tm_hour    = 20,
-    .tm_mday    = 21,
-    .tm_mon     = 3 - 1,
-    .tm_year    = 2022 - 1900,
-    .tm_isdst   = 0
-};
-
-// summer time is July, 15th 2022 at 10:50am and 40 seconds
-struct tm summer_tm = {
-    .tm_sec     = 40,
-    .tm_min     = 50,
-    .tm_hour    = 10,
-    .tm_mday    = 15,
-    .tm_mon     = 7 - 1,
-    .tm_year    = 2022 - 1900,
-    .tm_isdst   = 1
-};
-
-// UTC unix time for the winter time
-const time_t winter_time = 1647893720;
-const time_t summer_time = 1657882240;
-
-struct tz_test test_timezones[] = {
-    /*
-     * creating test vectors based on the POSIX spec (https://pubs.opengroup.org/onlinepubs/9699919799/basedefs/V1_chap08.html#tag_08_03)
-     */
-    // normal std names
-    {"MAR1",         IN_SECONDS(1, 0, 0),    NO_TIME},
-    {"MAR-1",       -IN_SECONDS(1, 0, 0),    NO_TIME},
-    {"MAR+2",        IN_SECONDS(2, 0, 0),    NO_TIME},
-    {"MAR7",         IN_SECONDS(7, 0, 0),    NO_TIME},
-    {"MAR-7",       -IN_SECONDS(7, 0, 0),    NO_TIME},
-    {"MARS5",        IN_SECONDS(5, 0, 0),    NO_TIME},
-    {"MARSM5",       IN_SECONDS(5, 0, 0),    NO_TIME},
-    {"MARSMOON5",    IN_SECONDS(5, 0, 0),    NO_TIME},   // assuming TZNAME_MAX >= 8
-    {"MARS5:23:42",  IN_SECONDS(5, 23, 42),  NO_TIME},
-    {"SUN-7:14:24", -IN_SECONDS(7, 14, 24),  NO_TIME},
-    // with DST
-    {"MAR5SMAR",                IN_SECONDS(5, 0, 0), IN_SECONDS(4, 0, 0)},  // only DST name
-    {"MAR5SMAR2",               IN_SECONDS(5, 0, 0), IN_SECONDS(2, 0, 0)},  // DST name with offset
-    {"MAR3SMAR-3",              IN_SECONDS(3, 0, 0), -IN_SECONDS(3, 0, 0)},
-    {"MARSWINTER4MARSUMMER",    IN_SECONDS(4, 0, 0), IN_SECONDS(3, 0, 0)},
-    {"MARSWINTER4MARSUMMER3",   IN_SECONDS(4, 0, 0), IN_SECONDS(3, 0, 0)},
-    // with DST IN_SECONDSs
-    {"WMARS3SMARS,J80",                                 IN_SECONDS(3, 0, 0), IN_SECONDS(2, 0, 0)},
-    {"WMARS3SMARS,J80,J134",                            IN_SECONDS(3, 0, 0), IN_SECONDS(2, 0, 0)},
-    {"WMARS3SMARS,79",                                  IN_SECONDS(3, 0, 0), IN_SECONDS(2, 0, 0)},
-    {"WMARS3SMARS,76,134",                              IN_SECONDS(3, 0, 0), IN_SECONDS(2, 0, 0)},
-    {"WMARS3SMARS,76/02,134/03",                        IN_SECONDS(3, 0, 0), IN_SECONDS(2, 0, 0)},
-    {"WMARS3SMARS,76/02:15:45,134/03:40:20",            IN_SECONDS(3, 0, 0), IN_SECONDS(2, 0, 0)},
-    {"WMARS3SMARS,M3.4.1/02:15:45,M8.3.1/03:40:20",     IN_SECONDS(3, 0, 0), IN_SECONDS(2, 0, 0)},
-
-    // special std names
-    {"<UNK>-1",                                 -IN_SECONDS(1, 0, 0),     NO_TIME},
-    {"<UNKNOWN>-2",                             -IN_SECONDS(2, 0, 0),     NO_TIME},                  // require TZNAME_MAX >= 7 + 1
-    {"<003>3",                                   IN_SECONDS(3, 0, 0),     NO_TIME},
-    {"<+04>4",                                   IN_SECONDS(4, 0, 0),     NO_TIME},
-    {"<-05>-5",                                 -IN_SECONDS(5, 0, 0),     NO_TIME},
-    {"<A-5>6",                                   IN_SECONDS(6, 0, 0),     NO_TIME},
-    {"<+A5>-7",                                 -IN_SECONDS(7, 0, 0),     NO_TIME},
-    {"<0123456>8",                               IN_SECONDS(8, 0, 0),     NO_TIME},
-    {"<0A1B2C3>9",                               IN_SECONDS(9, 0, 0),     NO_TIME},
-    {"<RD-04>-4<RD+005>5",                      -IN_SECONDS(4, 0, 0),     IN_SECONDS(5, 0, 0)},
-    {"<WINT+03>3<SUM+02>",                       IN_SECONDS(3, 0, 0),     IN_SECONDS(2, 0, 0)},
-    {"<WINT+03>3<SUM+02>2",                      IN_SECONDS(3, 0, 0),     IN_SECONDS(2, 0, 0)},
-    {"<WINT+03>3:15<SUM+02>2:30:15",             IN_SECONDS(3, 15, 0),    IN_SECONDS(2, 30, 15)},
-    {"<H3M15>3:15<H2M30S15>2:30:15",             IN_SECONDS(3, 15, 0),    IN_SECONDS(2, 30, 15)},   // requires TZNAME_MAX >= 8 + 1
-    {"<+H6M20S12>6:20:12<-H4M40S14>-4:40:14",    IN_SECONDS(6, 20, 12),  -IN_SECONDS(4, 40, 14)},   // requires TZNAME_MAX >= 9 + 1
-
-    /* 
-     * real-world test vectors.
-     * IN_SECONDSzones extracted from the tzdb (https://github.com/eggert/tz#2019e).
-     * The IN_SECONDSzone strings can also be obtained from https://raw.githubusercontent.com/nayarsystems/posix_tz_db/master/zones.csv.
-     */
-    { /* Etc/GMT-14 */              "<+14>-14",                        -IN_SECONDS(14, 0, 0),     NO_TIME},
-    { /* Etc/GMT+12 */              "<-12>12",                          IN_SECONDS(12, 0, 0),     NO_TIME},
-    { /* Africa/Casablanca */       "<+01>-1",                         -IN_SECONDS(1, 0, 0),      NO_TIME},
-    { /* America/Araguaina */       "<-03>3",                           IN_SECONDS(3, 0, 0),      NO_TIME},
-    { /* America/Asuncion */        "<-04>4<-03>,M10.1.0/0,M3.4.0/0",   IN_SECONDS(4, 0, 0),      IN_SECONDS(3, 0, 0)},
-    { /* America/Los_Angeles */     "PST8PDT,M3.2.0,M11.1.0",           IN_SECONDS(8, 0, 0),      IN_SECONDS(7, 0, 0)},
-    { /* America/New_York */        "EST5EDT,M3.2.0,M11.1.0",           IN_SECONDS(5, 0, 0),      IN_SECONDS(4, 0, 0)},
-    { /* America/Scoresbysund */    "<-01>1<+00>,M3.5.0/0,M10.5.0/1",   IN_SECONDS(1, 0, 0),      IN_SECONDS(0, 0, 0)},
-    { /* Asia/Colombo */            "<+0530>-5:30",                    -IN_SECONDS(5, 30, 0),     NO_TIME},
-    { /* Europe/Berlin */           "CET-1CEST,M3.5.0,M10.5.0/3",      -IN_SECONDS(1, 0, 0),     -IN_SECONDS(2, 0, 0)},
-
-    /// test parsing errors
-    // 1. names are too long
-    {"JUSTEXCEEDI1:11:11",                                      0,   NO_TIME},
-    {"AVERYLONGNAMEWHICHEXCEEDSTZNAMEMAX2:22:22",               0,   NO_TIME},
-    {"FIRSTVERYLONGNAME3:33:33SECONDVERYLONGNAME4:44:44",       0,   0},
-    {"<JUSTEXCEEDI>5:55:55",                                    0,   NO_TIME},
-    {"<FIRSTVERYLONGNAME>3:33:33<SECONDVERYLONGNAME>4:44:44",   0,   0},
-    {"<+JUSTEXCEED>5:55:55",                                    0,   NO_TIME},
-
-    // 2. names are too short
-    {"JU6:34:47",               0,   NO_TIME},
-    {"HE6:34:47LO3:34:47",      0,   0},
-    {"<AB>2:34:47",             0,   NO_TIME},
-    {"<AB>2:34:47<CD>3:34:47",  0,   0},
-    
-    // 3. names contain invalid chars
-    {"N?ME2:10:56",     0,   NO_TIME},
-    {"N!ME2:10:56",     0,   NO_TIME},
-    {"N/ME2:10:56",     0,   NO_TIME},
-    {"N$ME2:10:56",     0,   NO_TIME},
-    {"NAME?2:10:56",    0,   NO_TIME},
-    {"?NAME2:10:56",    0,   NO_TIME},
-    {"NAME?UNK4:21:15",                 0,   NO_TIME},
-    {"NAME!UNK4:22:15NEXT/NAME4:23:15", 0,   NO_TIME},
-
-    // 4. bogus strings
-    {"NOINFO",          0,  NO_TIME},
-    {"HOUR:16:18",      0,  NO_TIME},
-    {"<BEGIN",          0,  NO_TIME},
-    {"<NEXT:55",        0,  NO_TIME},
-    {">WRONG<2:15:00",  0,  NO_TIME},
-    {"ST<ART4:30:00",   0,  NO_TIME},
-    //{"MANY8:00:00:00",  0,  NO_TIME},
-    {"\0",              0,  NO_TIME},
-    {"M\0STR7:30:36",   0,  NO_TIME}
-};
-
-// END test vectors
-
-static int failed = 0;
-
-#define TEST_ASSERT_EQUAL_INT_MESSAGE(...) assert_equal(__VA_ARGS__)
-void assert_equal(int lhs, int rhs, const char* msg)
-{
-    if (lhs != rhs)
-    {
-        printf("Assertion failed! Expected %d to equal %d. %s\n", lhs, rhs, msg);
-        ++failed;
-    }
-}
-
-void test_TimezoneStrings(void)
-{
-    char buffer[128];
-
-    for (int i = 0; i < (sizeof(test_timezones) / sizeof(struct tz_test)); ++i)
-    {
-        struct tz_test ptr = test_timezones[i];
-
-        setenv("TZ", ptr.tzstr, 1);
-        tzset();
- 
-        snprintf(buffer, 128, "winter time, timezone = \"%s\"", ptr.tzstr);
- 
-        struct tm winter_tm_copy = winter_tm; // copy
-        TEST_ASSERT_EQUAL_INT_MESSAGE(winter_time + ptr.offset_seconds, mktime(&winter_tm_copy), buffer);
-
-        if (ptr.dst_offset_seconds != NO_TIME)
-        {
-            snprintf(buffer, 128, "summer time, timezone = \"%s\"", ptr.tzstr);
-
-            struct tm summer_tm_copy = summer_tm; // copy
-            TEST_ASSERT_EQUAL_INT_MESSAGE(summer_time + ptr.dst_offset_seconds, mktime(&summer_tm_copy), buffer);
-        }
-    }
-}
-
-int main(void)
-{
-    test_TimezoneStrings();
-    exit (failed);
-<<<<<<< HEAD
-}
-
-=======
-}
-
-
->>>>>>> d92d3a3c
+/* Test that valid POSIX timezone strings are correctly parsed by tzset(3). */
+#include <stdio.h>
+#include <stdlib.h>
+#include <stdint.h>
+
+// BEGIN test vectors
+#include <time.h>
+#include <limits.h>
+
+#define IN_SECONDS(h, m, s) ((h) * 3600 + (m) * 60 + (s))
+#define NO_TIME INT_MIN
+
+struct tz_test {
+    const char* tzstr;
+    int offset_seconds;
+    int dst_offset_seconds;
+};
+
+extern struct tm winter_tm;
+extern struct tm summer_tm;
+extern const time_t winter_time;
+extern const time_t summer_time;
+extern struct tz_test test_timezones[];
+
+// winter time is March, 21st 2022 at 8:15pm and 20 seconds
+struct tm winter_tm = {
+    .tm_sec     = 20,
+    .tm_min     = 15,
+    .tm_hour    = 20,
+    .tm_mday    = 21,
+    .tm_mon     = 3 - 1,
+    .tm_year    = 2022 - 1900,
+    .tm_isdst   = 0
+};
+
+// summer time is July, 15th 2022 at 10:50am and 40 seconds
+struct tm summer_tm = {
+    .tm_sec     = 40,
+    .tm_min     = 50,
+    .tm_hour    = 10,
+    .tm_mday    = 15,
+    .tm_mon     = 7 - 1,
+    .tm_year    = 2022 - 1900,
+    .tm_isdst   = 1
+};
+
+// UTC unix time for the winter time
+const time_t winter_time = 1647893720;
+const time_t summer_time = 1657882240;
+
+struct tz_test test_timezones[] = {
+    /*
+     * creating test vectors based on the POSIX spec (https://pubs.opengroup.org/onlinepubs/9699919799/basedefs/V1_chap08.html#tag_08_03)
+     */
+    // normal std names
+    {"MAR1",         IN_SECONDS(1, 0, 0),    NO_TIME},
+    {"MAR-1",       -IN_SECONDS(1, 0, 0),    NO_TIME},
+    {"MAR+2",        IN_SECONDS(2, 0, 0),    NO_TIME},
+    {"MAR7",         IN_SECONDS(7, 0, 0),    NO_TIME},
+    {"MAR-7",       -IN_SECONDS(7, 0, 0),    NO_TIME},
+    {"MARS5",        IN_SECONDS(5, 0, 0),    NO_TIME},
+    {"MARSM5",       IN_SECONDS(5, 0, 0),    NO_TIME},
+    {"MARSMOON5",    IN_SECONDS(5, 0, 0),    NO_TIME},   // assuming TZNAME_MAX >= 8
+    {"MARS5:23:42",  IN_SECONDS(5, 23, 42),  NO_TIME},
+    {"SUN-7:14:24", -IN_SECONDS(7, 14, 24),  NO_TIME},
+    // with DST
+    {"MAR5SMAR",                IN_SECONDS(5, 0, 0), IN_SECONDS(4, 0, 0)},  // only DST name
+    {"MAR5SMAR2",               IN_SECONDS(5, 0, 0), IN_SECONDS(2, 0, 0)},  // DST name with offset
+    {"MAR3SMAR-3",              IN_SECONDS(3, 0, 0), -IN_SECONDS(3, 0, 0)},
+    {"MARSWINTER4MARSUMMER",    IN_SECONDS(4, 0, 0), IN_SECONDS(3, 0, 0)},
+    {"MARSWINTER4MARSUMMER3",   IN_SECONDS(4, 0, 0), IN_SECONDS(3, 0, 0)},
+    // with DST IN_SECONDSs
+    {"WMARS3SMARS,J80",                                 IN_SECONDS(3, 0, 0), IN_SECONDS(2, 0, 0)},
+    {"WMARS3SMARS,J80,J134",                            IN_SECONDS(3, 0, 0), IN_SECONDS(2, 0, 0)},
+    {"WMARS3SMARS,79",                                  IN_SECONDS(3, 0, 0), IN_SECONDS(2, 0, 0)},
+    {"WMARS3SMARS,76,134",                              IN_SECONDS(3, 0, 0), IN_SECONDS(2, 0, 0)},
+    {"WMARS3SMARS,76/02,134/03",                        IN_SECONDS(3, 0, 0), IN_SECONDS(2, 0, 0)},
+    {"WMARS3SMARS,76/02:15:45,134/03:40:20",            IN_SECONDS(3, 0, 0), IN_SECONDS(2, 0, 0)},
+    {"WMARS3SMARS,M3.4.1/02:15:45,M8.3.1/03:40:20",     IN_SECONDS(3, 0, 0), IN_SECONDS(2, 0, 0)},
+
+    // special std names
+    {"<UNK>-1",                                 -IN_SECONDS(1, 0, 0),     NO_TIME},
+    {"<UNKNOWN>-2",                             -IN_SECONDS(2, 0, 0),     NO_TIME},                  // require TZNAME_MAX >= 7 + 1
+    {"<003>3",                                   IN_SECONDS(3, 0, 0),     NO_TIME},
+    {"<+04>4",                                   IN_SECONDS(4, 0, 0),     NO_TIME},
+    {"<-05>-5",                                 -IN_SECONDS(5, 0, 0),     NO_TIME},
+    {"<A-5>6",                                   IN_SECONDS(6, 0, 0),     NO_TIME},
+    {"<+A5>-7",                                 -IN_SECONDS(7, 0, 0),     NO_TIME},
+    {"<0123456>8",                               IN_SECONDS(8, 0, 0),     NO_TIME},
+    {"<0A1B2C3>9",                               IN_SECONDS(9, 0, 0),     NO_TIME},
+    {"<RD-04>-4<RD+005>5",                      -IN_SECONDS(4, 0, 0),     IN_SECONDS(5, 0, 0)},
+    {"<WINT+03>3<SUM+02>",                       IN_SECONDS(3, 0, 0),     IN_SECONDS(2, 0, 0)},
+    {"<WINT+03>3<SUM+02>2",                      IN_SECONDS(3, 0, 0),     IN_SECONDS(2, 0, 0)},
+    {"<WINT+03>3:15<SUM+02>2:30:15",             IN_SECONDS(3, 15, 0),    IN_SECONDS(2, 30, 15)},
+    {"<H3M15>3:15<H2M30S15>2:30:15",             IN_SECONDS(3, 15, 0),    IN_SECONDS(2, 30, 15)},   // requires TZNAME_MAX >= 8 + 1
+    {"<+H6M20S12>6:20:12<-H4M40S14>-4:40:14",    IN_SECONDS(6, 20, 12),  -IN_SECONDS(4, 40, 14)},   // requires TZNAME_MAX >= 9 + 1
+
+    /* 
+     * real-world test vectors.
+     * IN_SECONDSzones extracted from the tzdb (https://github.com/eggert/tz#2019e).
+     * The IN_SECONDSzone strings can also be obtained from https://raw.githubusercontent.com/nayarsystems/posix_tz_db/master/zones.csv.
+     */
+    { /* Etc/GMT-14 */              "<+14>-14",                        -IN_SECONDS(14, 0, 0),     NO_TIME},
+    { /* Etc/GMT+12 */              "<-12>12",                          IN_SECONDS(12, 0, 0),     NO_TIME},
+    { /* Africa/Casablanca */       "<+01>-1",                         -IN_SECONDS(1, 0, 0),      NO_TIME},
+    { /* America/Araguaina */       "<-03>3",                           IN_SECONDS(3, 0, 0),      NO_TIME},
+    { /* America/Asuncion */        "<-04>4<-03>,M10.1.0/0,M3.4.0/0",   IN_SECONDS(4, 0, 0),      IN_SECONDS(3, 0, 0)},
+    { /* America/Los_Angeles */     "PST8PDT,M3.2.0,M11.1.0",           IN_SECONDS(8, 0, 0),      IN_SECONDS(7, 0, 0)},
+    { /* America/New_York */        "EST5EDT,M3.2.0,M11.1.0",           IN_SECONDS(5, 0, 0),      IN_SECONDS(4, 0, 0)},
+    { /* America/Scoresbysund */    "<-01>1<+00>,M3.5.0/0,M10.5.0/1",   IN_SECONDS(1, 0, 0),      IN_SECONDS(0, 0, 0)},
+    { /* Asia/Colombo */            "<+0530>-5:30",                    -IN_SECONDS(5, 30, 0),     NO_TIME},
+    { /* Europe/Berlin */           "CET-1CEST,M3.5.0,M10.5.0/3",      -IN_SECONDS(1, 0, 0),     -IN_SECONDS(2, 0, 0)},
+
+    /// test parsing errors
+    // 1. names are too long
+    {"JUSTEXCEEDI1:11:11",                                      0,   NO_TIME},
+    {"AVERYLONGNAMEWHICHEXCEEDSTZNAMEMAX2:22:22",               0,   NO_TIME},
+    {"FIRSTVERYLONGNAME3:33:33SECONDVERYLONGNAME4:44:44",       0,   0},
+    {"<JUSTEXCEEDI>5:55:55",                                    0,   NO_TIME},
+    {"<FIRSTVERYLONGNAME>3:33:33<SECONDVERYLONGNAME>4:44:44",   0,   0},
+    {"<+JUSTEXCEED>5:55:55",                                    0,   NO_TIME},
+
+    // 2. names are too short
+    {"JU6:34:47",               0,   NO_TIME},
+    {"HE6:34:47LO3:34:47",      0,   0},
+    {"<AB>2:34:47",             0,   NO_TIME},
+    {"<AB>2:34:47<CD>3:34:47",  0,   0},
+    
+    // 3. names contain invalid chars
+    {"N?ME2:10:56",     0,   NO_TIME},
+    {"N!ME2:10:56",     0,   NO_TIME},
+    {"N/ME2:10:56",     0,   NO_TIME},
+    {"N$ME2:10:56",     0,   NO_TIME},
+    {"NAME?2:10:56",    0,   NO_TIME},
+    {"?NAME2:10:56",    0,   NO_TIME},
+    {"NAME?UNK4:21:15",                 0,   NO_TIME},
+    {"NAME!UNK4:22:15NEXT/NAME4:23:15", 0,   NO_TIME},
+
+    // 4. bogus strings
+    {"NOINFO",          0,  NO_TIME},
+    {"HOUR:16:18",      0,  NO_TIME},
+    {"<BEGIN",          0,  NO_TIME},
+    {"<NEXT:55",        0,  NO_TIME},
+    {">WRONG<2:15:00",  0,  NO_TIME},
+    {"ST<ART4:30:00",   0,  NO_TIME},
+    //{"MANY8:00:00:00",  0,  NO_TIME},
+    {"\0",              0,  NO_TIME},
+    {"M\0STR7:30:36",   0,  NO_TIME}
+};
+
+// END test vectors
+
+static int failed = 0;
+
+#define TEST_ASSERT_EQUAL_INT_MESSAGE(...) assert_equal(__VA_ARGS__)
+void assert_equal(int lhs, int rhs, const char* msg)
+{
+    if (lhs != rhs)
+    {
+        printf("Assertion failed! Expected %d to equal %d. %s\n", lhs, rhs, msg);
+        ++failed;
+    }
+}
+
+void test_TimezoneStrings(void)
+{
+    char buffer[128];
+
+    for (size_t i = 0; i < (sizeof(test_timezones) / sizeof(struct tz_test)); ++i)
+    {
+        struct tz_test ptr = test_timezones[i];
+
+        setenv("TZ", ptr.tzstr, 1);
+        tzset();
+ 
+        snprintf(buffer, 128, "winter time, timezone = \"%s\"", ptr.tzstr);
+ 
+        struct tm winter_tm_copy = winter_tm; // copy
+        TEST_ASSERT_EQUAL_INT_MESSAGE(winter_time + ptr.offset_seconds, mktime(&winter_tm_copy), buffer);
+
+        if (ptr.dst_offset_seconds != NO_TIME)
+        {
+            snprintf(buffer, 128, "summer time, timezone = \"%s\"", ptr.tzstr);
+
+            struct tm summer_tm_copy = summer_tm; // copy
+            TEST_ASSERT_EQUAL_INT_MESSAGE(summer_time + ptr.dst_offset_seconds, mktime(&summer_tm_copy), buffer);
+        }
+    }
+}
+
+int main(void)
+{
+    test_TimezoneStrings();
+    exit (failed);
+}