
/* @(#)s_scalbn.c 5.1 93/09/24 */
/*
 * ====================================================
 * Copyright (C) 1993 by Sun Microsystems, Inc. All rights reserved.
 *
 * Developed at SunPro, a Sun Microsystems, Inc. business.
 * Permission to use, copy, modify, and distribute this
 * software is freely granted, provided that this notice 
 * is preserved.
 * ====================================================
 */

/*
FUNCTION
<<scalbn>>, <<scalbnf>>, <<scalbln>>, <<scalblnf>>---scale by power of FLT_RADIX (=2)
INDEX
	scalbn
INDEX
	scalbnf
INDEX
	scalbln
INDEX
	scalblnf

SYNOPSIS
	#include <math.h>
	double scalbn(double <[x]>, int <[n]>);
	float scalbnf(float <[x]>, int <[n]>);
	double scalbln(double <[x]>, long int <[n]>);
	float scalblnf(float <[x]>, long int <[n]>);

DESCRIPTION
The <<scalbn>> and <<scalbln>> functions compute 
	@ifnottex
	<[x]> times FLT_RADIX to the power <[n]>.
	@end ifnottex
	@tex
	$x \cdot FLT\_RADIX^n$.
	@end tex
efficiently.  The result is computed by manipulating the exponent, rather than
by actually performing an exponentiation or multiplication.  In this
floating-point implementation FLT_RADIX=2, which makes the <<scalbn>>
functions equivalent to the <<ldexp>> functions.

RETURNS
<[x]> times 2 to the power <[n]>.  A range error may occur.

PORTABILITY
ANSI C, POSIX

SEEALSO
<<ldexp>>

*/

/* 
 * scalbn (double x, int n)
 * scalbn(x,n) returns x* 2**n  computed by  exponent  
 * manipulation rather than by actually performing an 
 * exponentiation or a multiplication.
 */

#include "fdlibm.h"

#ifndef _DOUBLE_IS_32BITS

#ifdef _IEEE_LIBM
#define erange(_ret) return (_ret)
#else
#define erange(_ret) do { errno = ERANGE; return (_ret); } while(0)
#endif

#ifdef __STDC__
static const double
#else
static double
#endif
two54   =  1.80143985094819840000e+16, /* 0x43500000, 0x00000000 */
twom54  =  5.55111512312578270212e-17, /* 0x3C900000, 0x00000000 */
huge   = 1.0e+300,
tiny   = 1.0e-300;

#ifdef __STDC__
	double scalbn (double x, int n)
#else
	double scalbn (x,n)
	double x; int n;
#endif
{
	__int32_t  k,hx,lx;
	EXTRACT_WORDS(hx,lx,x);
        k = (hx&0x7ff00000)>>20;		/* extract exponent */
        if (k==0) {				/* 0 or subnormal x */
            if ((lx|(hx&0x7fffffff))==0) return x; /* +-0 */
	    x *= two54; 
	    GET_HIGH_WORD(hx,x);
	    k = ((hx&0x7ff00000)>>20) - 54; 
            if (n< -50000) erange(tiny*x); 	/*underflow*/
	    }
<<<<<<< HEAD
        if (k==0x7ff) return x;		        /* NaN or Inf */
        if (n > 50000) 	/* in case integer overflow in n+k */
            erange(huge*copysign(huge,x));	/*overflow*/
=======
        if (k==0x7ff) return x+x;		/* NaN or Inf */
        if (n > 50000) 	/* in case integer overflow in n+k */
	    return huge*copysign(huge,x);	/*overflow*/
>>>>>>> 6c1f49f8
        k = k+n; 
        if (k >  0x7fe) erange(huge*copysign(huge,x)); /* overflow  */
        if (k > 0) 				/* normal result */
	    {SET_HIGH_WORD(x,(hx&0x800fffff)|(k<<20)); return x;}
        if (k <= -54)
<<<<<<< HEAD
	    erange(tiny*copysign(tiny,x)); 	/*underflow*/
=======
	    return tiny*copysign(tiny,x); 	/*underflow*/
>>>>>>> 6c1f49f8
        k += 54;				/* subnormal result */
	SET_HIGH_WORD(x,(hx&0x800fffff)|(k<<20));
        return x*twom54;
}

#endif /* _DOUBLE_IS_32BITS */<|MERGE_RESOLUTION|>--- conflicted
+++ resolved
@@ -98,25 +98,15 @@
 	    k = ((hx&0x7ff00000)>>20) - 54; 
             if (n< -50000) erange(tiny*x); 	/*underflow*/
 	    }
-<<<<<<< HEAD
-        if (k==0x7ff) return x;		        /* NaN or Inf */
+        if (k==0x7ff) return x+x;		/* NaN or Inf */
         if (n > 50000) 	/* in case integer overflow in n+k */
             erange(huge*copysign(huge,x));	/*overflow*/
-=======
-        if (k==0x7ff) return x+x;		/* NaN or Inf */
-        if (n > 50000) 	/* in case integer overflow in n+k */
-	    return huge*copysign(huge,x);	/*overflow*/
->>>>>>> 6c1f49f8
         k = k+n; 
         if (k >  0x7fe) erange(huge*copysign(huge,x)); /* overflow  */
         if (k > 0) 				/* normal result */
 	    {SET_HIGH_WORD(x,(hx&0x800fffff)|(k<<20)); return x;}
         if (k <= -54)
-<<<<<<< HEAD
 	    erange(tiny*copysign(tiny,x)); 	/*underflow*/
-=======
-	    return tiny*copysign(tiny,x); 	/*underflow*/
->>>>>>> 6c1f49f8
         k += 54;				/* subnormal result */
 	SET_HIGH_WORD(x,(hx&0x800fffff)|(k<<20));
         return x*twom54;
