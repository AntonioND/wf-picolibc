--- conflicted
+++ resolved
@@ -41,13 +41,6 @@
 	    errno = EDOM;
 	    return nanf("");
         }
-<<<<<<< HEAD
-	if (exc.err != 0)
-           errno = exc.err;
-        return (float)exc.retval; 
-=======
-#endif
->>>>>>> dec444be
 }
 #endif
 
