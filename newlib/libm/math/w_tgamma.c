/* @(#)w_gamma.c 5.1 93/09/24 */
/*
 * ====================================================
 * Copyright (C) 1993 by Sun Microsystems, Inc. All rights reserved.
 *
 * Developed at SunPro, a Sun Microsystems, Inc. business.
 * Permission to use, copy, modify, and distribute this
 * software is freely granted, provided that this notice
 * is preserved.
 * ====================================================
 */

/* double gamma(double x)
 * Return  the logarithm of the Gamma function of x or the Gamma function of x,
 * depending on the library mode.
 */

#include "fdlibm.h"

#ifndef _DOUBLE_IS_32BITS

#if !defined(_IEEE_LIBM) || !defined(HAVE_ALIAS_ATTRIBUTE)
#ifdef __STDC__
	double tgamma(double x)
#else
	double tgamma(x)
	double x;
#endif
{
        double y;
<<<<<<< HEAD
	y = __ieee754_gamma(x);
=======
	y = __ieee754_tgamma(x);
>>>>>>> 2ed80d04
#ifdef _IEEE_LIBM
	return y;
#else
	if(_LIB_VERSION == _IEEE_) return y;

	if(!finite(y)&&finite(x)) {
	  if (x==0.0)
	    return __kernel_standard(x,x,42); /* tgamma pole */
	  else if(floor(x)==x&&x<0.0)
	    return __kernel_standard(x,x,41); /* tgamma domain */
	  else
	    return __kernel_standard(x,x,40); /* tgamma overflow */
	}
	return y;
#endif
}
#endif

#endif /* defined(_DOUBLE_IS_32BITS) */<|MERGE_RESOLUTION|>--- conflicted
+++ resolved
@@ -28,11 +28,7 @@
 #endif
 {
         double y;
-<<<<<<< HEAD
-	y = __ieee754_gamma(x);
-=======
 	y = __ieee754_tgamma(x);
->>>>>>> 2ed80d04
 #ifdef _IEEE_LIBM
 	return y;
 #else
