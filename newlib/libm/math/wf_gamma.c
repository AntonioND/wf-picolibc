/* wf_gamma.c -- float version of w_gamma.c.
 * Conversion to float by Ian Lance Taylor, Cygnus Support, ian@cygnus.com.
 */

/*
 * ====================================================
 * Copyright (C) 1993 by Sun Microsystems, Inc. All rights reserved.
 *
 * Developed at SunPro, a Sun Microsystems, Inc. business.
 * Permission to use, copy, modify, and distribute this
 * software is freely granted, provided that this notice 
 * is preserved.
 * ====================================================
 *
 */

#include "fdlibm.h"
#include <errno.h>

#if !defined(_IEEE_LIBM) || !defined(HAVE_ALIAS_ATTRIBUTE)
#ifdef __STDC__
	float gammaf(float x)
#else
	float gammaf(x)
	float x;
#endif
{
<<<<<<< HEAD
        float y;
        y = __ieee754_gammaf(x);
        if(_LIB_VERSION == _IEEE_) return y;
        if(!finitef(y)&&finitef(x)) {
	    /* gammaf(finite) overflow */
	    errno = ERANGE;
        }
	return y;
}
#endif
=======
	return lgammaf(x);
}
>>>>>>> 2ed80d04

#ifdef _DOUBLE_IS_32BITS

#ifdef __STDC__
	double gamma(double x)
#else
	double gamma(x)
	double x;
#endif
{
	return (double) lgammaf((float) x);
}

#endif /* defined(_DOUBLE_IS_32BITS) */<|MERGE_RESOLUTION|>--- conflicted
+++ resolved
@@ -25,21 +25,9 @@
 	float x;
 #endif
 {
-<<<<<<< HEAD
-        float y;
-        y = __ieee754_gammaf(x);
-        if(_LIB_VERSION == _IEEE_) return y;
-        if(!finitef(y)&&finitef(x)) {
-	    /* gammaf(finite) overflow */
-	    errno = ERANGE;
-        }
-	return y;
+	return lgammaf(x);
 }
 #endif
-=======
-	return lgammaf(x);
-}
->>>>>>> 2ed80d04
 
 #ifdef _DOUBLE_IS_32BITS
 
