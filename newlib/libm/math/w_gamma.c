--- conflicted
+++ resolved
@@ -148,24 +148,7 @@
 	double x;
 #endif
 {
-<<<<<<< HEAD
-#ifdef _IEEE_LIBM
-	return __ieee754_gamma(x);
-#else
-        double y;
-        y = __ieee754_gamma(x);
-        if(_LIB_VERSION == _IEEE_) return y;
-        if(!finite(y)&&finite(x)) {
-	    /* gamma(finite) overflow */
-	    errno = ERANGE;
-        }
-	return y;
-#endif
-}             
-#endif
-=======
 	return lgamma(x);
 }
->>>>>>> 2ed80d04
 
 #endif /* defined(_DOUBLE_IS_32BITS) */