/* w_gammaf.c -- float version of w_gamma.c.
 * Conversion to float by Ian Lance Taylor, Cygnus Support, ian@cygnus.com.
 */

/*
 * ====================================================
 * Copyright (C) 1993 by Sun Microsystems, Inc. All rights reserved.
 *
 * Developed at SunPro, a Sun Microsystems, Inc. business.
 * Permission to use, copy, modify, and distribute this
 * software is freely granted, provided that this notice
 * is preserved.
 * ====================================================
 */

#include "math.h"
#include "fdlibm.h"

#ifdef __STDC__
	float tgammaf(float x)
#else
	float tgammaf(x)
	float x;
#endif
{
        float y;
<<<<<<< HEAD
	y = __ieee754_gammaf(x);
=======
	y = __ieee754_tgammaf(x);
>>>>>>> 2ed80d04
#ifdef _IEEE_LIBM
	return y;
#else
	if(_LIB_VERSION == _IEEE_) return y;

	if(!finitef(y)&&finitef(x)) {
	  if (x==0.0f)
	    /* tgammf pole */
	    return (float)__kernel_standard((double)x,(double)x,142);
	  else if(floorf(x)==x&&x<(float)0.0)
	    /* tgammaf domain */
	    return (float)__kernel_standard((double)x,(double)x,141);
	  else
	    /* tgammaf overflow */
	    return (float)__kernel_standard((double)x,(double)x,140);
	}
	return y;
#endif
}

#ifdef _DOUBLE_IS_32BITS

#ifdef __STDC__
	double tgamma(double x)
#else
	double tgamma(x)
	double x;
#endif
{
	return (double) tgammaf((float) x);
}

#endif /* defined(_DOUBLE_IS_32BITS) */<|MERGE_RESOLUTION|>--- conflicted
+++ resolved
@@ -24,11 +24,7 @@
 #endif
 {
         float y;
-<<<<<<< HEAD
-	y = __ieee754_gammaf(x);
-=======
 	y = __ieee754_tgammaf(x);
->>>>>>> 2ed80d04
 #ifdef _IEEE_LIBM
 	return y;
 #else
