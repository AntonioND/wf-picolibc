--- conflicted
+++ resolved
@@ -31,8 +31,8 @@
   POSSIBILITY OF SUCH DAMAGE.
 */
 
+#include <math.h>
 #include <fenv.h>
-#include "riscv_math.h"
 
 /* This implementation is intended to comply with the following
  * specification:
@@ -46,16 +46,11 @@
  * not changed."
  */
 
-#if __riscv_flen
+#if __RISCV_HARD_FLOAT
 
 int fesetround(int round)
 {
 
-<<<<<<< HEAD
-=======
-#ifdef __RISCV_HARD_FLOAT
-
->>>>>>> dcb2b7d7
   /* Mask round to be sure only valid rounding bits are set */
 
   round &= FE_RMODE_MASK;
