/*
  (c) Copyright 2017 Michael R. Neilly
  All rights reserved.

  Redistribution and use in source and binary forms, with or without
  modification, are permitted provided that the following conditions
  are met:

  * Redistributions of source code must retain the above copyright
  notice, this list of conditions and the following disclaimer.

  * Redistributions in binary form must reproduce the above copyright
  notice, this list of conditions and the following disclaimer in the
  documentation and/or other materials provided with the distribution.

  * Neither the names of the copyright holders nor the names of their
  contributors may be used to endorse or promote products derived from
  this software without specific prior written permission.

  THIS SOFTWARE IS PROVIDED BY THE COPYRIGHT HOLDERS AND CONTRIBUTORS
  "AS IS" AND ANY EXPRESS OR IMPLIED WARRANTIES, INCLUDING, BUT NOT
  LIMITED TO, THE IMPLIED WARRANTIES OF MERCHANTABILITY AND FITNESS
  FOR A PARTICULAR PURPOSE ARE DISCLAIMED. IN NO EVENT SHALL THE
  COPYRIGHT OWNER OR CONTRIBUTORS BE LIABLE FOR ANY DIRECT, INDIRECT,
  INCIDENTAL, SPECIAL, EXEMPLARY, OR CONSEQUENTIAL DAMAGES (INCLUDING,
  BUT NOT LIMITED TO, PROCUREMENT OF SUBSTITUTE GOODS OR SERVICES;
  LOSS OF USE, DATA, OR PROFITS; OR BUSINESS INTERRUPTION) HOWEVER
  CAUSED AND ON ANY THEORY OF LIABILITY, WHETHER IN CONTRACT, STRICT
  LIABILITY, OR TORT (INCLUDING NEGLIGENCE OR OTHERWISE) ARISING IN
  ANY WAY OUT OF THE USE OF THIS SOFTWARE, EVEN IF ADVISED OF THE
  POSSIBILITY OF SUCH DAMAGE.
*/

#include <fenv.h>
#include "riscv_math.h"

/* This implementation is intended to comply with the following
 * specification:
 *
 * http://pubs.opengroup.org/onlinepubs/009695399/functions/fegetenv.html
 * Referred to as 'fegetenv.html below.
 *
 * "The fegetenv() function shall attempt to store the current
 * floating-point environment in the object pointed to by envp."
 *
 */

#if __riscv_flen
int fegetenv(fenv_t *envp)
{

<<<<<<< HEAD
=======
#if __RISCV_HARD_FLOAT
>>>>>>> dcb2b7d7

  /* Get the current environment (FCSR) */

  fenv_t fcsr;
  __asm__ volatile("frcsr %0" : "=r"(fcsr));

  /* Store FCSR in envp */

  *envp = fcsr;

  /* Per 'fegetenv.html:
   *
   * "If the representation was successfully stored, fegetenv() shall
   * return zero. Otherwise, it shall return a non-zero value.
   */

  return 0;
}
#else
#include "../../fenv/fegetenv.c"
#endif<|MERGE_RESOLUTION|>--- conflicted
+++ resolved
@@ -31,8 +31,8 @@
   POSSIBILITY OF SUCH DAMAGE.
 */
 
+#include <math.h>
 #include <fenv.h>
-#include "riscv_math.h"
 
 /* This implementation is intended to comply with the following
  * specification:
@@ -45,14 +45,9 @@
  *
  */
 
-#if __riscv_flen
+#if __RISCV_HARD_FLOAT
 int fegetenv(fenv_t *envp)
 {
-
-<<<<<<< HEAD
-=======
-#if __RISCV_HARD_FLOAT
->>>>>>> dcb2b7d7
 
   /* Get the current environment (FCSR) */
 
