--- conflicted
+++ resolved
@@ -31,9 +31,9 @@
   POSSIBILITY OF SUCH DAMAGE.
 */
 
+#include <math.h>
 #include <fenv.h>
 #include <stddef.h>
-#include "riscv_math.h"
 
 /* This implementation is intended to comply with the following
  * specification:
@@ -45,14 +45,9 @@
  * floating-point exceptions represented by excepts."
  */
 
-#if __riscv_flen
+#if __RISCV_HARD_FLOAT
 int feclearexcept(int excepts)
 {
-
-<<<<<<< HEAD
-=======
-#if __RISCV_HARD_FLOAT
->>>>>>> dcb2b7d7
 
   /* Mask excepts to be sure only supported flag bits are set */
 
