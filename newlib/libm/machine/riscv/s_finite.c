/*
 * SPDX-License-Identifier: BSD-3-Clause
 *
 * Copyright (c) 2020 Kito Cheng
 *
 * Redistribution and use in source and binary forms, with or without
 * modification, are permitted provided that the following conditions
 * are met:
 *
 * 1. Redistributions of source code must retain the above copyright
 *    notice, this list of conditions and the following disclaimer.
 *
 * 2. Redistributions in binary form must reproduce the above
 *    copyright notice, this list of conditions and the following
 *    disclaimer in the documentation and/or other materials provided
 *    with the distribution.
 *
 * 3. Neither the name of the copyright holder nor the names of its
 *    contributors may be used to endorse or promote products derived
 *    from this software without specific prior written permission.
 *
 * THIS SOFTWARE IS PROVIDED BY THE COPYRIGHT HOLDERS AND CONTRIBUTORS
 * "AS IS" AND ANY EXPRESS OR IMPLIED WARRANTIES, INCLUDING, BUT NOT
 * LIMITED TO, THE IMPLIED WARRANTIES OF MERCHANTABILITY AND FITNESS
 * FOR A PARTICULAR PURPOSE ARE DISCLAIMED. IN NO EVENT SHALL THE
 * COPYRIGHT HOLDER OR CONTRIBUTORS BE LIABLE FOR ANY DIRECT,
 * INDIRECT, INCIDENTAL, SPECIAL, EXEMPLARY, OR CONSEQUENTIAL DAMAGES
 * (INCLUDING, BUT NOT LIMITED TO, PROCUREMENT OF SUBSTITUTE GOODS OR
 * SERVICES; LOSS OF USE, DATA, OR PROFITS; OR BUSINESS INTERRUPTION)
 * HOWEVER CAUSED AND ON ANY THEORY OF LIABILITY, WHETHER IN CONTRACT,
 * STRICT LIABILITY, OR TORT (INCLUDING NEGLIGENCE OR OTHERWISE)
 * ARISING IN ANY WAY OUT OF THE USE OF THIS SOFTWARE, EVEN IF ADVISED
 * OF THE POSSIBILITY OF SUCH DAMAGE.
 */

/*
 * finite(x) returns 1 is x is finite, else 0;
 */

#include <math.h>
#include "riscv_math.h"

<<<<<<< HEAD
#if defined(__riscv_flen) && __riscv_flen >= 64
=======
#if defined(__RISCV_HARD_FLOAT) && __RISCV_HARD_FLOAT >= 64
#include "riscv_math.h"
>>>>>>> dcb2b7d7
int finite(double x)
{
	long fclass = _fclass_d (x);
	return (fclass & (FCLASS_INF | FCLASS_NAN)) == 0;
}

#if defined(_HAVE_ALIAS_ATTRIBUTE)
#ifndef __clang__
#pragma GCC diagnostic ignored "-Wmissing-attributes"
#endif
__strong_reference(finite, __finite);
#else

int __finite(double x)
{
    return finite(x);
}

#endif

#else
#include "../../common/s_finite.c"
#endif<|MERGE_RESOLUTION|>--- conflicted
+++ resolved
@@ -38,14 +38,9 @@
  */
 
 #include <math.h>
-#include "riscv_math.h"
 
-<<<<<<< HEAD
-#if defined(__riscv_flen) && __riscv_flen >= 64
-=======
 #if defined(__RISCV_HARD_FLOAT) && __RISCV_HARD_FLOAT >= 64
-#include "riscv_math.h"
->>>>>>> dcb2b7d7
+
 int finite(double x)
 {
 	long fclass = _fclass_d (x);
