<<<<<<< HEAD
#include "../x86_64/fenv.c"
=======
/*
 * SPDX-License-Identifier: BSD-2-Clause
 *
 * (c) Copyright 2019 Joel Sherrill <joel@rtems.org>
 */

#include "../shared_x86/fenv.c"
>>>>>>> 247ce0ca
<|MERGE_RESOLUTION|>--- conflicted
+++ resolved
@@ -1,11 +1,7 @@
-<<<<<<< HEAD
-#include "../x86_64/fenv.c"
-=======
 /*
  * SPDX-License-Identifier: BSD-2-Clause
  *
  * (c) Copyright 2019 Joel Sherrill <joel@rtems.org>
  */
 
-#include "../shared_x86/fenv.c"
->>>>>>> 247ce0ca
+#include "../shared_x86/fenv.c"