/*
 * Copyright (c) 1990 Regents of the University of California.
 * All rights reserved.
 *
 * %sccs.include.redist.c%
 */

/*
FUNCTION
<<exit>>---end program execution

INDEX
	exit

SYNOPSIS
	#include <stdlib.h>
	void exit(int <[code]>);

DESCRIPTION
Use <<exit>> to return control from a program to the host operating
environment.  Use the argument <[code]> to pass an exit status to the
operating environment: two particular values, <<EXIT_SUCCESS>> and
<<EXIT_FAILURE>>, are defined in `<<stdlib.h>>' to indicate success or
failure in a portable fashion.

<<exit>> does two kinds of cleanup before ending execution of your
program.  First, it calls all application-defined cleanup functions
you have enrolled with <<atexit>>.  Second, files and streams are
cleaned up: any pending output is delivered to the host system, each
open file or stream is closed, and files created by <<tmpfile>> are
deleted.

RETURNS
<<exit>> does not return to its caller.

PORTABILITY
ANSI C requires <<exit>>, and specifies that <<EXIT_SUCCESS>> and
<<EXIT_FAILURE>> must be defined.

Supporting OS subroutines required: <<_exit>>.
*/

#include <stdlib.h>
#include <unistd.h>	/* for _exit() declaration */
#ifndef TINY_STDIO
#include <stdio.h>
#endif
#include "atexit.h"

/*
 * Exit, flushing stdio buffers if necessary.
 */

void
exit (int code)
{
#ifdef _LITE_EXIT
  /* Refer to comments in __atexit.c for more details of lite exit.  */
  void __call_exitprocs (int, void *) __attribute__((weak));
  if (__call_exitprocs)
#endif
    __call_exitprocs (code, NULL);

<<<<<<< HEAD
#ifndef TINY_STDIO
  if (_GLOBAL_REENT->__cleanup)
    (*_GLOBAL_REENT->__cleanup) (_GLOBAL_REENT);
#endif
=======
  if (__stdio_exit_handler != NULL)
    (*__stdio_exit_handler) ();

>>>>>>> 12d07e1d
  _exit (code);
}<|MERGE_RESOLUTION|>--- conflicted
+++ resolved
@@ -61,15 +61,11 @@
 #endif
     __call_exitprocs (code, NULL);
 
-<<<<<<< HEAD
 #ifndef TINY_STDIO
   if (_GLOBAL_REENT->__cleanup)
     (*_GLOBAL_REENT->__cleanup) (_GLOBAL_REENT);
-#endif
-=======
   if (__stdio_exit_handler != NULL)
     (*__stdio_exit_handler) ();
-
->>>>>>> 12d07e1d
+#endif
   _exit (code);
 }