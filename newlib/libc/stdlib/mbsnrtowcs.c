--- conflicted
+++ resolved
@@ -61,14 +61,6 @@
 #include <stdio.h>
 #include <errno.h>
 
-<<<<<<< HEAD
-#ifndef _REENT_ONLY
-=======
-#ifdef _REENT_THREAD_LOCAL
-_Thread_local _mbstate_t _tls_mbsrtowcs_state;
-#endif
->>>>>>> d92d3a3c
-
 size_t
 mbsnrtowcs (
 	wchar_t *dst,
@@ -125,16 +117,10 @@
       else
 	{
 	  ps->__count = 0;
-<<<<<<< HEAD
-	  __errno_r(r) = EILSEQ;
-=======
 	  _REENT_ERRNO(r) = EILSEQ;
->>>>>>> d92d3a3c
 	  return (size_t)-1;
 	}
     }
 
   return (size_t)max;
-}
-
-#endif /* !_REENT_ONLY */+}