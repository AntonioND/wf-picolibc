--- conflicted
+++ resolved
@@ -202,11 +202,7 @@
 	}
 	if (any < 0) {
 		acc = neg ? LONG_MIN : LONG_MAX;
-<<<<<<< HEAD
-		__errno_r(rptr) = ERANGE;
-=======
 		_REENT_ERRNO(rptr) = ERANGE;
->>>>>>> d92d3a3c
 	} else if (neg)
 		acc = -acc;
 	if (endptr != 0)
