--- conflicted
+++ resolved
@@ -9,45 +9,6 @@
 #include <string.h>
 #include "local.h"
 
-<<<<<<< HEAD
-=======
-#ifdef _REENT_THREAD_LOCAL
-_Thread_local _mbstate_t _tls_mbrtowc_state;
-#endif
-
-size_t
-_mbrtowc_r (struct _reent *ptr,
-	wchar_t *pwc,
-	const char *s,
-	size_t n,
-	mbstate_t *ps)
-{
-  int retval = 0;
-
-#ifdef _MB_CAPABLE
-  if (ps == NULL)
-    {
-      _REENT_CHECK_MISC(ptr);
-      ps = &(_REENT_MBRTOWC_STATE(ptr));
-    }
-#endif
-
-  if (s == NULL)
-    retval = __MBTOWC (ptr, NULL, "", 1, ps);
-  else
-    retval = __MBTOWC (ptr, pwc, s, n, ps);
-
-  if (retval == -1)
-    {
-      ps->__count = 0;
-      _REENT_ERRNO(ptr) = EILSEQ;
-      return (size_t)(-1);
-    }
-  else
-    return (size_t)retval;
-}
-
->>>>>>> d92d3a3c
 #ifndef _REENT_ONLY
 size_t
 mbrtowc (wchar_t *__restrict pwc,
@@ -73,11 +34,7 @@
   if (retval == -1)
     {
       ps->__count = 0;
-<<<<<<< HEAD
-      __errno_r(reent) = EILSEQ;
-=======
       _REENT_ERRNO(reent) = EILSEQ;
->>>>>>> d92d3a3c
       return (size_t)(-1);
     }
   else
