/*
Copyright (c) 1990 Regents of the University of California.
All rights reserved.
 */
#include <errno.h>
#include <stdlib.h>
#include <string.h>
#include <wchar.h>
#include <locale.h>
#include "mbctype.h"
#include "local.h"

int
__ascii_wctomb (
        char          *s,
        wchar_t        _wchar,
        mbstate_t     *state)
{
  /* Avoids compiler warnings about comparisons that are always false
     due to limited range when sizeof(wchar_t) is 2 but sizeof(wint_t)
     is 4, as is the case on cygwin.  */
  wint_t wchar = _wchar;

  (void) state;
  if (s == NULL)
    return 0;
 
#ifdef __CYGWIN__
  if ((size_t)wchar >= 0x80)
#else
  if ((size_t)wchar >= 0x100)
#endif
    {
<<<<<<< HEAD
      __errno_r(r) = EILSEQ;
=======
      _REENT_ERRNO(r) = EILSEQ;
>>>>>>> d92d3a3c
      return -1;
    }

  *s = (char) wchar;
  return 1;
}

#ifdef _MB_CAPABLE
/* for some conversions, we use the __count field as a place to store a state value */
#define __state __count

int
__utf8_wctomb (
        char          *s,
        wchar_t        _wchar,
        mbstate_t     *state)
{
  wint_t wchar = _wchar;
  int ret = 0;

  if (s == NULL)
    return 0; /* UTF-8 encoding is not state-dependent */

  if (sizeof (wchar_t) == 2 && state->__count == -4
      && (wchar < 0xdc00 || wchar > 0xdfff))
    {
      /* There's a leftover lone high surrogate.  Write out the CESU-8 value
	 of the surrogate and proceed to convert the given character.  Note
	 to return extra 3 bytes. */
      wchar_t tmp;
      tmp = (state->__value.__wchb[0] << 16 | state->__value.__wchb[1] << 8)
	    - (0x10000 >> 10 | 0xd80d);
      *s++ = 0xe0 | ((tmp & 0xf000) >> 12);
      *s++ = 0x80 | ((tmp &  0xfc0) >> 6);
      *s++ = 0x80 |  (tmp &   0x3f);
      state->__count = 0;
      ret = 3;
    }
  if (wchar <= 0x7f)
    {
      *s = wchar;
      return ret + 1;
    }
  if (wchar >= 0x80 && wchar <= 0x7ff)
    {
      *s++ = 0xc0 | ((wchar & 0x7c0) >> 6);
      *s   = 0x80 |  (wchar &  0x3f);
      return ret + 2;
    }
  if (wchar >= 0x800 && wchar <= 0xffff)
    {
      /* No UTF-16 surrogate handling in UCS-4 */
      if (sizeof (wchar_t) == 2 && wchar >= 0xd800 && wchar <= 0xdfff)
	{
	  wint_t tmp;
	  if (wchar <= 0xdbff)
	    {
	      /* First half of a surrogate pair.  Store the state and
	         return ret + 0. */
	      tmp = ((wchar & 0x3ff) << 10) + 0x10000;
	      state->__value.__wchb[0] = (tmp >> 16) & 0xff;
	      state->__value.__wchb[1] = (tmp >> 8) & 0xff;
	      state->__count = -4;
	      *s = (0xf0 | ((tmp & 0x1c0000) >> 18));
	      return ret;
	    }
	  if (state->__count == -4)
	    {
	      /* Second half of a surrogate pair.  Reconstruct the full
		 Unicode value and return the trailing three bytes of the
		 UTF-8 character. */
	      tmp = (state->__value.__wchb[0] << 16)
		    | (state->__value.__wchb[1] << 8)
		    | (wchar & 0x3ff);
	      state->__count = 0;
	      *s++ = 0xf0 | ((tmp & 0x1c0000) >> 18);
	      *s++ = 0x80 | ((tmp &  0x3f000) >> 12);
	      *s++ = 0x80 | ((tmp &    0xfc0) >> 6);
	      *s   = 0x80 |  (tmp &     0x3f);
	      return 4;
	    }
	  /* Otherwise translate into CESU-8 value. */
	}
      *s++ = 0xe0 | ((wchar & 0xf000) >> 12);
      *s++ = 0x80 | ((wchar &  0xfc0) >> 6);
      *s   = 0x80 |  (wchar &   0x3f);
      return ret + 3;
    }
  if (wchar >= 0x10000 && wchar <= 0x10ffff)
    {
      *s++ = 0xf0 | ((wchar & 0x1c0000) >> 18);
      *s++ = 0x80 | ((wchar &  0x3f000) >> 12);
      *s++ = 0x80 | ((wchar &    0xfc0) >> 6);
      *s   = 0x80 |  (wchar &     0x3f);
      return 4;
    }

<<<<<<< HEAD
  __errno_r(r) = EILSEQ;
=======
  _REENT_ERRNO(r) = EILSEQ;
>>>>>>> d92d3a3c
  return -1;
}

/* Cygwin defines its own doublebyte charset conversion functions 
   because the underlying OS requires wchar_t == UTF-16. */
#ifndef __CYGWIN__
int
__sjis_wctomb (
        char          *s,
        wchar_t        _wchar,
        mbstate_t     *state)
{
  wint_t wchar = _wchar;

  unsigned char char2 = (unsigned char)wchar;
  unsigned char char1 = (unsigned char)(wchar >> 8);

  (void) state;
  if (s == NULL)
    return 0;  /* not state-dependent */

  if (char1 != 0x00)
    {
    /* first byte is non-zero..validate multi-byte char */
      if (_issjis1(char1) && _issjis2(char2)) 
	{
	  *s++ = (char)char1;
	  *s = (char)char2;
	  return 2;
	}
      else
	{
<<<<<<< HEAD
	  __errno_r(r) = EILSEQ;
=======
	  _REENT_ERRNO(r) = EILSEQ;
>>>>>>> d92d3a3c
	  return -1;
	}
    }
  *s = (char) wchar;
  return 1;
}

int
__eucjp_wctomb (
        char          *s,
        wchar_t        _wchar,
        mbstate_t     *state)
{
  wint_t wchar = _wchar;
  unsigned char char2 = (unsigned char)wchar;
  unsigned char char1 = (unsigned char)(wchar >> 8);

  (void) state;
  if (s == NULL)
    return 0;  /* not state-dependent */

  if (char1 != 0x00)
    {
    /* first byte is non-zero..validate multi-byte char */
      if (_iseucjp1 (char1) && _iseucjp2 (char2)) 
	{
	  *s++ = (char)char1;
	  *s = (char)char2;
	  return 2;
	}
      else if (_iseucjp2 (char1) && _iseucjp2 (char2 | 0x80))
	{
	  *s++ = (char)0x8f;
	  *s++ = (char)char1;
	  *s = (char)(char2 | 0x80);
	  return 3;
	}
      else
	{
<<<<<<< HEAD
	  __errno_r(r) = EILSEQ;
=======
	  _REENT_ERRNO(r) = EILSEQ;
>>>>>>> d92d3a3c
	  return -1;
	}
    }
  *s = (char) wchar;
  return 1;
}

int
__jis_wctomb (
        char          *s,
        wchar_t        _wchar,
        mbstate_t     *state)
{
  wint_t wchar = _wchar;
  int cnt = 0; 
  unsigned char char2 = (unsigned char)wchar;
  unsigned char char1 = (unsigned char)(wchar >> 8);

  if (s == NULL)
    return 1;  /* state-dependent */

  if (char1 != 0x00)
    {
    /* first byte is non-zero..validate multi-byte char */
      if (_isjis (char1) && _isjis (char2)) 
	{
	  if (state->__state == 0)
	    {
	      /* must switch from ASCII to JIS state */
	      state->__state = 1;
	      *s++ = ESC_CHAR;
	      *s++ = '$';
	      *s++ = 'B';
	      cnt = 3;
	    }
	  *s++ = (char)char1;
	  *s = (char)char2;
	  return cnt + 2;
	}
<<<<<<< HEAD
      __errno_r(r) = EILSEQ;
=======
      _REENT_ERRNO(r) = EILSEQ;
>>>>>>> d92d3a3c
      return -1;
    }
  if (state->__state != 0)
    {
      /* must switch from JIS to ASCII state */
      state->__state = 0;
      *s++ = ESC_CHAR;
      *s++ = '(';
      *s++ = 'B';
      cnt = 3;
    }
  *s = (char)char2;
  return cnt + 1;
}
#endif /* !__CYGWIN__ */

#ifdef _MB_EXTENDED_CHARSETS_ISO
static int
___iso_wctomb (char *s, wchar_t _wchar, int iso_idx,
	       mbstate_t *state)
{
  wint_t wchar = _wchar;

  if (s == NULL)
    return 0;

  /* wchars <= 0x9f translate to all ISO charsets directly. */
  if (wchar >= 0xa0)
    {
      if (iso_idx >= 0)
	{
	  unsigned char mb;

	  for (mb = 0; mb < 0x60; ++mb)
	    if (__iso_8859_conv[iso_idx][mb] == wchar)
	      {
		*s = (char) (mb + 0xa0);
		return 1;
	      }
<<<<<<< HEAD
	  __errno_r(r) = EILSEQ;
=======
	  _REENT_ERRNO(r) = EILSEQ;
>>>>>>> d92d3a3c
	  return -1;
	}
    }
 
  if ((size_t)wchar >= 0x100)
    {
<<<<<<< HEAD
      __errno_r(r) = EILSEQ;
=======
      _REENT_ERRNO(r) = EILSEQ;
>>>>>>> d92d3a3c
      return -1;
    }

  *s = (char) wchar;
  return 1;
}

int __iso_8859_1_wctomb (char *s, wchar_t _wchar,
			 mbstate_t *state)
{
  return ___iso_wctomb (s, _wchar, -1, state);
}

int __iso_8859_2_wctomb (char *s, wchar_t _wchar,
			 mbstate_t *state)
{
  return ___iso_wctomb (s, _wchar, 0, state);
}

int __iso_8859_3_wctomb (char *s, wchar_t _wchar,
			 mbstate_t *state)
{
  return ___iso_wctomb (s, _wchar, 1, state);
}

int __iso_8859_4_wctomb (char *s, wchar_t _wchar,
			 mbstate_t *state)
{
  return ___iso_wctomb (s, _wchar, 2, state);
}

int __iso_8859_5_wctomb (char *s, wchar_t _wchar,
			 mbstate_t *state)
{
  return ___iso_wctomb (s, _wchar, 3, state);
}

int __iso_8859_6_wctomb (char *s, wchar_t _wchar,
			 mbstate_t *state)
{
  return ___iso_wctomb (s, _wchar, 4, state);
}

int __iso_8859_7_wctomb (char *s, wchar_t _wchar,
			 mbstate_t *state)
{
  return ___iso_wctomb (s, _wchar, 5, state);
}

int __iso_8859_8_wctomb (char *s, wchar_t _wchar,
			 mbstate_t *state)
{
  return ___iso_wctomb (s, _wchar, 6, state);
}

int __iso_8859_9_wctomb (char *s, wchar_t _wchar,
			 mbstate_t *state)
{
  return ___iso_wctomb (s, _wchar, 7, state);
}

int __iso_8859_10_wctomb (char *s, wchar_t _wchar,
			  mbstate_t *state)
{
  return ___iso_wctomb (s, _wchar, 8, state);
}

int __iso_8859_11_wctomb (char *s, wchar_t _wchar,
			  mbstate_t *state)
{
  return ___iso_wctomb (s, _wchar, 9, state);
}

int __iso_8859_13_wctomb (char *s, wchar_t _wchar,
			  mbstate_t *state)
{
  return ___iso_wctomb (s, _wchar, 10, state);
}

int __iso_8859_14_wctomb (char *s, wchar_t _wchar,
			  mbstate_t *state)
{
  return ___iso_wctomb (s, _wchar, 11, state);
}

int __iso_8859_15_wctomb (char *s, wchar_t _wchar,
			  mbstate_t *state)
{
  return ___iso_wctomb (s, _wchar, 12, state);
}

int __iso_8859_16_wctomb (char *s, wchar_t _wchar,
			  mbstate_t *state)
{
  return ___iso_wctomb (s, _wchar, 13, state);
}

static wctomb_p __iso_8859_wctomb[17] = {
  NULL,
  __iso_8859_1_wctomb,
  __iso_8859_2_wctomb,
  __iso_8859_3_wctomb,
  __iso_8859_4_wctomb,
  __iso_8859_5_wctomb,
  __iso_8859_6_wctomb,
  __iso_8859_7_wctomb,
  __iso_8859_8_wctomb,
  __iso_8859_9_wctomb,
  __iso_8859_10_wctomb,
  __iso_8859_11_wctomb,
  NULL,			/* No ISO 8859-12 */
  __iso_8859_13_wctomb,
  __iso_8859_14_wctomb,
  __iso_8859_15_wctomb,
  __iso_8859_16_wctomb
};

/* val *MUST* be valid!  All checks for validity are supposed to be
   performed before calling this function. */
wctomb_p
__iso_wctomb (int val)
{
  return __iso_8859_wctomb[val];
}
#endif /* _MB_EXTENDED_CHARSETS_ISO */

#ifdef _MB_EXTENDED_CHARSETS_WINDOWS
static int
___cp_wctomb (char *s, wchar_t _wchar, int cp_idx,
	      mbstate_t *state)
{
  wint_t wchar = _wchar;

  if (s == NULL)
    return 0;

  if (wchar >= 0x80)
    {
      if (cp_idx >= 0)
	{
	  unsigned char mb;

	  for (mb = 0; mb < 0x80; ++mb)
	    if (__cp_conv[cp_idx][mb] == wchar)
	      {
		*s = (char) (mb + 0x80);
		return 1;
	      }
<<<<<<< HEAD
	  __errno_r(r) = EILSEQ;
=======
	  _REENT_ERRNO(r) = EILSEQ;
>>>>>>> d92d3a3c
	  return -1;
	}
    }

  if ((size_t)wchar >= 0x100)
    {
<<<<<<< HEAD
      __errno_r(r) = EILSEQ;
=======
      _REENT_ERRNO(r) = EILSEQ;
>>>>>>> d92d3a3c
      return -1;
    }

  *s = (char) wchar;
  return 1;
}

static int
__cp_437_wctomb (char *s, wchar_t _wchar, mbstate_t *state)
{
  return ___cp_wctomb (s, _wchar, 0, state);
}

static int
__cp_720_wctomb (char *s, wchar_t _wchar, mbstate_t *state)
{
  return ___cp_wctomb (s, _wchar, 1, state);
}

static int
__cp_737_wctomb (char *s, wchar_t _wchar, mbstate_t *state)
{
  return ___cp_wctomb (s, _wchar, 2, state);
}

static int
__cp_775_wctomb (char *s, wchar_t _wchar, mbstate_t *state)
{
  return ___cp_wctomb (s, _wchar, 3, state);
}

static int
__cp_850_wctomb (char *s, wchar_t _wchar, mbstate_t *state)
{
  return ___cp_wctomb (s, _wchar, 4, state);
}

static int
__cp_852_wctomb (char *s, wchar_t _wchar, mbstate_t *state)
{
  return ___cp_wctomb (s, _wchar, 5, state);
}

static int
__cp_855_wctomb (char *s, wchar_t _wchar, mbstate_t *state)
{
  return ___cp_wctomb (s, _wchar, 6, state);
}

static int
__cp_857_wctomb (char *s, wchar_t _wchar, mbstate_t *state)
{
  return ___cp_wctomb (s, _wchar, 7, state);
}

static int
__cp_858_wctomb (char *s, wchar_t _wchar, mbstate_t *state)
{
  return ___cp_wctomb (s, _wchar, 8, state);
}

static int
__cp_862_wctomb (char *s, wchar_t _wchar, mbstate_t *state)
{
  return ___cp_wctomb (s, _wchar, 9, state);
}

static int
__cp_866_wctomb (char *s, wchar_t _wchar, mbstate_t *state)
{
  return ___cp_wctomb (s, _wchar, 10, state);
}

static int
__cp_874_wctomb (char *s, wchar_t _wchar, mbstate_t *state)
{
  return ___cp_wctomb (s, _wchar, 11, state);
}

static int
__cp_1125_wctomb (char *s, wchar_t _wchar, mbstate_t *state)
{
  return ___cp_wctomb (s, _wchar, 12, state);
}

static int
__cp_1250_wctomb (char *s, wchar_t _wchar, mbstate_t *state)
{
  return ___cp_wctomb (s, _wchar, 13, state);
}

static int
__cp_1251_wctomb (char *s, wchar_t _wchar, mbstate_t *state)
{
  return ___cp_wctomb (s, _wchar, 14, state);
}

static int
__cp_1252_wctomb (char *s, wchar_t _wchar, mbstate_t *state)
{
  return ___cp_wctomb (s, _wchar, 15, state);
}

static int
__cp_1253_wctomb (char *s, wchar_t _wchar, mbstate_t *state)
{
  return ___cp_wctomb (s, _wchar, 16, state);
}

static int
__cp_1254_wctomb (char *s, wchar_t _wchar, mbstate_t *state)
{
  return ___cp_wctomb (s, _wchar, 17, state);
}

static int
__cp_1255_wctomb (char *s, wchar_t _wchar, mbstate_t *state)
{
  return ___cp_wctomb (s, _wchar, 18, state);
}

static int
__cp_1256_wctomb (char *s, wchar_t _wchar, mbstate_t *state)
{
  return ___cp_wctomb (s, _wchar, 19, state);
}

static int
__cp_1257_wctomb (char *s, wchar_t _wchar, mbstate_t *state)
{
  return ___cp_wctomb (s, _wchar, 20, state);
}

static int
__cp_1258_wctomb (char *s, wchar_t _wchar, mbstate_t *state)
{
  return ___cp_wctomb (s, _wchar, 21, state);
}

static int
__cp_20866_wctomb (char *s, wchar_t _wchar, mbstate_t *state)
{
  return ___cp_wctomb (s, _wchar, 22, state);
}

static int
__cp_21866_wctomb (char *s, wchar_t _wchar, mbstate_t *state)
{
  return ___cp_wctomb (s, _wchar, 23, state);
}

static int
__cp_101_wctomb (char *s, wchar_t _wchar, mbstate_t *state)
{
  return ___cp_wctomb (s, _wchar, 24, state);
}

static int
__cp_102_wctomb (char *s, wchar_t _wchar, mbstate_t *state)
{
  return ___cp_wctomb (s, _wchar, 25, state);
}

static wctomb_p __cp_xxx_wctomb[26] = {
  __cp_437_wctomb,
  __cp_720_wctomb,
  __cp_737_wctomb,
  __cp_775_wctomb,
  __cp_850_wctomb,
  __cp_852_wctomb,
  __cp_855_wctomb,
  __cp_857_wctomb,
  __cp_858_wctomb,
  __cp_862_wctomb,
  __cp_866_wctomb,
  __cp_874_wctomb,
  __cp_1125_wctomb,
  __cp_1250_wctomb,
  __cp_1251_wctomb,
  __cp_1252_wctomb,
  __cp_1253_wctomb,
  __cp_1254_wctomb,
  __cp_1255_wctomb,
  __cp_1256_wctomb,
  __cp_1257_wctomb,
  __cp_1258_wctomb,
  __cp_20866_wctomb,
  __cp_21866_wctomb,
  __cp_101_wctomb,
  __cp_102_wctomb
};

/* val *MUST* be valid!  All checks for validity are supposed to be
   performed before calling this function. */
wctomb_p
__cp_wctomb (int val)
{
  return __cp_xxx_wctomb[__cp_val_index (val)];
}
#endif /* _MB_EXTENDED_CHARSETS_WINDOWS */
#endif /* _MB_CAPABLE */<|MERGE_RESOLUTION|>--- conflicted
+++ resolved
@@ -31,11 +31,7 @@
   if ((size_t)wchar >= 0x100)
 #endif
     {
-<<<<<<< HEAD
-      __errno_r(r) = EILSEQ;
-=======
       _REENT_ERRNO(r) = EILSEQ;
->>>>>>> d92d3a3c
       return -1;
     }
 
@@ -133,11 +129,7 @@
       return 4;
     }
 
-<<<<<<< HEAD
-  __errno_r(r) = EILSEQ;
-=======
   _REENT_ERRNO(r) = EILSEQ;
->>>>>>> d92d3a3c
   return -1;
 }
 
@@ -170,11 +162,7 @@
 	}
       else
 	{
-<<<<<<< HEAD
-	  __errno_r(r) = EILSEQ;
-=======
 	  _REENT_ERRNO(r) = EILSEQ;
->>>>>>> d92d3a3c
 	  return -1;
 	}
     }
@@ -214,11 +202,7 @@
 	}
       else
 	{
-<<<<<<< HEAD
-	  __errno_r(r) = EILSEQ;
-=======
 	  _REENT_ERRNO(r) = EILSEQ;
->>>>>>> d92d3a3c
 	  return -1;
 	}
     }
@@ -258,11 +242,7 @@
 	  *s = (char)char2;
 	  return cnt + 2;
 	}
-<<<<<<< HEAD
-      __errno_r(r) = EILSEQ;
-=======
       _REENT_ERRNO(r) = EILSEQ;
->>>>>>> d92d3a3c
       return -1;
     }
   if (state->__state != 0)
@@ -302,22 +282,14 @@
 		*s = (char) (mb + 0xa0);
 		return 1;
 	      }
-<<<<<<< HEAD
-	  __errno_r(r) = EILSEQ;
-=======
 	  _REENT_ERRNO(r) = EILSEQ;
->>>>>>> d92d3a3c
 	  return -1;
 	}
     }
  
   if ((size_t)wchar >= 0x100)
     {
-<<<<<<< HEAD
-      __errno_r(r) = EILSEQ;
-=======
       _REENT_ERRNO(r) = EILSEQ;
->>>>>>> d92d3a3c
       return -1;
     }
 
@@ -466,22 +438,14 @@
 		*s = (char) (mb + 0x80);
 		return 1;
 	      }
-<<<<<<< HEAD
-	  __errno_r(r) = EILSEQ;
-=======
 	  _REENT_ERRNO(r) = EILSEQ;
->>>>>>> d92d3a3c
 	  return -1;
 	}
     }
 
   if ((size_t)wchar >= 0x100)
     {
-<<<<<<< HEAD
-      __errno_r(r) = EILSEQ;
-=======
       _REENT_ERRNO(r) = EILSEQ;
->>>>>>> d92d3a3c
       return -1;
     }
 
