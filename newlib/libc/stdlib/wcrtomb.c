--- conflicted
+++ resolved
@@ -8,45 +8,6 @@
 #include <errno.h>
 #include "local.h"
 
-<<<<<<< HEAD
-=======
-#ifdef _REENT_THREAD_LOCAL
-_Thread_local _mbstate_t _tls_wcrtomb_state;
-#endif
-
-size_t
-_wcrtomb_r (struct _reent *ptr,
-	char *s,
-	wchar_t wc,
-	mbstate_t *ps)
-{
-  int retval = 0;
-  char buf[10];
-
-#ifdef _MB_CAPABLE
-  if (ps == NULL)
-    {
-      _REENT_CHECK_MISC(ptr);
-      ps = &(_REENT_WCRTOMB_STATE(ptr));
-    }
-#endif
-
-  if (s == NULL)
-    retval = __WCTOMB (ptr, buf, L'\0', ps);
-  else
-    retval = __WCTOMB (ptr, s, wc, ps);
-
-  if (retval == -1)
-    {
-      ps->__count = 0;
-      _REENT_ERRNO(ptr) = EILSEQ;
-      return (size_t)(-1);
-    }
-  else
-    return (size_t)retval;
-}
-
->>>>>>> d92d3a3c
 #ifndef _REENT_ONLY
 size_t
 wcrtomb (char *__restrict s,
@@ -72,11 +33,7 @@
   if (retval == -1)
     {
       ps->__count = 0;
-<<<<<<< HEAD
-      __errno_r(reent) = EILSEQ;
-=======
       _REENT_ERRNO(reent) = EILSEQ;
->>>>>>> d92d3a3c
       return (size_t)(-1);
     }
   else
