/*
Copyright (c) 1990 Regents of the University of California.
All rights reserved.
 */
#include <newlib.h>
#include <stdlib.h>
#include <locale.h>
#include "mbctype.h"
#include <wchar.h>
#include <string.h>
#include <errno.h>
#include "local.h"

int
__ascii_mbtowc (
        wchar_t       *pwc,
        const char    *s,
        size_t         n,
        mbstate_t      *state)
{
  wchar_t dummy;
  unsigned char *t = (unsigned char *)s;

  (void) state;
  if (pwc == NULL)
    pwc = &dummy;

  if (s == NULL)
    return 0;

  if (n == 0)
    return -2;

#ifdef __CYGWIN__
  if ((wchar_t)*t >= 0x80)
    {
<<<<<<< HEAD
      __errno_r(r) = EILSEQ;
=======
      _REENT_ERRNO(r) = EILSEQ;
>>>>>>> d92d3a3c
      return -1;
    }
#endif

  *pwc = (wchar_t)*t;
  
  if (*t == '\0')
    return 0;

  return 1;
}

#ifdef _MB_CAPABLE
typedef enum __packed { ESCAPE, DOLLAR, BRACKET, AT, B, J,
               NUL, JIS_CHAR, OTHER, JIS_C_NUM } JIS_CHAR_TYPE;
typedef enum __packed { ASCII, JIS, A_ESC, A_ESC_DL, JIS_1, J_ESC, J_ESC_BR,
               INV, JIS_S_NUM } JIS_STATE; 
typedef enum __packed { COPY_A, COPY_J1, COPY_J2, MAKE_A, NOOP, EMPTY, ERROR } JIS_ACTION;

/************************************************************************************** 
 * state/action tables for processing JIS encoding
 * Where possible, switches to JIS are grouped with proceding JIS characters and switches
 * to ASCII are grouped with preceding JIS characters.  Thus, maximum returned length
 * is 2 (switch to JIS) + 2 (JIS characters) + 2 (switch back to ASCII) = 6.
 *************************************************************************************/

#ifndef  __CYGWIN__
static JIS_STATE JIS_state_table[JIS_S_NUM][JIS_C_NUM] = {
/*              ESCAPE   DOLLAR    BRACKET   AT       B       J        NUL      JIS_CHAR  OTHER */
/* ASCII */   { A_ESC,   ASCII,    ASCII,    ASCII,   ASCII,  ASCII,   ASCII,   ASCII,    ASCII },
/* JIS */     { J_ESC,   JIS_1,    JIS_1,    JIS_1,   JIS_1,  JIS_1,   INV,     JIS_1,    INV },
/* A_ESC */   { ASCII,   A_ESC_DL, ASCII,    ASCII,   ASCII,  ASCII,   ASCII,   ASCII,    ASCII },
/* A_ESC_DL */{ ASCII,   ASCII,    ASCII,    JIS,     JIS,    ASCII,   ASCII,   ASCII,    ASCII }, 
/* JIS_1 */   { INV,     JIS,      JIS,      JIS,     JIS,    JIS,     INV,     JIS,      INV },
/* J_ESC */   { INV,     INV,      J_ESC_BR, INV,     INV,    INV,     INV,     INV,      INV },
/* J_ESC_BR */{ INV,     INV,      INV,      INV,     ASCII,  ASCII,   INV,     INV,      INV },
};

static JIS_ACTION JIS_action_table[JIS_S_NUM][JIS_C_NUM] = {
/*              ESCAPE   DOLLAR    BRACKET   AT       B        J        NUL      JIS_CHAR  OTHER */
/* ASCII */   { NOOP,    COPY_A,   COPY_A,   COPY_A,  COPY_A,  COPY_A,  EMPTY,   COPY_A,  COPY_A},
/* JIS */     { NOOP,    COPY_J1,  COPY_J1,  COPY_J1, COPY_J1, COPY_J1, ERROR,   COPY_J1, ERROR },
/* A_ESC */   { COPY_A,  NOOP,     COPY_A,   COPY_A,  COPY_A,  COPY_A,  COPY_A,  COPY_A,  COPY_A},
/* A_ESC_DL */{ COPY_A,  COPY_A,   COPY_A,   NOOP,    NOOP,    COPY_A,  COPY_A,  COPY_A,  COPY_A},
/* JIS_1 */   { ERROR,   COPY_J2,  COPY_J2,  COPY_J2, COPY_J2, COPY_J2, ERROR,   COPY_J2, ERROR },
/* J_ESC */   { ERROR,   ERROR,    NOOP,     ERROR,   ERROR,   ERROR,   ERROR,   ERROR,   ERROR },
/* J_ESC_BR */{ ERROR,   ERROR,    ERROR,    ERROR,   MAKE_A,  MAKE_A,  ERROR,   ERROR,   ERROR },
};
#endif /* !__CYGWIN__ */

/* we override the mbstate_t __count field for more complex encodings and use it store a state value */
#define __state __count

#ifdef _MB_EXTENDED_CHARSETS_ISO
static int
___iso_mbtowc (struct _reent *r, wchar_t *pwc, const char *s, size_t n,
	       int iso_idx, mbstate_t *state)
{
  wchar_t dummy;
  unsigned char *t = (unsigned char *)s;

  if (pwc == NULL)
    pwc = &dummy;

  if (s == NULL)
    return 0;

  if (n == 0)
    return -2;

  if (*t >= 0xa0)
    {
      if (iso_idx >= 0)
	{
	  *pwc = __iso_8859_conv[iso_idx][*t - 0xa0];
	  if (*pwc == 0) /* Invalid character */
	    {
<<<<<<< HEAD
	      __errno_r(r) = EILSEQ;
=======
	      _REENT_ERRNO(r) = EILSEQ;
>>>>>>> d92d3a3c
	      return -1;
	    }
	  return 1;
	}
    }

  *pwc = (wchar_t) *t;
  
  if (*t == '\0')
    return 0;

  return 1;
}

static int
__iso_8859_1_mbtowc (struct _reent *r, wchar_t *pwc, const char *s, size_t n,
		     mbstate_t *state)
{
  return ___iso_mbtowc (r, pwc, s, n, -1, state);
}

static int
__iso_8859_2_mbtowc (struct _reent *r, wchar_t *pwc, const char *s, size_t n,
		     mbstate_t *state)
{
  return ___iso_mbtowc (r, pwc, s, n, 0, state);
}

static int
__iso_8859_3_mbtowc (struct _reent *r, wchar_t *pwc, const char *s, size_t n,
		     mbstate_t *state)
{
  return ___iso_mbtowc (r, pwc, s, n, 1, state);
}

static int
__iso_8859_4_mbtowc (struct _reent *r, wchar_t *pwc, const char *s, size_t n,
		     mbstate_t *state)
{
  return ___iso_mbtowc (r, pwc, s, n, 2, state);
}

static int
__iso_8859_5_mbtowc (struct _reent *r, wchar_t *pwc, const char *s, size_t n,
		     mbstate_t *state)
{
  return ___iso_mbtowc (r, pwc, s, n, 3, state);
}

static int
__iso_8859_6_mbtowc (struct _reent *r, wchar_t *pwc, const char *s, size_t n,
		     mbstate_t *state)
{
  return ___iso_mbtowc (r, pwc, s, n, 4, state);
}

static int
__iso_8859_7_mbtowc (struct _reent *r, wchar_t *pwc, const char *s, size_t n,
		     mbstate_t *state)
{
  return ___iso_mbtowc (r, pwc, s, n, 5, state);
}

static int
__iso_8859_8_mbtowc (struct _reent *r, wchar_t *pwc, const char *s, size_t n,
		     mbstate_t *state)
{
  return ___iso_mbtowc (r, pwc, s, n, 6, state);
}

static int
__iso_8859_9_mbtowc (struct _reent *r, wchar_t *pwc, const char *s, size_t n,
		     mbstate_t *state)
{
  return ___iso_mbtowc (r, pwc, s, n, 7, state);
}

static int
__iso_8859_10_mbtowc (struct _reent *r, wchar_t *pwc, const char *s, size_t n,
		      mbstate_t *state)
{
  return ___iso_mbtowc (r, pwc, s, n, 8, state);
}

static int
__iso_8859_11_mbtowc (struct _reent *r, wchar_t *pwc, const char *s, size_t n,
		      mbstate_t *state)
{
  return ___iso_mbtowc (r, pwc, s, n, 9, state);
}

static int
__iso_8859_13_mbtowc (struct _reent *r, wchar_t *pwc, const char *s, size_t n,
		      mbstate_t *state)
{
  return ___iso_mbtowc (r, pwc, s, n, 10, state);
}

static int
__iso_8859_14_mbtowc (struct _reent *r, wchar_t *pwc, const char *s, size_t n,
		      mbstate_t *state)
{
  return ___iso_mbtowc (r, pwc, s, n, 11, state);
}

static int
__iso_8859_15_mbtowc (struct _reent *r, wchar_t *pwc, const char *s, size_t n,
		      mbstate_t *state)
{
  return ___iso_mbtowc (r, pwc, s, n, 12, state);
}

static int
__iso_8859_16_mbtowc (struct _reent *r, wchar_t *pwc, const char *s, size_t n,
		      mbstate_t *state)
{
  return ___iso_mbtowc (r, pwc, s, n, 13, state);
}

static mbtowc_p __iso_8859_mbtowc[17] = {
  NULL,
  __iso_8859_1_mbtowc,
  __iso_8859_2_mbtowc,
  __iso_8859_3_mbtowc,
  __iso_8859_4_mbtowc,
  __iso_8859_5_mbtowc,
  __iso_8859_6_mbtowc,
  __iso_8859_7_mbtowc,
  __iso_8859_8_mbtowc,
  __iso_8859_9_mbtowc,
  __iso_8859_10_mbtowc,
  __iso_8859_11_mbtowc,
  NULL,			/* No ISO 8859-12 */
  __iso_8859_13_mbtowc,
  __iso_8859_14_mbtowc,
  __iso_8859_15_mbtowc,
  __iso_8859_16_mbtowc
};

/* val *MUST* be valid!  All checks for validity are supposed to be
   performed before calling this function. */
mbtowc_p
__iso_mbtowc (int val)
{
  return __iso_8859_mbtowc[val];
}
#endif /* _MB_EXTENDED_CHARSETS_ISO */

#ifdef _MB_EXTENDED_CHARSETS_WINDOWS
static int
___cp_mbtowc (struct _reent *r, wchar_t *pwc, const char *s, size_t n,
	      int cp_idx, mbstate_t *state)
{
  wchar_t dummy;
  unsigned char *t = (unsigned char *)s;

  if (pwc == NULL)
    pwc = &dummy;

  if (s == NULL)
    return 0;

  if (n == 0)
    return -2;

  if (*t >= 0x80)
    {
      if (cp_idx >= 0)
	{
	  *pwc = __cp_conv[cp_idx][*t - 0x80];
	  if (*pwc == 0) /* Invalid character */
	    {
<<<<<<< HEAD
	      __errno_r(r) = EILSEQ;
=======
	      _REENT_ERRNO(r) = EILSEQ;
>>>>>>> d92d3a3c
	      return -1;
	    }
	  return 1;
	}
    }

  *pwc = (wchar_t)*t;
  
  if (*t == '\0')
    return 0;

  return 1;
}

static int
__cp_437_mbtowc (struct _reent *r, wchar_t *pwc, const char *s, size_t n,
		 mbstate_t *state)
{
  return ___cp_mbtowc (r, pwc, s, n, 0, state);
}

static int
__cp_720_mbtowc (struct _reent *r, wchar_t *pwc, const char *s, size_t n,
		 mbstate_t *state)
{
  return ___cp_mbtowc (r, pwc, s, n, 1, state);
}

static int
__cp_737_mbtowc (struct _reent *r, wchar_t *pwc, const char *s, size_t n,
		 mbstate_t *state)
{
  return ___cp_mbtowc (r, pwc, s, n, 2, state);
}

static int
__cp_775_mbtowc (struct _reent *r, wchar_t *pwc, const char *s, size_t n,
		 mbstate_t *state)
{
  return ___cp_mbtowc (r, pwc, s, n, 3, state);
}

static int
__cp_850_mbtowc (struct _reent *r, wchar_t *pwc, const char *s, size_t n,
		 mbstate_t *state)
{
  return ___cp_mbtowc (r, pwc, s, n, 4, state);
}

static int
__cp_852_mbtowc (struct _reent *r, wchar_t *pwc, const char *s, size_t n,
		 mbstate_t *state)
{
  return ___cp_mbtowc (r, pwc, s, n, 5, state);
}

static int
__cp_855_mbtowc (struct _reent *r, wchar_t *pwc, const char *s, size_t n,
		 mbstate_t *state)
{
  return ___cp_mbtowc (r, pwc, s, n, 6, state);
}

static int
__cp_857_mbtowc (struct _reent *r, wchar_t *pwc, const char *s, size_t n,
		 mbstate_t *state)
{
  return ___cp_mbtowc (r, pwc, s, n, 7, state);
}

static int
__cp_858_mbtowc (struct _reent *r, wchar_t *pwc, const char *s, size_t n,
		 mbstate_t *state)
{
  return ___cp_mbtowc (r, pwc, s, n, 8, state);
}

static int
__cp_862_mbtowc (struct _reent *r, wchar_t *pwc, const char *s, size_t n,
		 mbstate_t *state)
{
  return ___cp_mbtowc (r, pwc, s, n, 9, state);
}

static int
__cp_866_mbtowc (struct _reent *r, wchar_t *pwc, const char *s, size_t n,
		 mbstate_t *state)
{
  return ___cp_mbtowc (r, pwc, s, n, 10, state);
}

static int
__cp_874_mbtowc (struct _reent *r, wchar_t *pwc, const char *s, size_t n,
		 mbstate_t *state)
{
  return ___cp_mbtowc (r, pwc, s, n, 11, state);
}

static int
__cp_1125_mbtowc (struct _reent *r, wchar_t *pwc, const char *s, size_t n,
		  mbstate_t *state)
{
  return ___cp_mbtowc (r, pwc, s, n, 12, state);
}

static int
__cp_1250_mbtowc (struct _reent *r, wchar_t *pwc, const char *s, size_t n,
		  mbstate_t *state)
{
  return ___cp_mbtowc (r, pwc, s, n, 13, state);
}

static int
__cp_1251_mbtowc (struct _reent *r, wchar_t *pwc, const char *s, size_t n,
		  mbstate_t *state)
{
  return ___cp_mbtowc (r, pwc, s, n, 14, state);
}

static int
__cp_1252_mbtowc (struct _reent *r, wchar_t *pwc, const char *s, size_t n,
		  mbstate_t *state)
{
  return ___cp_mbtowc (r, pwc, s, n, 15, state);
}

static int
__cp_1253_mbtowc (struct _reent *r, wchar_t *pwc, const char *s, size_t n,
		  mbstate_t *state)
{
  return ___cp_mbtowc (r, pwc, s, n, 16, state);
}

static int
__cp_1254_mbtowc (struct _reent *r, wchar_t *pwc, const char *s, size_t n,
		  mbstate_t *state)
{
  return ___cp_mbtowc (r, pwc, s, n, 17, state);
}

static int
__cp_1255_mbtowc (struct _reent *r, wchar_t *pwc, const char *s, size_t n,
		  mbstate_t *state)
{
  return ___cp_mbtowc (r, pwc, s, n, 18, state);
}

static int
__cp_1256_mbtowc (struct _reent *r, wchar_t *pwc, const char *s, size_t n,
		  mbstate_t *state)
{
  return ___cp_mbtowc (r, pwc, s, n, 19, state);
}

static int
__cp_1257_mbtowc (struct _reent *r, wchar_t *pwc, const char *s, size_t n,
		  mbstate_t *state)
{
  return ___cp_mbtowc (r, pwc, s, n, 20, state);
}

static int
__cp_1258_mbtowc (struct _reent *r, wchar_t *pwc, const char *s, size_t n,
		  mbstate_t *state)
{
  return ___cp_mbtowc (r, pwc, s, n, 21, state);
}

static int
__cp_20866_mbtowc (struct _reent *r, wchar_t *pwc, const char *s, size_t n,
		   mbstate_t *state)
{
  return ___cp_mbtowc (r, pwc, s, n, 22, state);
}

static int
__cp_21866_mbtowc (struct _reent *r, wchar_t *pwc, const char *s, size_t n,
		   mbstate_t *state)
{
  return ___cp_mbtowc (r, pwc, s, n, 23, state);
}

static int
__cp_101_mbtowc (struct _reent *r, wchar_t *pwc, const char *s, size_t n,
		 mbstate_t *state)
{
  return ___cp_mbtowc (r, pwc, s, n, 24, state);
}

static int
__cp_102_mbtowc (struct _reent *r, wchar_t *pwc, const char *s, size_t n,
		 mbstate_t *state)
{
  return ___cp_mbtowc (r, pwc, s, n, 25, state);
}

static mbtowc_p __cp_xxx_mbtowc[26] = {
  __cp_437_mbtowc,
  __cp_720_mbtowc,
  __cp_737_mbtowc,
  __cp_775_mbtowc,
  __cp_850_mbtowc,
  __cp_852_mbtowc,
  __cp_855_mbtowc,
  __cp_857_mbtowc,
  __cp_858_mbtowc,
  __cp_862_mbtowc,
  __cp_866_mbtowc,
  __cp_874_mbtowc,
  __cp_1125_mbtowc,
  __cp_1250_mbtowc,
  __cp_1251_mbtowc,
  __cp_1252_mbtowc,
  __cp_1253_mbtowc,
  __cp_1254_mbtowc,
  __cp_1255_mbtowc,
  __cp_1256_mbtowc,
  __cp_1257_mbtowc,
  __cp_1258_mbtowc,
  __cp_20866_mbtowc,
  __cp_21866_mbtowc,
  __cp_101_mbtowc,
  __cp_102_mbtowc
};

/* val *MUST* be valid!  All checks for validity are supposed to be
   performed before calling this function. */
mbtowc_p
__cp_mbtowc (int val)
{
  return __cp_xxx_mbtowc[__cp_val_index (val)];
}
#endif /* _MB_EXTENDED_CHARSETS_WINDOWS */

int
__utf8_mbtowc (
        wchar_t       *pwc,
        const char    *s,
        size_t         n,
        mbstate_t      *state)
{
  wchar_t dummy;
  unsigned char *t = (unsigned char *)s;
  int ch;
  int i = 0;

  if (pwc == NULL)
    pwc = &dummy;

  if (s == NULL)
    return 0;

  if (n == 0)
    return -2;

  if (state->__count == 0)
    ch = t[i++];
  else
    ch = state->__value.__wchb[0];

  if (ch == '\0')
    {
      *pwc = 0;
      state->__count = 0;
      return 0; /* s points to the null character */
    }

  if (ch <= 0x7f)
    {
      /* single-byte sequence */
      state->__count = 0;
      *pwc = ch;
      return 1;
    }
  if (ch >= 0xc0 && ch <= 0xdf)
    {
      /* two-byte sequence */
      state->__value.__wchb[0] = ch;
      if (state->__count == 0)
	state->__count = 1;
      else if (n < (size_t)-1)
	++n;
      if (n < 2)
	return -2;
      ch = t[i++];
      if (ch < 0x80 || ch > 0xbf)
	{
<<<<<<< HEAD
	  __errno_r(r) = EILSEQ;
=======
	  _REENT_ERRNO(r) = EILSEQ;
>>>>>>> d92d3a3c
	  return -1;
	}
      if (state->__value.__wchb[0] < 0xc2)
	{
	  /* overlong UTF-8 sequence */
<<<<<<< HEAD
	  __errno_r(r) = EILSEQ;
=======
	  _REENT_ERRNO(r) = EILSEQ;
>>>>>>> d92d3a3c
	  return -1;
	}
      state->__count = 0;
      *pwc = (wchar_t)((state->__value.__wchb[0] & 0x1f) << 6)
	|    (wchar_t)(ch & 0x3f);
      return i;
    }
  if (ch >= 0xe0 && ch <= 0xef)
    {
      /* three-byte sequence */
      wchar_t tmp;
      state->__value.__wchb[0] = ch;
      if (state->__count == 0)
	state->__count = 1;
      else if (n < (size_t)-1)
	++n;
      if (n < 2)
	return -2;
      ch = (state->__count == 1) ? t[i++] : state->__value.__wchb[1];
      if (state->__value.__wchb[0] == 0xe0 && ch < 0xa0)
	{
	  /* overlong UTF-8 sequence */
<<<<<<< HEAD
	  __errno_r(r) = EILSEQ;
=======
	  _REENT_ERRNO(r) = EILSEQ;
>>>>>>> d92d3a3c
	  return -1;
	}
      if (ch < 0x80 || ch > 0xbf)
	{
<<<<<<< HEAD
	  __errno_r(r) = EILSEQ;
=======
	  _REENT_ERRNO(r) = EILSEQ;
>>>>>>> d92d3a3c
	  return -1;
	}
      state->__value.__wchb[1] = ch;
      if (state->__count == 1)
	state->__count = 2;
      else if (n < (size_t)-1)
	++n;
      if (n < 3)
	return -2;
      ch = t[i++];
      if (ch < 0x80 || ch > 0xbf)
	{
<<<<<<< HEAD
	  __errno_r(r) = EILSEQ;
=======
	  _REENT_ERRNO(r) = EILSEQ;
>>>>>>> d92d3a3c
	  return -1;
	}
      state->__count = 0;
      tmp = (wchar_t)((state->__value.__wchb[0] & 0x0f) << 12)
	|    (wchar_t)((state->__value.__wchb[1] & 0x3f) << 6)
	|     (wchar_t)(ch & 0x3f);
      *pwc = tmp;
      return i;
    }
  if (ch >= 0xf0 && ch <= 0xf4)
    {
      /* four-byte sequence */
      wint_t tmp;
      state->__value.__wchb[0] = ch;
      if (state->__count == 0)
	state->__count = 1;
      else if (n < (size_t)-1)
	++n;
      if (n < 2)
	return -2;
      ch = (state->__count == 1) ? t[i++] : state->__value.__wchb[1];
      if ((state->__value.__wchb[0] == 0xf0 && ch < 0x90)
	  || (state->__value.__wchb[0] == 0xf4 && ch >= 0x90))
	{
	  /* overlong UTF-8 sequence or result is > 0x10ffff */
<<<<<<< HEAD
	  __errno_r(r) = EILSEQ;
=======
	  _REENT_ERRNO(r) = EILSEQ;
>>>>>>> d92d3a3c
	  return -1;
	}
      if (ch < 0x80 || ch > 0xbf)
	{
<<<<<<< HEAD
	  __errno_r(r) = EILSEQ;
=======
	  _REENT_ERRNO(r) = EILSEQ;
>>>>>>> d92d3a3c
	  return -1;
	}
      state->__value.__wchb[1] = ch;
      if (state->__count == 1)
	state->__count = 2;
      else if (n < (size_t)-1)
	++n;
      if (n < 3)
	return -2;
      ch = (state->__count == 2) ? t[i++] : state->__value.__wchb[2];
      if (ch < 0x80 || ch > 0xbf)
	{
<<<<<<< HEAD
	  __errno_r(r) = EILSEQ;
=======
	  _REENT_ERRNO(r) = EILSEQ;
>>>>>>> d92d3a3c
	  return -1;
	}
      state->__value.__wchb[2] = ch;
      if (state->__count == 2)
	state->__count = 3;
      else if (n < (size_t)-1)
	++n;
      if (state->__count == 3 && sizeof(wchar_t) == 2)
	{
	  /* On systems which have wchar_t being UTF-16 values, the value
	     doesn't fit into a single wchar_t in this case.  So what we
	     do here is to store the state with a special value of __count
	     and return the first half of a surrogate pair.  The first
	     three bytes of a UTF-8 sequence are enough to generate the
	     first half of a UTF-16 surrogate pair.  As return value we
	     choose to return the number of bytes actually read up to
	     here.
	     The second half of the surrogate pair is returned in case we
	     recognize the special __count value of four, and the next
	     byte is actually a valid value.  See below. */
	  tmp = (wint_t)((state->__value.__wchb[0] & 0x07) << 18)
	    |   (wint_t)((state->__value.__wchb[1] & 0x3f) << 12)
	    |   (wint_t)((state->__value.__wchb[2] & 0x3f) << 6);
	  state->__count = 4;
	  *pwc = 0xd800 | ((tmp - 0x10000) >> 10);
	  return i;
	}
      if (n < 4)
	return -2;
      ch = t[i++];
      if (ch < 0x80 || ch > 0xbf)
	{
<<<<<<< HEAD
	  __errno_r(r) = EILSEQ;
=======
	  _REENT_ERRNO(r) = EILSEQ;
>>>>>>> d92d3a3c
	  return -1;
	}
      tmp = (wint_t)((state->__value.__wchb[0] & 0x07) << 18)
	|   (wint_t)((state->__value.__wchb[1] & 0x3f) << 12)
	|   (wint_t)((state->__value.__wchb[2] & 0x3f) << 6)
	|   (wint_t)(ch & 0x3f);
      if (state->__count == 4 && sizeof(wchar_t) == 2)
	/* Create the second half of the surrogate pair for systems with
	   wchar_t == UTF-16 . */
	*pwc = 0xdc00 | (tmp & 0x3ff);
      else
	*pwc = tmp;
      state->__count = 0;
      return i;
    }

<<<<<<< HEAD
  __errno_r(r) = EILSEQ;
=======
  _REENT_ERRNO(r) = EILSEQ;
>>>>>>> d92d3a3c
  return -1;
}

/* Cygwin defines its own doublebyte charset conversion functions 
   because the underlying OS requires wchar_t == UTF-16. */
#ifndef  __CYGWIN__
int
__sjis_mbtowc (
        wchar_t       *pwc,
        const char    *s,
        size_t         n,
        mbstate_t      *state)
{
  wchar_t dummy;
  unsigned char *t = (unsigned char *)s;
  int ch;
  int i = 0;

  if (pwc == NULL)
    pwc = &dummy;

  if (s == NULL)
    return 0;  /* not state-dependent */

  if (n == 0)
    return -2;

  ch = t[i++];
  if (state->__count == 0)
    {
      if (_issjis1 (ch))
	{
	  state->__value.__wchb[0] = ch;
	  state->__count = 1;
	  if (n <= 1)
	    return -2;
	  ch = t[i++];
	}
    }
  if (state->__count == 1)
    {
      if (_issjis2 (ch))
	{
	  *pwc = (((wchar_t)state->__value.__wchb[0]) << 8) + (wchar_t)ch;
	  state->__count = 0;
	  return i;
	}
      else  
	{
<<<<<<< HEAD
	  __errno_r(r) = EILSEQ;
=======
	  _REENT_ERRNO(r) = EILSEQ;
>>>>>>> d92d3a3c
	  return -1;
	}
    }

  *pwc = (wchar_t)*t;
  
  if (*t == '\0')
    return 0;

  return 1;
}

int
__eucjp_mbtowc (
        wchar_t       *pwc,
        const char    *s,
        size_t         n,
        mbstate_t      *state)
{
  wchar_t dummy;
  unsigned char *t = (unsigned char *)s;
  int ch;
  int i = 0;

  if (pwc == NULL)
    pwc = &dummy;

  if (s == NULL)
    return 0;

  if (n == 0)
    return -2;

  ch = t[i++];
  if (state->__count == 0)
    {
      if (_iseucjp1 (ch))
	{
	  state->__value.__wchb[0] = ch;
	  state->__count = 1;
	  if (n <= 1)
	    return -2;
	  ch = t[i++];
	}
    }
  if (state->__count == 1)
    {
      if (_iseucjp2 (ch))
	{
	  if (state->__value.__wchb[0] == 0x8f)
	    {
	      state->__value.__wchb[1] = ch;
	      state->__count = 2;
	      if (n <= (size_t) i)
		return -2;
	      ch = t[i++];
	    }
	  else
	    {
	      *pwc = (((wchar_t)state->__value.__wchb[0]) << 8) + (wchar_t)ch;
	      state->__count = 0;
	      return i;
	    }
	}
      else
	{
<<<<<<< HEAD
	  __errno_r(r) = EILSEQ;
=======
	  _REENT_ERRNO(r) = EILSEQ;
>>>>>>> d92d3a3c
	  return -1;
	}
    }
  if (state->__count == 2)
    {
      if (_iseucjp2 (ch))
	{
	  *pwc = (((wchar_t)state->__value.__wchb[1]) << 8)
		 + (wchar_t)(ch & 0x7f);
	  state->__count = 0;
	  return i;
	}
      else
	{
<<<<<<< HEAD
	  __errno_r(r) = EILSEQ;
=======
	  _REENT_ERRNO(r) = EILSEQ;
>>>>>>> d92d3a3c
	  return -1;
	}
    }

  *pwc = (wchar_t)*t;
  
  if (*t == '\0')
    return 0;

  return 1;
}

int
__jis_mbtowc (
        wchar_t       *pwc,
        const char    *s,
        size_t         n,
        mbstate_t      *state)
{
  wchar_t dummy;
  unsigned char *t = (unsigned char *)s;
  JIS_STATE curr_state;
  JIS_ACTION action;
  JIS_CHAR_TYPE ch;
  unsigned char *ptr;
  unsigned int i;
  int curr_ch;

  if (pwc == NULL)
    pwc = &dummy;

  if (s == NULL)
    {
      state->__state = ASCII;
      return 1;  /* state-dependent */
    }

  if (n == 0)
    return -2;

  curr_state = state->__state;
  ptr = t;

  for (i = 0; i < n; ++i)
    {
      curr_ch = t[i];
      switch (curr_ch)
	{
	case ESC_CHAR:
	  ch = ESCAPE;
	  break;
	case '$':
	  ch = DOLLAR;
	  break;
	case '@':
	  ch = AT;
	  break;
	case '(':
	  ch = BRACKET;
	  break;
	case 'B':
	  ch = B;
	  break;
	case 'J':
	  ch = J;
	  break;
	case '\0':
	  ch = NUL;
	  break;
	default:
	  if (_isjis (curr_ch))
	    ch = JIS_CHAR;
	  else
	    ch = OTHER;
	}

      action = JIS_action_table[curr_state][ch];
      curr_state = JIS_state_table[curr_state][ch];
    
      switch (action)
	{
	case NOOP:
	  break;
	case EMPTY:
	  state->__state = ASCII;
	  *pwc = (wchar_t)0;
	  return 0;
	case COPY_A:
	  state->__state = ASCII;
	  *pwc = (wchar_t)*ptr;
	  return (i + 1);
	case COPY_J1:
	  state->__value.__wchb[0] = t[i];
	  break;
	case COPY_J2:
	  state->__state = JIS;
	  *pwc = (((wchar_t)state->__value.__wchb[0]) << 8) + (wchar_t)(t[i]);
	  return (i + 1);
	case MAKE_A:
	  ptr = (unsigned char *)(t + i + 1);
	  break;
	case ERROR:
	default:
<<<<<<< HEAD
	  __errno_r(r) = EILSEQ;
=======
	  _REENT_ERRNO(r) = EILSEQ;
>>>>>>> d92d3a3c
	  return -1;
	}

    }

  state->__state = curr_state;
  return -2;  /* n < bytes needed */
}
#endif /* !__CYGWIN__*/
#endif /* _MB_CAPABLE */<|MERGE_RESOLUTION|>--- conflicted
+++ resolved
@@ -34,11 +34,7 @@
 #ifdef __CYGWIN__
   if ((wchar_t)*t >= 0x80)
     {
-<<<<<<< HEAD
-      __errno_r(r) = EILSEQ;
-=======
       _REENT_ERRNO(r) = EILSEQ;
->>>>>>> d92d3a3c
       return -1;
     }
 #endif
@@ -116,11 +112,7 @@
 	  *pwc = __iso_8859_conv[iso_idx][*t - 0xa0];
 	  if (*pwc == 0) /* Invalid character */
 	    {
-<<<<<<< HEAD
-	      __errno_r(r) = EILSEQ;
-=======
 	      _REENT_ERRNO(r) = EILSEQ;
->>>>>>> d92d3a3c
 	      return -1;
 	    }
 	  return 1;
@@ -293,11 +285,7 @@
 	  *pwc = __cp_conv[cp_idx][*t - 0x80];
 	  if (*pwc == 0) /* Invalid character */
 	    {
-<<<<<<< HEAD
-	      __errno_r(r) = EILSEQ;
-=======
 	      _REENT_ERRNO(r) = EILSEQ;
->>>>>>> d92d3a3c
 	      return -1;
 	    }
 	  return 1;
@@ -585,21 +573,13 @@
       ch = t[i++];
       if (ch < 0x80 || ch > 0xbf)
 	{
-<<<<<<< HEAD
-	  __errno_r(r) = EILSEQ;
-=======
-	  _REENT_ERRNO(r) = EILSEQ;
->>>>>>> d92d3a3c
+	  _REENT_ERRNO(r) = EILSEQ;
 	  return -1;
 	}
       if (state->__value.__wchb[0] < 0xc2)
 	{
 	  /* overlong UTF-8 sequence */
-<<<<<<< HEAD
-	  __errno_r(r) = EILSEQ;
-=======
-	  _REENT_ERRNO(r) = EILSEQ;
->>>>>>> d92d3a3c
+	  _REENT_ERRNO(r) = EILSEQ;
 	  return -1;
 	}
       state->__count = 0;
@@ -622,20 +602,12 @@
       if (state->__value.__wchb[0] == 0xe0 && ch < 0xa0)
 	{
 	  /* overlong UTF-8 sequence */
-<<<<<<< HEAD
-	  __errno_r(r) = EILSEQ;
-=======
-	  _REENT_ERRNO(r) = EILSEQ;
->>>>>>> d92d3a3c
+	  _REENT_ERRNO(r) = EILSEQ;
 	  return -1;
 	}
       if (ch < 0x80 || ch > 0xbf)
 	{
-<<<<<<< HEAD
-	  __errno_r(r) = EILSEQ;
-=======
-	  _REENT_ERRNO(r) = EILSEQ;
->>>>>>> d92d3a3c
+	  _REENT_ERRNO(r) = EILSEQ;
 	  return -1;
 	}
       state->__value.__wchb[1] = ch;
@@ -648,11 +620,7 @@
       ch = t[i++];
       if (ch < 0x80 || ch > 0xbf)
 	{
-<<<<<<< HEAD
-	  __errno_r(r) = EILSEQ;
-=======
-	  _REENT_ERRNO(r) = EILSEQ;
->>>>>>> d92d3a3c
+	  _REENT_ERRNO(r) = EILSEQ;
 	  return -1;
 	}
       state->__count = 0;
@@ -678,20 +646,12 @@
 	  || (state->__value.__wchb[0] == 0xf4 && ch >= 0x90))
 	{
 	  /* overlong UTF-8 sequence or result is > 0x10ffff */
-<<<<<<< HEAD
-	  __errno_r(r) = EILSEQ;
-=======
-	  _REENT_ERRNO(r) = EILSEQ;
->>>>>>> d92d3a3c
+	  _REENT_ERRNO(r) = EILSEQ;
 	  return -1;
 	}
       if (ch < 0x80 || ch > 0xbf)
 	{
-<<<<<<< HEAD
-	  __errno_r(r) = EILSEQ;
-=======
-	  _REENT_ERRNO(r) = EILSEQ;
->>>>>>> d92d3a3c
+	  _REENT_ERRNO(r) = EILSEQ;
 	  return -1;
 	}
       state->__value.__wchb[1] = ch;
@@ -704,11 +664,7 @@
       ch = (state->__count == 2) ? t[i++] : state->__value.__wchb[2];
       if (ch < 0x80 || ch > 0xbf)
 	{
-<<<<<<< HEAD
-	  __errno_r(r) = EILSEQ;
-=======
-	  _REENT_ERRNO(r) = EILSEQ;
->>>>>>> d92d3a3c
+	  _REENT_ERRNO(r) = EILSEQ;
 	  return -1;
 	}
       state->__value.__wchb[2] = ch;
@@ -741,11 +697,7 @@
       ch = t[i++];
       if (ch < 0x80 || ch > 0xbf)
 	{
-<<<<<<< HEAD
-	  __errno_r(r) = EILSEQ;
-=======
-	  _REENT_ERRNO(r) = EILSEQ;
->>>>>>> d92d3a3c
+	  _REENT_ERRNO(r) = EILSEQ;
 	  return -1;
 	}
       tmp = (wint_t)((state->__value.__wchb[0] & 0x07) << 18)
@@ -762,11 +714,7 @@
       return i;
     }
 
-<<<<<<< HEAD
-  __errno_r(r) = EILSEQ;
-=======
   _REENT_ERRNO(r) = EILSEQ;
->>>>>>> d92d3a3c
   return -1;
 }
 
@@ -816,11 +764,7 @@
 	}
       else  
 	{
-<<<<<<< HEAD
-	  __errno_r(r) = EILSEQ;
-=======
-	  _REENT_ERRNO(r) = EILSEQ;
->>>>>>> d92d3a3c
+	  _REENT_ERRNO(r) = EILSEQ;
 	  return -1;
 	}
     }
@@ -887,11 +831,7 @@
 	}
       else
 	{
-<<<<<<< HEAD
-	  __errno_r(r) = EILSEQ;
-=======
-	  _REENT_ERRNO(r) = EILSEQ;
->>>>>>> d92d3a3c
+	  _REENT_ERRNO(r) = EILSEQ;
 	  return -1;
 	}
     }
@@ -906,11 +846,7 @@
 	}
       else
 	{
-<<<<<<< HEAD
-	  __errno_r(r) = EILSEQ;
-=======
-	  _REENT_ERRNO(r) = EILSEQ;
->>>>>>> d92d3a3c
+	  _REENT_ERRNO(r) = EILSEQ;
 	  return -1;
 	}
     }
@@ -1014,11 +950,7 @@
 	  break;
 	case ERROR:
 	default:
-<<<<<<< HEAD
-	  __errno_r(r) = EILSEQ;
-=======
-	  _REENT_ERRNO(r) = EILSEQ;
->>>>>>> d92d3a3c
+	  _REENT_ERRNO(r) = EILSEQ;
 	  return -1;
 	}
 
