--- conflicted
+++ resolved
@@ -72,10 +72,6 @@
 #include "local.h"
 #include "../locale/setlocale.h"
 
-#ifdef _REENT_THREAD_LOCAL
-_Thread_local _mbstate_t _tls_wcsrtombs_state;
-#endif
-
 size_t
 _wcsnrtombs_l (char *dst, const wchar_t **src, size_t nwc,
 	       size_t len, mbstate_t *ps, struct __locale_t *loc)
@@ -108,11 +104,7 @@
       int bytes = loc->wctomb (buff, *pwcs, ps);
       if (bytes == -1)
 	{
-<<<<<<< HEAD
-	  __errno_r(r) = EILSEQ;
-=======
 	  _REENT_ERRNO(r) = EILSEQ;
->>>>>>> d92d3a3c
 	  ps->__count = 0;
 	  return (size_t)-1;
 	}
