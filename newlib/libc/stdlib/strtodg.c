/****************************************************************

The author of this software is David M. Gay.

Copyright (C) 1998-2001 by Lucent Technologies
All Rights Reserved

Permission to use, copy, modify, and distribute this software and
its documentation for any purpose and without fee is hereby
granted, provided that the above copyright notice appear in all
copies and that both that the copyright notice and this
permission notice and warranty disclaimer appear in supporting
documentation, and that the name of Lucent or any of its entities
not be used in advertising or publicity pertaining to
distribution of the software without specific, written prior
permission.

LUCENT DISCLAIMS ALL WARRANTIES WITH REGARD TO THIS SOFTWARE,
INCLUDING ALL IMPLIED WARRANTIES OF MERCHANTABILITY AND FITNESS.
IN NO EVENT SHALL LUCENT OR ANY OF ITS ENTITIES BE LIABLE FOR ANY
SPECIAL, INDIRECT OR CONSEQUENTIAL DAMAGES OR ANY DAMAGES
WHATSOEVER RESULTING FROM LOSS OF USE, DATA OR PROFITS, WHETHER
IN AN ACTION OF CONTRACT, NEGLIGENCE OR OTHER TORTIOUS ACTION,
ARISING OUT OF OR IN CONNECTION WITH THE USE OR PERFORMANCE OF
THIS SOFTWARE.

****************************************************************/

/* Please send bug reports to David M. Gay (dmg at acm dot org,
 * with " at " changed at "@" and " dot " changed to ".").	*/

#include <_ansi.h>
#include <errno.h>
#include <stdlib.h>
#include <string.h>
#include "mprec.h"
#include "gdtoa.h"

#include "locale.h"

#if defined (_HAVE_LONG_DOUBLE) && !defined (_LDBL_EQ_DBL) || 1

#define USE_LOCALE

 static const int
fivesbits[] = {	 0,  3,  5,  7, 10, 12, 14, 17, 19, 21,
		24, 26, 28, 31, 33, 35, 38, 40, 42, 45,
		47, 49, 52
#ifdef VAX
		, 54, 56
#endif
		};

static _Bigint *
sum (_Bigint *a, _Bigint *b)
{
	_Bigint *c;
	__ULong carry, *xc, *xa, *xb, *xe, y;
#ifdef Pack_32
	__ULong z;
#endif

	if (a->_wds < b->_wds) {
		c = b; b = a; a = c;
		}
<<<<<<< HEAD
	c = Balloc(a->_k);
=======
	c = eBalloc(p, a->_k);
>>>>>>> 4261a8f5
	c->_wds = a->_wds;
	carry = 0;
	xa = a->_x;
	xb = b->_x;
	xc = c->_x;
	xe = xc + b->_wds;
#ifdef Pack_32
	do {
		y = (*xa & 0xffff) + (*xb & 0xffff) + carry;
		carry = (y & 0x10000) >> 16;
		z = (*xa++ >> 16) + (*xb++ >> 16) + carry;
		carry = (z & 0x10000) >> 16;
		Storeinc(xc, z, y);
		}
		while(xc < xe);
	xe += a->_wds - b->_wds;
	while(xc < xe) {
		y = (*xa & 0xffff) + carry;
		carry = (y & 0x10000) >> 16;
		z = (*xa++ >> 16) + carry;
		carry = (z & 0x10000) >> 16;
		Storeinc(xc, z, y);
		}
#else
	do {
		y = *xa++ + *xb++ + carry;
		carry = (y & 0x10000) >> 16;
		*xc++ = y & 0xffff;
		}
		while(xc < xe);
	xe += a->_wds - b->_wds;
	while(xc < xe) {
		y = *xa++ + carry;
		carry = (y & 0x10000) >> 16;
		*xc++ = y & 0xffff;
		}
#endif
	if (carry) {
		if (c->_wds == c->_maxwds) {
<<<<<<< HEAD
			b = Balloc(c->_k + 1);
=======
			b = eBalloc(p, c->_k + 1);
>>>>>>> 4261a8f5
			Bcopy(b, c);
			Bfree(c);
			c = b;
			}
		c->_x[c->_wds++] = 1;
		}
	return c;
	}

static void
rshift (_Bigint *b, int k)
{
	__ULong *x, *x1, *xe, y;
	int n;

	x = x1 = b->_x;
	n = k >> kshift;
	if (n < b->_wds) {
		xe = x + b->_wds;
		x += n;
		if (k &= kmask) {
			n = ULbits - k;
			y = *x++ >> k;
			while(x < xe) {
				*x1++ = (y | (*x << n)) & ALL_ON;
				y = *x++ >> k;
				}
			if ((*x1 = y) !=0)
				x1++;
			}
		else
			while(x < xe)
				*x1++ = *x++;
		}
	if ((b->_wds = x1 - b->_x) == 0)
		b->_x[0] = 0;
	}

static int
trailz (_Bigint *b)
{
	__ULong L, *x, *xe;
	int n = 0;

	x = b->_x;
	xe = x + b->_wds;
	for(n = 0; x < xe && !*x; x++)
		n += ULbits;
	if (x < xe) {
		L = *x;
		n += lo0bits(&L);
		}
	return n;
	}

_Bigint *
increment (_Bigint *b)
{
	__ULong *x, *xe;
	_Bigint *b1;
#ifdef Pack_16
	__ULong carry = 1, y;
#endif

	x = b->_x;
	xe = x + b->_wds;
#ifdef Pack_32
	do {
		if (*x < (__ULong)0xffffffffL) {
			++*x;
			return b;
			}
		*x++ = 0;
		} while(x < xe);
#else
	do {
		y = *x + carry;
		carry = y >> 16;
		*x++ = y & 0xffff;
		if (!carry)
			return b;
		} while(x < xe);
	if (carry)
#endif
	{
		if (b->_wds >= b->_maxwds) {
<<<<<<< HEAD
			b1 = Balloc(b->_k+1);
=======
			b1 = eBalloc(p,b->_k+1);
>>>>>>> 4261a8f5
			Bcopy(b1,b);
			Bfree(b);
			b = b1;
			}
		b->_x[b->_wds++] = 1;
		}
	return b;
	}

int
decrement (_Bigint *b)
{
	__ULong *x, *xe;
#ifdef Pack_16
	__ULong borrow = 1, y;
#endif

	x = b->_x;
	xe = x + b->_wds;
#ifdef Pack_32
	do {
		if (*x) {
			--*x;
			break;
			}
		*x++ = 0xffffffffL;
		}
		while(x < xe);
#else
	do {
		y = *x - borrow;
		borrow = (y & 0x10000) >> 16;
		*x++ = y & 0xffff;
		} while(borrow && x < xe);
#endif
	return STRTOG_Inexlo;
	}

static int
all_on (_Bigint *b, int n)
{
	__ULong *x, *xe;

	x = b->_x;
	xe = x + (n >> kshift);
	while(x < xe)
		if ((*x++ & ALL_ON) != ALL_ON)
			return 0;
	if (n &= kmask)
		return ((*x | (ALL_ON << n)) & ALL_ON) == ALL_ON;
	return 1;
	}

_Bigint *
set_ones (_Bigint *b, int n)
{
	int k;
	__ULong *x, *xe;

	k = (n + ((1 << kshift) - 1)) >> kshift;
	if (b->_k < k) {
<<<<<<< HEAD
		Bfree(b);
		b = Balloc(k);
=======
		Bfree(p,b);
		b = eBalloc(p,k);
>>>>>>> 4261a8f5
		}
	k = n >> kshift;
	if (n &= kmask)
		k++;
	b->_wds = k;
	x = b->_x;
	xe = x + k;
	while(x < xe)
		*x++ = ALL_ON;
	if (n)
		x[-1] >>= ULbits - n;
	return b;
	}

static int
rvOK (double d, FPI *fpi, Long *exp, __ULong *bits, int exact,
      int rd, int *irv)
{
	_Bigint *b;
	__ULong carry, inex, lostbits;
	int bdif, e, j, k, k1, nb, rv;

	carry = rv = 0;
	b = d2b(d, &e, &bdif);
	bdif -= nb = fpi->nbits;
	e += bdif;
	if (bdif <= 0) {
		if (exact)
			goto trunc;
		goto ret;
		}
	if (P == nb) {
		if (
#ifndef IMPRECISE_INEXACT
			exact &&
#endif
			fpi->rounding ==
#ifdef RND_PRODQUOT
					FPI_Round_near
#else
					Flt_Rounds
#endif
			) goto trunc;
		goto ret;
		}
	switch(rd) {
	  case 1:
		goto trunc;
	  case 2:
		break;
	  default: /* round near */
		k = bdif - 1;
		if (k < 0)
			goto trunc;
		if (!k) {
			if (!exact)
				goto ret;
			if (b->_x[0] & 2)
				break;
			goto trunc;
			}
		if (b->_x[k>>kshift] & ((__ULong)1 << (k & kmask)))
			break;
		goto trunc;
	  }
	/* "break" cases: round up 1 bit, then truncate; bdif > 0 */
	carry = 1;
 trunc:
	inex = lostbits = 0;
	if (bdif > 0) {
		if ( (lostbits = any_on(b, bdif)) !=0)
			inex = STRTOG_Inexlo;
		rshift(b, bdif);
		if (carry) {
			inex = STRTOG_Inexhi;
			b = increment(b);
			if ( (j = nb & kmask) !=0)
				j = ULbits - j;
			if (hi0bits(b->_x[b->_wds - 1]) != j) {
				if (!lostbits)
					lostbits = b->_x[0] & 1;
				rshift(b, 1);
				e++;
				}
			}
		}
	else if (bdif < 0)
		b = lshift(b, -bdif);
	if (e < fpi->emin) {
		k = fpi->emin - e;
		e = fpi->emin;
		if (k > nb || fpi->sudden_underflow) {
			b->_wds = inex = 0;
			*irv = STRTOG_Underflow | STRTOG_Inexlo;
#ifndef NO_ERRNO
			errno = ERANGE;
#endif
			}
		else {
			k1 = k - 1;
			if (k1 > 0 && !lostbits)
				lostbits = any_on(b, k1);
			if (!lostbits && !exact)
				goto ret;
			lostbits |=
			  carry = b->_x[k1>>kshift] & (1 << (k1 & kmask));
			rshift(b, k);
			*irv = STRTOG_Denormal;
			if (carry) {
				b = increment(b);
				inex = STRTOG_Inexhi | STRTOG_Underflow;
#ifndef NO_ERRNO
				errno = ERANGE;
#endif
				}
			else if (lostbits)
				inex = STRTOG_Inexlo | STRTOG_Underflow;
#ifndef NO_ERRNO
				errno = ERANGE;
#endif
			}
		}
	else if (e > fpi->emax) {
		e = fpi->emax + 1;
		*irv = STRTOG_Infinite | STRTOG_Overflow | STRTOG_Inexhi;
#ifndef NO_ERRNO
		errno = ERANGE;
#endif
		b->_wds = inex = 0;
		}
	*exp = e;
	copybits(bits, nb, b);
	*irv |= inex;
	rv = 1;
 ret:
	Bfree(b);
	return rv;
	}

static int
mantbits (U d)
{
	__ULong L;
#ifdef VAX
	L = word1(d) << 16 | word1(d) >> 16;
	if (L)
#else
	if ( (L = word1(d)) !=0)
#endif
		return P - lo0bits(&L);
#ifdef VAX
	L = word0(d) << 16 | word0(d) >> 16 | Exp_msk11;
#else
	L = word0(d) | Exp_msk1;
#endif
	return P - 32 - lo0bits(&L);
	}

int
_strtodg_l (const char *s00, char **se, FPI *fpi, Long *exp,
	    __ULong *bits, locale_t loc)
{
	int abe, abits, asub;
	int bb0, bb2, bb5, bbe, bd2, bd5, bbbits, bs2, c, decpt, denorm;
	int dsign, e, e1, e2, emin, esign, finished, i, inex, irv;
	int j, k, nbits, nd, nd0, nf, nz, nz0, rd, rvbits, rve, rve1, sign;
	int sudden_underflow;
	const char *s, *s0, *s1;
	//double adj, adj0, rv, tol;
	double adj0, tol;
	U adj, rv;
	Long L;
	__ULong y, z;
	_Bigint *ab, *bb, *bb1, *bd, *bd0, *bs, *delta, *rvb, *rvb0;
	const char *decimal_point = __get_numeric_locale(loc)->decimal_point;
	int dec_len = strlen (decimal_point);

	irv = STRTOG_Zero;
	denorm = sign = nz0 = nz = 0;
	dval(rv) = 0.;
	rvb = 0;
	nbits = fpi->nbits;
	for(s = s00;;s++) switch(*s) {
		case '-':
			sign = 1;
			/* no break */
		case '+':
			if (*++s)
				goto break2;
			/* no break */
		case 0:
			sign = 0;
			irv = STRTOG_NoNumber;
			s = s00;
			goto ret;
		case '\t':
		case '\n':
		case '\v':
		case '\f':
		case '\r':
		case ' ':
			continue;
		default:
			goto break2;
		}
 break2:
	if (*s == '0') {
#ifndef NO_HEX_FP
		switch(s[1]) {
		  case 'x':
		  case 'X':
			irv = gethex(&s, fpi, exp, &rvb, sign, loc);
			if (irv == STRTOG_NoNumber) {
				s = s00;
				sign = 0;
				}
			goto ret;
		  }
#endif
		nz0 = 1;
		while(*++s == '0') ;
		if (!*s)
			goto ret;
		}
	sudden_underflow = fpi->sudden_underflow;
	s0 = s;
	y = z = 0;
	for(decpt = nd = nf = 0; (c = *s) >= '0' && c <= '9'; nd++, s++)
		if (nd < 9)
			y = 10*y + c - '0';
		else if (nd < 16)
			z = 10*z + c - '0';
	nd0 = nd;
#ifdef USE_LOCALE
	if (strncmp (s, decimal_point, dec_len) == 0)
#else
	if (c == '.')
#endif
		{
		decpt = 1;
#ifdef USE_LOCALE
		c = *(s += dec_len);
#else
		c = *++s;
#endif
		if (!nd) {
			for(; c == '0'; c = *++s)
				nz++;
			if (c > '0' && c <= '9') {
				s0 = s;
				nf += nz;
				nz = 0;
				goto have_dig;
				}
			goto dig_done;
			}
		for(; c >= '0' && c <= '9'; c = *++s) {
 have_dig:
			nz++;
			if (c -= '0') {
				nf += nz;
				for(i = 1; i < nz; i++)
					if (nd++ < 9)
						y *= 10;
					else if (nd <= DBL_DIG + 1)
						z *= 10;
				if (nd++ < 9)
					y = 10*y + c;
				else if (nd <= DBL_DIG + 1)
					z = 10*z + c;
				nz = 0;
				}
			}
		}
 dig_done:
	e = 0;
	if (c == 'e' || c == 'E') {
		if (!nd && !nz && !nz0) {
			irv = STRTOG_NoNumber;
			s = s00;
			goto ret;
			}
		s00 = s;
		esign = 0;
		switch(c = *++s) {
			case '-':
				esign = 1;
			case '+':
				c = *++s;
			}
		if (c >= '0' && c <= '9') {
			while(c == '0')
				c = *++s;
			if (c > '0' && c <= '9') {
				L = c - '0';
				s1 = s;
				while((c = *++s) >= '0' && c <= '9')
					L = 10*L + c - '0';
				if (s - s1 > 8 || L > 19999)
					/* Avoid confusion from exponents
					 * so large that e might overflow.
					 */
					e = 19999; /* safe for 16 bit ints */
				else
					e = (int)L;
				if (esign)
					e = -e;
				}
			else
				e = 0;
			}
		else
			s = s00;
		}
	if (!nd) {
		if (!nz && !nz0) {
#ifdef INFNAN_CHECK
			/* Check for Nan and Infinity */
			if (!decpt)
			 switch(c) {
			  case 'i':
			  case 'I':
				if (match(&s,"nf")) {
					--s;
					if (!match(&s,"inity"))
						++s;
					irv = STRTOG_Infinite;
					goto infnanexp;
					}
				break;
			  case 'n':
			  case 'N':
				if (match(&s, "an")) {
					irv = STRTOG_NaN;
					*exp = fpi->emax + 1;
#ifndef No_Hex_NaN
					if (*s == '(') /*)*/
						irv = hexnan(&s, fpi, bits);
#endif
					goto infnanexp;
					}
			  }
#endif /* INFNAN_CHECK */
			irv = STRTOG_NoNumber;
			s = s00;
			}
		goto ret;
		}

	irv = STRTOG_Normal;
	e1 = e -= nf;
	rd = 0;
	switch(fpi->rounding & 3) {
	  case FPI_Round_up:
		rd = 2 - sign;
		break;
	  case FPI_Round_zero:
		rd = 1;
		break;
	  case FPI_Round_down:
		rd = 1 + sign;
	  }

	/* Now we have nd0 digits, starting at s0, followed by a
	 * decimal point, followed by nd-nd0 digits.  The number we're
	 * after is the integer represented by those digits times
	 * 10**e */

	if (!nd0)
		nd0 = nd;
	k = nd < DBL_DIG + 1 ? nd : DBL_DIG + 1;
	dval(rv) = y;
	if (k > 9)
		dval(rv) = tens[k - 9] * dval(rv) + z;
	bd0 = 0;
	if (nbits <= P && nd <= DBL_DIG) {
		if (!e) {
			if (rvOK(dval(rv), fpi, exp, bits, 1, rd, &irv))
				goto ret;
			}
		else if (e > 0) {
			if (e <= Ten_pmax) {
#ifdef VAX
				goto vax_ovfl_check;
#else
				i = fivesbits[e] + mantbits(rv) <= P;
				/* rv = */ rounded_product(dval(rv), tens[e]);
				if (rvOK(dval(rv), fpi, exp, bits, i, rd, &irv))
					goto ret;
				e1 -= e;
				goto rv_notOK;
#endif
				}
			i = DBL_DIG - nd;
			if (e <= Ten_pmax + i) {
				/* A fancier test would sometimes let us do
				 * this for larger i values.
				 */
				e2 = e - i;
				e1 -= i;
				dval(rv) *= tens[i];
#ifdef VAX
				/* VAX exponent range is so narrow we must
				 * worry about overflow here...
				 */
 vax_ovfl_check:
				dval(adj) = dval(rv);
				word0(adj) -= P*Exp_msk1;
				/* adj = */ rounded_product(dval(adj), tens[e2]);
				if ((word0(adj) & Exp_mask)
				 > Exp_msk1*(DBL_MAX_EXP+Bias-1-P))
					goto rv_notOK;
				word0(adj) += P*Exp_msk1;
				dval(rv) = dval(adj);
#else
				/* rv = */ rounded_product(dval(rv), tens[e2]);
#endif
				if (rvOK(dval(rv), fpi, exp, bits, 0, rd, &irv))
					goto ret;
				e1 -= e2;
				}
			}
#ifndef Inaccurate_Divide
		else if (e >= -Ten_pmax) {
			/* rv = */ rounded_quotient(dval(rv), tens[-e]);
			if (rvOK(dval(rv), fpi, exp, bits, 0, rd, &irv))
				goto ret;
			e1 -= e;
			}
#endif
		}
 rv_notOK:
	e1 += nd - k;

	/* Get starting approximation = rv * 10**e1 */

	e2 = 0;
	if (e1 > 0) {
		if ( (i = e1 & 15) !=0)
			dval(rv) *= tens[i];
		if (e1 &= ~15) {
			e1 >>= 4;
			while(e1 >= (1 << (n_bigtens-1))) {
				e2 += ((word0(rv) & Exp_mask)
					>> Exp_shift1) - Bias;
				word0(rv) &= ~Exp_mask;
				word0(rv) |= Bias << Exp_shift1;
				dval(rv) *= bigtens[n_bigtens-1];
				e1 -= 1 << (n_bigtens-1);
				}
			e2 += ((word0(rv) & Exp_mask) >> Exp_shift1) - Bias;
			word0(rv) &= ~Exp_mask;
			word0(rv) |= Bias << Exp_shift1;
			for(j = 0; e1 > 0; j++, e1 >>= 1)
				if (e1 & 1)
					dval(rv) *= bigtens[j];
			}
		}
	else if (e1 < 0) {
		e1 = -e1;
		if ( (i = e1 & 15) !=0)
			dval(rv) /= tens[i];
		if (e1 &= ~15) {
			e1 >>= 4;
			while(e1 >= (1 << (n_bigtens-1))) {
				e2 += ((word0(rv) & Exp_mask)
					>> Exp_shift1) - Bias;
				word0(rv) &= ~Exp_mask;
				word0(rv) |= Bias << Exp_shift1;
				dval(rv) *= tinytens[n_bigtens-1];
				e1 -= 1 << (n_bigtens-1);
				}
			e2 += ((word0(rv) & Exp_mask) >> Exp_shift1) - Bias;
			word0(rv) &= ~Exp_mask;
			word0(rv) |= Bias << Exp_shift1;
			for(j = 0; e1 > 0; j++, e1 >>= 1)
				if (e1 & 1)
					dval(rv) *= tinytens[j];
			}
		}
#ifdef IBM
	/* e2 is a correction to the (base 2) exponent of the return
	 * value, reflecting adjustments above to avoid overflow in the
	 * native arithmetic.  For native IBM (base 16) arithmetic, we
	 * must multiply e2 by 4 to change from base 16 to 2.
	 */
	e2 <<= 2;
#endif
	rvb = d2b(dval(rv), &rve, &rvbits);	/* rv = rvb * 2^rve */
	rve += e2;
	if ((j = rvbits - nbits) > 0) {
		rshift(rvb, j);
		rvbits = nbits;
		rve += j;
		}
	bb0 = 0;	/* trailing zero bits in rvb */
	e2 = rve + rvbits - nbits;
	if (e2 > fpi->emax + 1)
		goto huge;
	rve1 = rve + rvbits - nbits;
	if (e2 < (emin = fpi->emin)) {
		denorm = 1;
		j = rve - emin;
		if (j > 0) {
			rvb = lshift(rvb, j);
			rvbits += j;
			}
		else if (j < 0) {
			rvbits += j;
			if (rvbits <= 0) {
				if (rvbits < -1) {
 ufl:
					rvb->_wds = 0;
					rvb->_x[0] = 0;
					*exp = emin;
					irv = STRTOG_Underflow | STRTOG_Inexlo;
#ifndef NO_ERRNO
					errno = ERANGE;
#endif
					goto ret;
					}
				rvb->_x[0] = rvb->_wds = rvbits = 1;
				}
			else
				rshift(rvb, -j);
			}
		rve = rve1 = emin;
		if (sudden_underflow && e2 + 1 < emin)
			goto ufl;
		}

	/* Now the hard part -- adjusting rv to the correct value.*/

	/* Put digits into bd: true value = bd * 10^e */

	bd0 = s2b(s0, nd0, nd, y);

	for(;;) {
<<<<<<< HEAD
		bd = Balloc(bd0->_k);
		Bcopy(bd, bd0);
		bb = Balloc(rvb->_k);
=======
		bd = eBalloc(p,bd0->_k);
		Bcopy(bd, bd0);
		bb = eBalloc(p,rvb->_k);
>>>>>>> 4261a8f5
		Bcopy(bb, rvb);
		bbbits = rvbits - bb0;
		bbe = rve + bb0;
		bs = i2b(1);

		if (e >= 0) {
			bb2 = bb5 = 0;
			bd2 = bd5 = e;
			}
		else {
			bb2 = bb5 = -e;
			bd2 = bd5 = 0;
			}
		if (bbe >= 0)
			bb2 += bbe;
		else
			bd2 -= bbe;
		bs2 = bb2;
		j = nbits + 1 - bbbits;
		i = bbe + bbbits - nbits;
		if (i < emin)	/* denormal */
			j += i - emin;
		bb2 += j;
		bd2 += j;
		i = bb2 < bd2 ? bb2 : bd2;
		if (i > bs2)
			i = bs2;
		if (i > 0) {
			bb2 -= i;
			bd2 -= i;
			bs2 -= i;
			}
		if (bb5 > 0) {
			bs = pow5mult(bs, bb5);
			bb1 = mult(bs, bb);
			Bfree(bb);
			bb = bb1;
			}
		bb2 -= bb0;
		if (bb2 > 0)
			bb = lshift(bb, bb2);
		else if (bb2 < 0)
			rshift(bb, -bb2);
		if (bd5 > 0)
			bd = pow5mult(bd, bd5);
		if (bd2 > 0)
			bd = lshift(bd, bd2);
		if (bs2 > 0)
			bs = lshift(bs, bs2);
		asub = 1;
		inex = STRTOG_Inexhi;
		delta = diff(bb, bd);
		if (delta->_wds <= 1 && !delta->_x[0])
			break;
		dsign = delta->_sign;
		delta->_sign = finished = 0;
		L = 0;
		i = cmp(delta, bs);
		if (rd && i <= 0) {
			irv = STRTOG_Normal;
			if ( (finished = dsign ^ (rd&1)) !=0) {
				if (dsign != 0) {
					irv |= STRTOG_Inexhi;
					goto adj1;
					}
				irv |= STRTOG_Inexlo;
				if (rve1 == emin)
					goto adj1;
				for(i = 0, j = nbits; j >= ULbits;
						i++, j -= ULbits) {
					if (rvb->_x[i] & ALL_ON)
						goto adj1;
					}
				if (j > 1 && lo0bits(rvb->_x + i) < j - 1)
					goto adj1;
				rve = rve1 - 1;
				rvb = set_ones(rvb, rvbits = nbits);
				break;
				}
			irv |= dsign ? STRTOG_Inexlo : STRTOG_Inexhi;
			break;
			}
		if (i < 0) {
			/* Error is less than half an ulp -- check for
			 * special case of mantissa a power of two.
			 */
			irv = dsign
				? STRTOG_Normal | STRTOG_Inexlo
				: STRTOG_Normal | STRTOG_Inexhi;
			if (dsign || bbbits > 1 || denorm || rve1 == emin)
				break;
			delta = lshift(delta,1);
			if (cmp(delta, bs) > 0) {
				irv = STRTOG_Normal | STRTOG_Inexlo;
				goto drop_down;
				}
			break;
			}
		if (i == 0) {
			/* exactly half-way between */
			if (dsign) {
				if (denorm && all_on(rvb, rvbits)) {
					/*boundary case -- increment exponent*/
					rvb->_wds = 1;
					rvb->_x[0] = 1;
					rve = emin + nbits - (rvbits = 1);
					irv = STRTOG_Normal | STRTOG_Inexhi;
					denorm = 0;
					break;
					}
				irv = STRTOG_Normal | STRTOG_Inexlo;
				}
			else if (bbbits == 1) {
				irv = STRTOG_Normal;
 drop_down:
				/* boundary case -- decrement exponent */
				if (rve1 == emin) {
					irv = STRTOG_Normal | STRTOG_Inexhi;
					if (rvb->_wds == 1 && rvb->_x[0] == 1)
						sudden_underflow = 1;
					break;
					}
				rve -= nbits;
				rvb = set_ones(rvb, rvbits = nbits);
				break;
				}
			else
				irv = STRTOG_Normal | STRTOG_Inexhi;
			if ((bbbits < nbits && !denorm) || !(rvb->_x[0] & 1))
				break;
			if (dsign) {
				rvb = increment(rvb);
				j = kmask & (ULbits - (rvbits & kmask));
				if (hi0bits(rvb->_x[rvb->_wds - 1]) != j)
					rvbits++;
				irv = STRTOG_Normal | STRTOG_Inexhi;
				}
			else {
				if (bbbits == 1)
					goto undfl;
				decrement(rvb);
				irv = STRTOG_Normal | STRTOG_Inexlo;
				}
			break;
			}
		if ((dval(adj) = ratio(delta, bs)) <= 2.) {
 adj1:
			inex = STRTOG_Inexlo;
			if (dsign) {
				asub = 0;
				inex = STRTOG_Inexhi;
				}
			else if (denorm && bbbits <= 1) {
 undfl:
				rvb->_wds = 0;
				rve = emin;
				irv = STRTOG_Underflow | STRTOG_Inexlo;
#ifndef NO_ERRNO
				errno = ERANGE;
#endif
				break;
				}
			adj0 = dval(adj) = 1.;
			}
		else {
			adj0 = dval(adj) *= 0.5;
			if (dsign) {
				asub = 0;
				inex = STRTOG_Inexlo;
				}
			if (dval(adj) < 2147483647.) {
				L = adj0;
				adj0 -= L;
				switch(rd) {
				  case 0:
					if (adj0 >= .5)
						goto inc_L;
					break;
				  case 1:
					if (asub && adj0 > 0.)
						goto inc_L;
					break;
				  case 2:
					if (!asub && adj0 > 0.) {
 inc_L:
						L++;
						inex = STRTOG_Inexact - inex;
						}
				  }
				dval(adj) = L;
				}
			}
		y = rve + rvbits;

		/* adj *= ulp(dval(rv)); */
		/* if (asub) rv -= adj; else rv += adj; */

		if (!denorm && rvbits < nbits) {
			rvb = lshift(rvb, j = nbits - rvbits);
			rve -= j;
			rvbits = nbits;
			}
		ab = d2b(dval(adj), &abe, &abits);
		if (abe < 0)
			rshift(ab, -abe);
		else if (abe > 0)
			ab = lshift(ab, abe);
		rvb0 = rvb;
		if (asub) {
			/* rv -= adj; */
			j = hi0bits(rvb->_x[rvb->_wds-1]);
			rvb = diff(rvb, ab);
			k = rvb0->_wds - 1;
			if (denorm)
				/* do nothing */;
			else if (rvb->_wds <= k
				|| hi0bits( rvb->_x[k]) >
				   hi0bits(rvb0->_x[k])) {
				/* unlikely; can only have lost 1 high bit */
				if (rve1 == emin) {
					--rvbits;
					denorm = 1;
					}
				else {
					rvb = lshift(rvb, 1);
					--rve;
					--rve1;
					L = finished = 0;
					}
				}
			}
		else {
			rvb = sum(rvb, ab);
			k = rvb->_wds - 1;
			if (k >= rvb0->_wds
			 || hi0bits(rvb->_x[k]) < hi0bits(rvb0->_x[k])) {
				if (denorm) {
					if (++rvbits == nbits)
						denorm = 0;
					}
				else {
					rshift(rvb, 1);
					rve++;
					rve1++;
					L = 0;
					}
				}
			}
		Bfree(ab);
		Bfree(rvb0);
		if (finished)
			break;

		z = rve + rvbits;
		if (y == z && L) {
			/* Can we stop now? */
			tol = dval(adj) * 5e-16; /* > max rel error */
			dval(adj) = adj0 - .5;
			if (dval(adj) < -tol) {
				if (adj0 > tol) {
					irv |= inex;
					break;
					}
				}
			else if (dval(adj) > tol && adj0 < 1. - tol) {
				irv |= inex;
				break;
				}
			}
		bb0 = denorm ? 0 : trailz(rvb);
		Bfree(bb);
		Bfree(bd);
		Bfree(bs);
		Bfree(delta);
		}
	if (!denorm && (j = nbits - rvbits)) {
		if (j > 0)
			rvb = lshift(rvb, j);
		else
			rshift(rvb, -j);
		rve -= j;
		}
	*exp = rve;
	Bfree(bb);
	Bfree(bd);
	Bfree(bs);
	Bfree(bd0);
	Bfree(delta);
	if (rve > fpi->emax) {
 huge:
		rvb->_wds = 0;
		irv = STRTOG_Infinite | STRTOG_Overflow | STRTOG_Inexhi;
#ifndef NO_ERRNO
		errno = ERANGE;
#endif
 infnanexp:
		*exp = fpi->emax + 1;
		}
 ret:
	if (denorm) {
		if (sudden_underflow) {
			rvb->_wds = 0;
			irv = STRTOG_Underflow | STRTOG_Inexlo;
#ifndef NO_ERRNO
			errno = ERANGE;
#endif
			}
		else  {
			irv = (irv & ~STRTOG_Retmask) |
				(rvb->_wds > 0 ? STRTOG_Denormal : STRTOG_Zero);
			if (irv & STRTOG_Inexact)
				irv |= STRTOG_Underflow;
#ifndef NO_ERRNO
				errno = ERANGE;
#endif
			}
		}
	if (se)
		*se = (char *)s;
	if (sign)
		irv |= STRTOG_Neg;
	if (rvb) {
		copybits(bits, nbits, rvb);
		Bfree(rvb);
		}
	return irv;
	}

#endif /* _HAVE_LONG_DOUBLE && !_LDBL_EQ_DBL */<|MERGE_RESOLUTION|>--- conflicted
+++ resolved
@@ -63,11 +63,7 @@
 	if (a->_wds < b->_wds) {
 		c = b; b = a; a = c;
 		}
-<<<<<<< HEAD
-	c = Balloc(a->_k);
-=======
-	c = eBalloc(p, a->_k);
->>>>>>> 4261a8f5
+	c = eBalloc(a->_k);
 	c->_wds = a->_wds;
 	carry = 0;
 	xa = a->_x;
@@ -107,11 +103,7 @@
 #endif
 	if (carry) {
 		if (c->_wds == c->_maxwds) {
-<<<<<<< HEAD
-			b = Balloc(c->_k + 1);
-=======
-			b = eBalloc(p, c->_k + 1);
->>>>>>> 4261a8f5
+			b = eBalloc(c->_k + 1);
 			Bcopy(b, c);
 			Bfree(c);
 			c = b;
@@ -198,11 +190,7 @@
 #endif
 	{
 		if (b->_wds >= b->_maxwds) {
-<<<<<<< HEAD
-			b1 = Balloc(b->_k+1);
-=======
-			b1 = eBalloc(p,b->_k+1);
->>>>>>> 4261a8f5
+			b1 = eBalloc(b->_k+1);
 			Bcopy(b1,b);
 			Bfree(b);
 			b = b1;
@@ -264,13 +252,8 @@
 
 	k = (n + ((1 << kshift) - 1)) >> kshift;
 	if (b->_k < k) {
-<<<<<<< HEAD
 		Bfree(b);
-		b = Balloc(k);
-=======
-		Bfree(p,b);
-		b = eBalloc(p,k);
->>>>>>> 4261a8f5
+		b = eBalloc(k);
 		}
 	k = n >> kshift;
 	if (n &= kmask)
@@ -809,15 +792,9 @@
 	bd0 = s2b(s0, nd0, nd, y);
 
 	for(;;) {
-<<<<<<< HEAD
-		bd = Balloc(bd0->_k);
+		bd = eBalloc(bd0->_k);
 		Bcopy(bd, bd0);
-		bb = Balloc(rvb->_k);
-=======
-		bd = eBalloc(p,bd0->_k);
-		Bcopy(bd, bd0);
-		bb = eBalloc(p,rvb->_k);
->>>>>>> 4261a8f5
+		bb = eBalloc(rvb->_k);
 		Bcopy(bb, rvb);
 		bbbits = rvbits - bb0;
 		bbe = rve + bb0;
