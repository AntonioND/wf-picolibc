--- conflicted
+++ resolved
@@ -38,13 +38,10 @@
 #include <stdbool.h>
 #include <errno.h>
 #include <malloc.h>
-<<<<<<< HEAD
 #include <unistd.h>
 #include <sys/config.h>
 #include <sys/lock.h>
-=======
 #include <stdint.h>
->>>>>>> 12d07e1d
 
 #if MALLOC_DEBUG
 #include <assert.h>
@@ -64,7 +61,6 @@
 #define ALIGN_TO(size, align) \
     (((size) + (align) -1L) & ~((align) -1L))
 
-<<<<<<< HEAD
 #define ALIGN_PTR(ptr, align)	(void *) ALIGN_TO((uintptr_t) ptr, align)
 
 typedef struct {
@@ -81,82 +77,6 @@
     char c;
     size_t s;
 } align_head_t;
-=======
-#ifdef _LIBC
-
-#include <sys/config.h>
-#include <reent.h>
-
-#define RARG struct _reent *reent_ptr,
-#define RONEARG struct _reent *reent_ptr
-#define RCALL reent_ptr,
-#define RONECALL reent_ptr
-
-#define MALLOC_LOCK __malloc_lock(reent_ptr)
-#define MALLOC_UNLOCK __malloc_unlock(reent_ptr)
-
-#define RERRNO reent_ptr->_errno
-
-#define nano_malloc		_malloc_r
-#define nano_free		_free_r
-#define nano_realloc		_realloc_r
-#define nano_memalign		_memalign_r
-#define nano_valloc		_valloc_r
-#define nano_pvalloc		_pvalloc_r
-#define nano_calloc		_calloc_r
-#define nano_cfree		_cfree_r
-#define nano_malloc_usable_size _malloc_usable_size_r
-#define nano_malloc_stats	_malloc_stats_r
-#define nano_mallinfo		_mallinfo_r
-#define nano_mallopt		_mallopt_r
-
-#else /* ! _LIBC */
-
-#define RARG
-#define RONEARG
-#define RCALL
-#define RONECALL
-#define MALLOC_LOCK
-#define MALLOC_UNLOCK
-#define RERRNO errno
-
-#define nano_malloc		malloc
-#define nano_free		free
-#define nano_realloc		realloc
-#define nano_memalign		memalign
-#define nano_valloc		valloc
-#define nano_pvalloc		pvalloc
-#define nano_calloc		calloc
-#define nano_cfree		cfree
-#define nano_malloc_usable_size malloc_usable_size
-#define nano_malloc_stats	malloc_stats
-#define nano_mallinfo		mallinfo
-#define nano_mallopt		mallopt
-#endif /* ! _LIBC */
-
-/* Redefine names to avoid conflict with user names */
-#define free_list __malloc_free_list
-#define sbrk_start __malloc_sbrk_start
-#define current_mallinfo __malloc_current_mallinfo
-
-#define ALIGN_PTR(ptr, align) \
-    (((ptr) + (align) - (intptr_t)1) & ~((align) - (intptr_t)1))
-#define ALIGN_SIZE(size, align) \
-    (((size) + (align) - (size_t)1) & ~((align) - (size_t)1))
-
-/* Alignment of allocated block */
-#define MALLOC_ALIGN (8U)
-#define CHUNK_ALIGN (sizeof(void*))
-#define MALLOC_PADDING ((MAX(MALLOC_ALIGN, CHUNK_ALIGN)) - CHUNK_ALIGN)
-
-/* as well as the minimal allocation size
- * to hold a free pointer */
-#define MALLOC_MINSIZE (sizeof(void *))
-#define MALLOC_PAGE_ALIGN (0x1000)
-#define MAX_ALLOC_SIZE (0x80000000U)
-
-typedef size_t malloc_size_t;
->>>>>>> 12d07e1d
 
 typedef struct malloc_chunk
 {
