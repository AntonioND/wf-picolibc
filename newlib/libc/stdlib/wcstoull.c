--- conflicted
+++ resolved
@@ -151,11 +151,7 @@
 	register int neg = 0, any, cutlim;
 
 	if(base < 0  ||  base == 1  ||  base > 36)  {
-<<<<<<< HEAD
-		__errno_r(rptr) = EINVAL;
-=======
 		_REENT_ERRNO(rptr) = EINVAL;
->>>>>>> d92d3a3c
 		return(0ULL);
 	}
 	/*
@@ -200,11 +196,7 @@
 	}
 	if (any < 0) {
 		acc = ULLONG_MAX;
-<<<<<<< HEAD
-		__errno_r(rptr) = ERANGE;
-=======
 		_REENT_ERRNO(rptr) = ERANGE;
->>>>>>> d92d3a3c
 	} else if (neg)
 		acc = -acc;
 	if (endptr != 0)
