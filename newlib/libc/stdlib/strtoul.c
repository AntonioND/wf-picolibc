--- conflicted
+++ resolved
@@ -179,11 +179,7 @@
 	}
 	if (any < 0) {
 		acc = ULONG_MAX;
-<<<<<<< HEAD
-		__errno_r(rptr) = ERANGE;
-=======
 		_REENT_ERRNO(rptr) = ERANGE;
->>>>>>> d92d3a3c
 	} else if (neg)
 		acc = -acc;
 	if (endptr != 0)
