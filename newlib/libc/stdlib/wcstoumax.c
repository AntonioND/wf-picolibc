/*-
 * Copyright (c) 1992, 1993
 *	The Regents of the University of California.  All rights reserved.
 *
 * Copyright (c) 2011 The FreeBSD Foundation
 * All rights reserved.
 * Portions of this software were developed by David Chisnall
 * under sponsorship from the FreeBSD Foundation.
 *
 * Redistribution and use in source and binary forms, with or without
 * modification, are permitted provided that the following conditions
 * are met:
 * 1. Redistributions of source code must retain the above copyright
 *    notice, this list of conditions and the following disclaimer.
 * 2. Redistributions in binary form must reproduce the above copyright
 *    notice, this list of conditions and the following disclaimer in the
 *    documentation and/or other materials provided with the distribution.
 * 3. Neither the name of the University nor the names of its contributors
 *    may be used to endorse or promote products derived from this software
 *    without specific prior written permission.
 *
 * THIS SOFTWARE IS PROVIDED BY THE REGENTS AND CONTRIBUTORS ``AS IS'' AND
 * ANY EXPRESS OR IMPLIED WARRANTIES, INCLUDING, BUT NOT LIMITED TO, THE
 * IMPLIED WARRANTIES OF MERCHANTABILITY AND FITNESS FOR A PARTICULAR PURPOSE
 * ARE DISCLAIMED.  IN NO EVENT SHALL THE REGENTS OR CONTRIBUTORS BE LIABLE
 * FOR ANY DIRECT, INDIRECT, INCIDENTAL, SPECIAL, EXEMPLARY, OR CONSEQUENTIAL
 * DAMAGES (INCLUDING, BUT NOT LIMITED TO, PROCUREMENT OF SUBSTITUTE GOODS
 * OR SERVICES; LOSS OF USE, DATA, OR PROFITS; OR BUSINESS INTERRUPTION)
 * HOWEVER CAUSED AND ON ANY THEORY OF LIABILITY, WHETHER IN CONTRACT, STRICT
 * LIABILITY, OR TORT (INCLUDING NEGLIGENCE OR OTHERWISE) ARISING IN ANY WAY
 * OUT OF THE USE OF THIS SOFTWARE, EVEN IF ADVISED OF THE POSSIBILITY OF
 * SUCH DAMAGE.
 */

#define _DEFAULT_SOURCE
#include <sys/cdefs.h>
#if 0
#if defined(LIBC_SCCS) && !defined(lint)
static char sccsid[] = "from @(#)strtoul.c	8.1 (Berkeley) 6/4/93";
#endif /* LIBC_SCCS and not lint */
__FBSDID("FreeBSD: src/lib/libc/stdlib/strtoumax.c,v 1.8 2002/09/06 11:23:59 tjr Exp ");
#endif
__FBSDID("$FreeBSD: head/lib/libc/locale/wcstoumax.c 314436 2017-02-28 23:42:47Z imp $");

#include <errno.h>
#include <inttypes.h>
#include <stdlib.h>
#include <wchar.h>
#include <wctype.h>
#include <stdint.h>
#include "../locale/setlocale.h"

/*
 * Convert a wide character string to a uintmax_t integer.
 */

#ifndef _REENT_ONLY
uintmax_t
wcstoumax_l(const wchar_t * __restrict nptr,
	     wchar_t ** __restrict endptr, int base, locale_t loc)
{
	const wchar_t *s = nptr;
	uintmax_t acc;
	wchar_t c;
	uintmax_t cutoff;
	int neg = 0, any, cutlim;

	/*
	 * See strtoimax for comments as to the logic used.
	 */
	do {
		c = *s++;
	} while (iswspace_l(c, loc));
	if (c == L'-') {
		neg = 1;
		c = *s++;
	} else {
		neg = 0;
		if (c == L'+')
			c = *s++;
	}
	if ((base == 0 || base == 16) &&
	    c == L'0' && (*s == L'x' || *s == L'X')) {
		c = s[1];
		s += 2;
		base = 16;
	}
	if (base == 0)
		base = c == L'0' ? 8 : 10;
	acc = any = 0;
	if (base < 2 || base > 36)
		goto noconv;

	cutoff = UINTMAX_MAX / base;
	cutlim = UINTMAX_MAX % base;
	for ( ; ; c = *s++) {
#ifdef notyet
		if (iswdigit_l(c, loc))
			c = digittoint_l(c, loc);
		else
#endif
		if (c >= L'0' && c <= L'9')
			c -= L'0';
		else if (c >= L'A' && c <= L'Z')
			c -= L'A' - 10;
		else if (c >= L'a' && c <= L'z')
			c -= L'a' - 10;
		else
			break;
		if ((int) c >= base)
			break;
		if (any < 0 || acc > cutoff || (acc == cutoff && (int) c > cutlim))
			any = -1;
		else {
			any = 1;
			acc *= base;
			acc += (uintmax_t) c;
		}
	}
	if (any < 0) {
		acc = UINTMAX_MAX;
<<<<<<< HEAD
		__errno_r(rptr) = ERANGE;
	} else if (!any) {
noconv:
		__errno_r(rptr) = EINVAL;
=======
		_REENT_ERRNO(rptr) = ERANGE;
	} else if (!any) {
noconv:
		_REENT_ERRNO(rptr) = EINVAL;
>>>>>>> d92d3a3c
	} else if (neg)
		acc = -acc;
	if (endptr != NULL)
		*endptr = (wchar_t *)(any ? s - 1 : nptr);
	return (acc);
}

uintmax_t
wcstoumax(const wchar_t* __restrict nptr, wchar_t** __restrict endptr, int base)
{
	return wcstoumax_l(nptr, endptr, base, __get_current_locale());
}

#endif<|MERGE_RESOLUTION|>--- conflicted
+++ resolved
@@ -119,17 +119,10 @@
 	}
 	if (any < 0) {
 		acc = UINTMAX_MAX;
-<<<<<<< HEAD
-		__errno_r(rptr) = ERANGE;
-	} else if (!any) {
-noconv:
-		__errno_r(rptr) = EINVAL;
-=======
 		_REENT_ERRNO(rptr) = ERANGE;
 	} else if (!any) {
 noconv:
 		_REENT_ERRNO(rptr) = EINVAL;
->>>>>>> d92d3a3c
 	} else if (neg)
 		acc = -acc;
 	if (endptr != NULL)
