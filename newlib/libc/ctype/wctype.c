--- conflicted
+++ resolved
@@ -127,11 +127,7 @@
     }
 
   /* otherwise invalid */
-<<<<<<< HEAD
-  __errno_r(r) = EINVAL;
-=======
   _REENT_ERRNO(r) = EINVAL;
->>>>>>> d92d3a3c
   return 0;
 }
 #endif /* !_REENT_ONLY */