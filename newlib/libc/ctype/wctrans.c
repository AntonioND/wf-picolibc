--- conflicted
+++ resolved
@@ -83,11 +83,7 @@
     return WCT_TOUPPER;
   else
     {
-<<<<<<< HEAD
-      __errno_r(r) = EINVAL;
-=======
       _REENT_ERRNO(r) = EINVAL;
->>>>>>> d92d3a3c
       return 0;
     }
 }
