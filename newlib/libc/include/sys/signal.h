/*
Copyright (c) 1982, 1986, 1993
The Regents of the University of California.  All rights reserved.

Redistribution and use in source and binary forms, with or without
modification, are permitted provided that the following conditions
are met:
1. Redistributions of source code must retain the above copyright
notice, this list of conditions and the following disclaimer.
2. Redistributions in binary form must reproduce the above copyright
notice, this list of conditions and the following disclaimer in the
documentation and/or other materials provided with the distribution.
3. Neither the name of the University nor the names of its contributors
may be used to endorse or promote products derived from this software
without specific prior written permission.

THIS SOFTWARE IS PROVIDED BY THE REGENTS AND CONTRIBUTORS ``AS IS'' AND
ANY EXPRESS OR IMPLIED WARRANTIES, INCLUDING, BUT NOT LIMITED TO, THE
IMPLIED WARRANTIES OF MERCHANTABILITY AND FITNESS FOR A PARTICULAR PURPOSE
ARE DISCLAIMED.  IN NO EVENT SHALL THE REGENTS OR CONTRIBUTORS BE LIABLE
FOR ANY DIRECT, INDIRECT, INCIDENTAL, SPECIAL, EXEMPLARY, OR CONSEQUENTIAL
DAMAGES (INCLUDING, BUT NOT LIMITED TO, PROCUREMENT OF SUBSTITUTE GOODS
OR SERVICES; LOSS OF USE, DATA, OR PROFITS; OR BUSINESS INTERRUPTION)
HOWEVER CAUSED AND ON ANY THEORY OF LIABILITY, WHETHER IN CONTRACT, STRICT
LIABILITY, OR TORT (INCLUDING NEGLIGENCE OR OTHERWISE) ARISING IN ANY WAY
OUT OF THE USE OF THIS SOFTWARE, EVEN IF ADVISED OF THE POSSIBILITY OF
SUCH DAMAGE.
 */
/* sys/signal.h */

#ifndef _SYS_SIGNAL_H
#define _SYS_SIGNAL_H
#ifdef __cplusplus
extern "C" {
#endif

#include "_ansi.h"
#include <sys/cdefs.h>
#include <sys/features.h>
#include <sys/types.h>
#include <sys/_sigset.h>
#include <sys/_timespec.h>
#include <stdint.h>

#if !defined(_SIGSET_T_DECLARED)
#define	_SIGSET_T_DECLARED
typedef	__sigset_t	sigset_t;
#endif

#if defined(__CYGWIN__)
#include <cygwin/signal.h>
#else

#if defined(_POSIX_REALTIME_SIGNALS) || __POSIX_VISIBLE >= 199309

/* sigev_notify values
   NOTE: P1003.1c/D10, p. 34 adds SIGEV_THREAD.  */

#define SIGEV_NONE   1  /* No asynchronous notification shall be delivered */
                        /*   when the event of interest occurs. */
#define SIGEV_SIGNAL 2  /* A queued signal, with an application defined */
                        /*  value, shall be delivered when the event of */
                        /*  interest occurs. */
#define SIGEV_THREAD 3  /* A notification function shall be called to */
                        /*   perform notification. */

/*  Signal Generation and Delivery, P1003.1b-1993, p. 63
    NOTE: P1003.1c/D10, p. 34 adds sigev_notify_function and
          sigev_notify_attributes to the sigevent structure.  */

union sigval {
  int    sival_int;    /* Integer signal value */
  void  *sival_ptr;    /* Pointer signal value */
};

struct sigevent {
  int              sigev_notify;               /* Notification type */
  int              sigev_signo;                /* Signal number */
  union sigval     sigev_value;                /* Signal value */

};

/* Signal Actions, P1003.1b-1993, p. 64 */
/* si_code values, p. 66 */

#define SI_USER    1    /* Sent by a user. kill(), abort(), etc */
#define SI_QUEUE   2    /* Sent by sigqueue() */
#define SI_TIMER   3    /* Sent by expiration of a timer_settime() timer */
#define SI_ASYNCIO 4    /* Indicates completion of asycnhronous IO */
#define SI_MESGQ   5    /* Indicates arrival of a message at an empty queue */

typedef struct {
  int          si_signo;    /* Signal number */
  int          si_code;     /* Cause of the signal */
  union sigval si_value;    /* Signal value */
} siginfo_t;
#endif /* defined(_POSIX_REALTIME_SIGNALS) || __POSIX_VISIBLE >= 199309 */

#if defined(__rtems__)

/*  3.3.8 Synchronously Accept a Signal, P1003.1b-1993, p. 76 */

#define SA_NOCLDSTOP 0x1   /* Do not generate SIGCHLD when children stop */
#define SA_SIGINFO   0x2   /* Invoke the signal catching function with */
                           /*   three arguments instead of one. */
#if __BSD_VISIBLE || __XSI_VISIBLE >= 4 || __POSIX_VISIBLE >= 200809
#define SA_ONSTACK   0x4   /* Signal delivery will be on a separate stack. */
#endif

/* struct sigaction notes from POSIX:
 *
 *  (1) Routines stored in sa_handler should take a single int as
 *      their argument although the POSIX standard does not require this.
 *      This is not longer true since at least POSIX.1-2008
 *  (2) The fields sa_handler and sa_sigaction may overlap, and a conforming
 *      application should not use both simultaneously.
 */

typedef void (*_sig_func_ptr)(int);

struct sigaction {
  int         sa_flags;       /* Special flags to affect behavior of signal */
  sigset_t    sa_mask;        /* Additional set of signals to be blocked */
                              /*   during execution of signal-catching */
                              /*   function. */
  union {
    _sig_func_ptr _handler;  /* SIG_DFL, SIG_IGN, or pointer to a function */
#if defined(_POSIX_REALTIME_SIGNALS)
    void      (*_sigaction)( int, siginfo_t *, void * );
#endif
  } _signal_handlers;
};

#define sa_handler    _signal_handlers._handler
#if defined(_POSIX_REALTIME_SIGNALS)
#define sa_sigaction  _signal_handlers._sigaction
#endif

#else /* defined(__rtems__) */

#define SA_NOCLDSTOP 1  /* only value supported now for sa_flags */

typedef void (*_sig_func_ptr)(int);

struct sigaction 
{
	_sig_func_ptr sa_handler;
	sigset_t sa_mask;
	int sa_flags;
};
#endif /* defined(__rtems__) */
#endif /* defined(__CYGWIN__) */

#if __BSD_VISIBLE || __XSI_VISIBLE >= 4 || __POSIX_VISIBLE >= 200809
/*
 * Minimum and default signal stack constants. Allow for target overrides
 * from <sys/features.h>.
 */
#ifndef	MINSIGSTKSZ
#define	MINSIGSTKSZ	2048
#endif
#ifndef	SIGSTKSZ
#define	SIGSTKSZ	8192
#endif

/*
 * Possible values for ss_flags in stack_t below.
 */
#define	SS_ONSTACK	0x1
#define	SS_DISABLE	0x2

#endif

/*
 * Structure used in sigaltstack call.
 */
typedef struct sigaltstack {
  void     *ss_sp;    /* Stack base or pointer.  */
  int       ss_flags; /* Flags.  */
  size_t    ss_size;  /* Stack size.  */
} stack_t;

#if __POSIX_VISIBLE
#define SIG_SETMASK 0	/* set mask with sigprocmask() */
#define SIG_BLOCK 1	/* set of signals to block */
#define SIG_UNBLOCK 2	/* set of signals to, well, unblock */

int sigprocmask (int, const sigset_t *, sigset_t *);
#endif

<<<<<<< HEAD
#ifdef _COMPILING_NEWLIB
=======
#if __POSIX_VISIBLE >= 199506
int pthread_sigmask (int, const sigset_t *, sigset_t *);
#endif

#ifdef _LIBC
>>>>>>> 93511d57
int _kill (pid_t, int);
#endif /* _LIBC */

#if __POSIX_VISIBLE
int kill (pid_t, int);
#endif

#if __BSD_VISIBLE || __XSI_VISIBLE >= 4
int killpg (pid_t, int);
#endif
#if __POSIX_VISIBLE
int sigaction (int, const struct sigaction *, struct sigaction *);
int sigaddset (sigset_t *, const int);
int sigdelset (sigset_t *, const int);
int sigismember (const sigset_t *, int);
int sigfillset (sigset_t *);
int sigemptyset (sigset_t *);
int sigpending (sigset_t *);
int sigsuspend (const sigset_t *);
int sigwait (const sigset_t *, int *);

#if !defined(__CYGWIN__) && !defined(__rtems__)
/* These depend upon the type of sigset_t, which right now 
   is always a long.. They're in the POSIX namespace, but
   are not ANSI. */
#define sigaddset(what,sig) (*(what) |= (1<<(sig)), 0)
#define sigdelset(what,sig) (*(what) &= ~(1<<(sig)), 0)
#define sigemptyset(what)   (*(what) = 0, 0)
#define sigfillset(what)    (*(what) = ~(0), 0)
#define sigismember(what,sig) (((*(what)) & (1<<(sig))) != 0)
#endif /* !__CYGWIN__ && !__rtems__ */
#endif /* __POSIX_VISIBLE */

/* There are two common sigpause variants, both of which take an int argument.
   If you request _XOPEN_SOURCE or _GNU_SOURCE, you get the System V version,
   which removes the given signal from the process's signal mask; otherwise
   you get the BSD version, which sets the process's signal mask to the given
   value. */
#if __XSI_VISIBLE && !defined(__INSIDE_CYGWIN__)
# ifdef __GNUC__
int sigpause (int) __asm__ (__ASMNAME ("__xpg_sigpause"));
# else
int __xpg_sigpause (int);
#  define sigpause __xpg_sigpause
# endif
#elif __BSD_VISIBLE
int sigpause (int);
#endif

#if __BSD_VISIBLE || __XSI_VISIBLE >= 4 || __POSIX_VISIBLE >= 200809
int sigaltstack (const stack_t *__restrict, stack_t *__restrict);
#endif

#if __POSIX_VISIBLE >= 199309

/*  3.3.8 Synchronously Accept a Signal, P1003.1b-1993, p. 76
    NOTE: P1003.1c/D10, p. 39 adds sigwait().  */

int sigwaitinfo (const sigset_t *, siginfo_t *);
int sigtimedwait (const sigset_t *, siginfo_t *, const struct timespec *);
/*  3.3.9 Queue a Signal to a Process, P1003.1b-1993, p. 78 */
int sigqueue (pid_t, int, const union sigval);

#endif /* __POSIX_VISIBLE >= 199309 */

/* Using __MISC_VISIBLE until POSIX Issue 8 is officially released */
#if __MISC_VISIBLE

/* POSIX Issue 8 adds sig2str() and str2sig() */

#if __SIZEOF_INT__ >= 4
#define SIG2STR_MAX (sizeof("RTMAX+") + sizeof("4294967295") - 1)
#else
#define SIG2STR_MAX (sizeof("RTMAX+") + sizeof("65535") - 1)
#endif

int sig2str(int, char *);
int str2sig(const char *__restrict, int *__restrict);

#endif /* __MISC_VISIBLE */

#if defined(___AM29K__)
/* These all need to be defined for ANSI C, but I don't think they are
   meaningful.  */
#define SIGABRT 1
#define SIGFPE 1
#define SIGILL 1
#define SIGINT 1
#define SIGSEGV 1
#define SIGTERM 1
/* These need to be defined for POSIX, and some others do too.  */
#define SIGHUP 1
#define SIGQUIT 1
#define NSIG 2
#elif defined(__GO32__)
#define SIGINT  1
#define SIGKILL 2
#define SIGPIPE 3
#define SIGFPE  4
#define SIGHUP  5
#define SIGTERM 6
#define SIGSEGV 7
#define SIGTSTP 8
#define SIGQUIT 9
#define SIGTRAP 10
#define SIGILL  11
#define SIGEMT  12
#define SIGALRM 13
#define SIGBUS  14
#define SIGLOST 15
#define SIGSTOP 16
#define SIGABRT 17
#define SIGUSR1	18
#define SIGUSR2	19
#define NSIG    20
#elif !defined(SIGTRAP)
#define	SIGHUP	1	/* hangup */
#define	SIGINT	2	/* interrupt */
#define	SIGQUIT	3	/* quit */
#define	SIGILL	4	/* illegal instruction (not reset when caught) */
#define	SIGTRAP	5	/* trace trap (not reset when caught) */
#define	SIGIOT	6	/* IOT instruction */
#define	SIGABRT 6	/* used by abort, replace SIGIOT in the future */
#define	SIGEMT	7	/* EMT instruction */
#define	SIGFPE	8	/* floating point exception */
#define	SIGKILL	9	/* kill (cannot be caught or ignored) */
#define	SIGBUS	10	/* bus error */
#define	SIGSEGV	11	/* segmentation violation */
#define	SIGSYS	12	/* bad argument to system call */
#define	SIGPIPE	13	/* write on a pipe with no one to read it */
#define	SIGALRM	14	/* alarm clock */
#define	SIGTERM	15	/* software termination signal from kill */

#if defined(__rtems__)
#define	SIGURG	16	/* urgent condition on IO channel */
#define	SIGSTOP	17	/* sendable stop signal not from tty */
#define	SIGTSTP	18	/* stop signal from tty */
#define	SIGCONT	19	/* continue a stopped process */
#define	SIGCHLD	20	/* to parent on child stop or exit */
#define	SIGCLD	20	/* System V name for SIGCHLD */
#define	SIGTTIN	21	/* to readers pgrp upon background tty read */
#define	SIGTTOU	22	/* like TTIN for output if (tp->t_local&LTOSTOP) */
#define	SIGIO	23	/* input/output possible signal */
#define	SIGPOLL	SIGIO	/* System V name for SIGIO */
#define	SIGWINCH 24	/* window changed */
#define	SIGUSR1 25	/* user defined signal 1 */
#define	SIGUSR2 26	/* user defined signal 2 */

/* Real-Time Signals Range, P1003.1b-1993, p. 61
   NOTE: By P1003.1b-1993, this should be at least RTSIG_MAX
         (which is a minimum of 8) signals.
 */
#define SIGRTMIN 27
#define SIGRTMAX 31
#define __SIGFIRSTNOTRT SIGHUP
#define __SIGLASTNOTRT  SIGUSR2

#define NSIG	32      /* signal 0 implied */

#elif defined(__svr4__)
/* svr4 specifics. different signals above 15, and sigaction. */
#define	SIGUSR1	16
#define SIGUSR2	17
#define SIGCLD	18
#define	SIGPWR	19
#define SIGWINCH 20
#define	SIGPOLL	22	/* 20 for x.out binaries!!!! */
#define	SIGSTOP	23	/* sendable stop signal not from tty */
#define	SIGTSTP	24	/* stop signal from tty */
#define	SIGCONT	25	/* continue a stopped process */
#define	SIGTTIN	26	/* to readers pgrp upon background tty read */
#define	SIGTTOU	27	/* like TTIN for output if (tp->t_local&LTOSTOP) */
#define NSIG	28	
#else
#define	SIGURG	16	/* urgent condition on IO channel */
#define	SIGSTOP	17	/* sendable stop signal not from tty */
#define	SIGTSTP	18	/* stop signal from tty */
#define	SIGCONT	19	/* continue a stopped process */
#define	SIGCHLD	20	/* to parent on child stop or exit */
#define	SIGCLD	20	/* System V name for SIGCHLD */
#define	SIGTTIN	21	/* to readers pgrp upon background tty read */
#define	SIGTTOU	22	/* like TTIN for output if (tp->t_local&LTOSTOP) */
#define	SIGIO	23	/* input/output possible signal */
#define	SIGPOLL	SIGIO	/* System V name for SIGIO */
#define	SIGXCPU	24	/* exceeded CPU time limit */
#define	SIGXFSZ	25	/* exceeded file size limit */
#define	SIGVTALRM 26	/* virtual time alarm */
#define	SIGPROF	27	/* profiling time alarm */
#define	SIGWINCH 28	/* window changed */
#define	SIGLOST 29	/* resource lost (eg, record-lock lost) */
#define	SIGUSR1 30	/* user defined signal 1 */
#define	SIGUSR2 31	/* user defined signal 2 */
#define NSIG	32      /* signal 0 implied */
#endif
#endif

#ifdef __cplusplus
}
#endif

#if defined(__CYGWIN__)
#if __XSI_VISIBLE >= 4 || __POSIX_VISIBLE >= 200809
#include <sys/ucontext.h>
#endif
#endif

#ifndef _SIGNAL_H_
/* Some applications take advantage of the fact that <sys/signal.h>
 * and <signal.h> are equivalent in glibc.  Allow for that here.  */
#include <signal.h>
#endif
#endif /* _SYS_SIGNAL_H */<|MERGE_RESOLUTION|>--- conflicted
+++ resolved
@@ -188,17 +188,9 @@
 int sigprocmask (int, const sigset_t *, sigset_t *);
 #endif
 
-<<<<<<< HEAD
-#ifdef _COMPILING_NEWLIB
-=======
 #if __POSIX_VISIBLE >= 199506
 int pthread_sigmask (int, const sigset_t *, sigset_t *);
 #endif
-
-#ifdef _LIBC
->>>>>>> 93511d57
-int _kill (pid_t, int);
-#endif /* _LIBC */
 
 #if __POSIX_VISIBLE
 int kill (pid_t, int);
