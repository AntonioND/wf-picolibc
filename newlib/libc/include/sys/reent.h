/*
Copyright (c) 1982, 1986, 1993
The Regents of the University of California.  All rights reserved.

Redistribution and use in source and binary forms, with or without
modification, are permitted provided that the following conditions
are met:
1. Redistributions of source code must retain the above copyright
notice, this list of conditions and the following disclaimer.
2. Redistributions in binary form must reproduce the above copyright
notice, this list of conditions and the following disclaimer in the
documentation and/or other materials provided with the distribution.
3. Neither the name of the University nor the names of its contributors
may be used to endorse or promote products derived from this software
without specific prior written permission.

THIS SOFTWARE IS PROVIDED BY THE REGENTS AND CONTRIBUTORS ``AS IS'' AND
ANY EXPRESS OR IMPLIED WARRANTIES, INCLUDING, BUT NOT LIMITED TO, THE
IMPLIED WARRANTIES OF MERCHANTABILITY AND FITNESS FOR A PARTICULAR PURPOSE
ARE DISCLAIMED.  IN NO EVENT SHALL THE REGENTS OR CONTRIBUTORS BE LIABLE
FOR ANY DIRECT, INDIRECT, INCIDENTAL, SPECIAL, EXEMPLARY, OR CONSEQUENTIAL
DAMAGES (INCLUDING, BUT NOT LIMITED TO, PROCUREMENT OF SUBSTITUTE GOODS
OR SERVICES; LOSS OF USE, DATA, OR PROFITS; OR BUSINESS INTERRUPTION)
HOWEVER CAUSED AND ON ANY THEORY OF LIABILITY, WHETHER IN CONTRACT, STRICT
LIABILITY, OR TORT (INCLUDING NEGLIGENCE OR OTHERWISE) ARISING IN ANY WAY
OUT OF THE USE OF THIS SOFTWARE, EVEN IF ADVISED OF THE POSSIBILITY OF
SUCH DAMAGE.
 */
/* This header file provides the reentrancy.  */

/* WARNING: All identifiers here must begin with an underscore.  This file is
   included by stdio.h and others and we therefore must only use identifiers
   in the namespace allotted to us.  */

#ifndef _SYS_REENT_H_
#ifdef __cplusplus
extern "C" {
#endif
#define _SYS_REENT_H_

#include <_ansi.h>
#include <stddef.h>
#include <sys/_types.h>
#include <errno.h>

#define _NULL 0

#ifndef __machine_flock_t_defined
#include <sys/lock.h>
typedef _LOCK_RECURSIVE_T _flock_t;
#endif
struct _reent;

/*
 * If _REENT_SMALL is defined, we make struct _reent as small as possible,
 * by having nearly everything possible allocated at first use.
 */

/*
 * Stdio buffers.
 *
 * This and __FILE are defined here because we need them for struct _reent,
 * but we don't want stdio.h included when stdlib.h is.
 */

struct __sbuf {
	unsigned char *_base;
	int	_size;
};

/*
 * Stdio state variables.
 *
 * The following always hold:
 *
 *	if (_flags&(__SLBF|__SWR)) == (__SLBF|__SWR),
 *		_lbfsize is -_bf._size, else _lbfsize is 0
 *	if _flags&__SRD, _w is 0
 *	if _flags&__SWR, _r is 0
 *
 * This ensures that the getc and putc macros (or inline functions) never
 * try to write or read from a file that is in `read' or `write' mode.
 * (Moreover, they can, and do, automatically switch from read mode to
 * write mode, and back, on "r+" and "w+" files.)
 *
 * _lbfsize is used only to make the inline line-buffered output stream
 * code as compact as possible.
 *
 * _ub, _up, and _ur are used when ungetc() pushes back more characters
 * than fit in the current _bf, or when ungetc() pushes back a character
 * that does not match the previous one in _bf.  When this happens,
 * _ub._base becomes non-nil (i.e., a stream has ungetc() data iff
 * _ub._base!=NULL) and _up and _ur save the current values of _p and _r.
 */

<<<<<<< HEAD
#if defined(_REENT_SMALL) && !defined(_REENT_GLOBAL_STDIO_STREAMS) && !defined(__CUSTOM_FILE_IO__)
/*
 * struct __sFILE_fake is the start of a struct __sFILE, with only the
 * minimal fields allocated.  In __sinit() we really allocate the 3
 * standard streams, etc., and point away from this fake.
 */
struct __sFILE_fake {
  unsigned char *_p;	/* current position in (some) buffer */
  int	_r;		/* read space left for getc() */
  int	_w;		/* write space left for putc() */
  short	_flags;		/* flags, below; this FILE is free if 0 */
  short	_file;		/* fileno, if Unix descriptor, else -1 */
  struct __sbuf _bf;	/* the buffer (at least 1 byte, if !NULL) */
  int	_lbfsize;	/* 0 or -_bf._size, for inline putc */

  struct _reent *_data;
};

/* Following is needed both in libc/stdio and libc/stdlib so we put it
 * here instead of libc/stdio/local.h where it was previously. */

extern void   __sinit (struct _reent *);

# define _REENT_SMALL_CHECK_INIT(ptr)		\
  do						\
    {						\
      if ((ptr) && !(ptr)->__cleanup)		\
	__sinit (ptr);				\
    }						\
  while (0)
#else /* _REENT_SMALL && !_REENT_GLOBAL_STDIO_STREAMS */
# define _REENT_SMALL_CHECK_INIT(ptr) /* nothing */
#endif /* _REENT_SMALL && !_REENT_GLOBAL_STDIO_STREAMS */
=======
#define _REENT_SMALL_CHECK_INIT(ptr) /* nothing */
>>>>>>> d92d3a3c

struct __sFILE {
  unsigned char *_p;	/* current position in (some) buffer */
  int	_r;		/* read space left for getc() */
  int	_w;		/* write space left for putc() */
  short	_flags;		/* flags, below; this FILE is free if 0 */
  short	_file;		/* fileno, if Unix descriptor, else -1 */
  struct __sbuf _bf;	/* the buffer (at least 1 byte, if !NULL) */
  int	_lbfsize;	/* 0 or -_bf._size, for inline putc */

#ifdef _REENT_SMALL
  struct _reent *_data;
#endif

  /* operations */
  void *	_cookie;	/* cookie passed to io functions */

  _READ_WRITE_RETURN_TYPE (*_read) (struct _reent *, void *,
					   char *, _READ_WRITE_BUFSIZE_TYPE);
  _READ_WRITE_RETURN_TYPE (*_write) (struct _reent *, void *,
					    const char *,
					    _READ_WRITE_BUFSIZE_TYPE);
  _fpos_t (*_seek) (struct _reent *, void *, _fpos_t, int);
  int (*_close) (struct _reent *, void *);

  /* separate buffer for long sequences of ungetc() */
  struct __sbuf _ub;	/* ungetc buffer */
  unsigned char *_up;	/* saved _p when _p is doing ungetc data */
  int	_ur;		/* saved _r when _r is counting ungetc data */

  /* tricks to meet minimum requirements even when malloc() fails */
  unsigned char _ubuf[3];	/* guarantee an ungetc() buffer */
  unsigned char _nbuf[1];	/* guarantee a getc() buffer */

  /* separate buffer for fgetline() when line crosses buffer boundary */
  struct __sbuf _lb;	/* buffer for fgetline() */

  /* Unix stdio files get aligned to block boundaries on fseek() */
  int	_blksize;	/* stat.st_blksize (may be != _bf._size) */
  _off_t _offset;	/* current lseek offset */

#ifndef _REENT_SMALL
  struct _reent *_data;	/* Here for binary compatibility? Remove? */
#endif

#ifndef __SINGLE_THREAD__
  _flock_t _lock;	/* for thread-safety locking */
#endif
  _mbstate_t _mbstate;	/* for wide char stdio functions. */
  int   _flags2;        /* for future use */
};

#ifdef __CUSTOM_FILE_IO__

/* Get custom _FILE definition.  */
#include <sys/custom_file.h>

#else /* !__CUSTOM_FILE_IO__ */
#ifdef __LARGE64_FILES
struct __sFILE64 {
  unsigned char *_p;	/* current position in (some) buffer */
  int	_r;		/* read space left for getc() */
  int	_w;		/* write space left for putc() */
  short	_flags;		/* flags, below; this FILE is free if 0 */
  short	_file;		/* fileno, if Unix descriptor, else -1 */
  struct __sbuf _bf;	/* the buffer (at least 1 byte, if !NULL) */
  int	_lbfsize;	/* 0 or -_bf._size, for inline putc */

  struct _reent *_data;

  /* operations */
  void *	_cookie;	/* cookie passed to io functions */

  _READ_WRITE_RETURN_TYPE (*_read) (struct _reent *, void *,
					   char *, _READ_WRITE_BUFSIZE_TYPE);
  _READ_WRITE_RETURN_TYPE (*_write) (struct _reent *, void *,
					    const char *,
					    _READ_WRITE_BUFSIZE_TYPE);
  _fpos_t (*_seek) (struct _reent *, void *, _fpos_t, int);
  int (*_close) (struct _reent *, void *);

  /* separate buffer for long sequences of ungetc() */
  struct __sbuf _ub;	/* ungetc buffer */
  unsigned char *_up;	/* saved _p when _p is doing ungetc data */
  int	_ur;		/* saved _r when _r is counting ungetc data */

  /* tricks to meet minimum requirements even when malloc() fails */
  unsigned char _ubuf[3];	/* guarantee an ungetc() buffer */
  unsigned char _nbuf[1];	/* guarantee a getc() buffer */

  /* separate buffer for fgetline() when line crosses buffer boundary */
  struct __sbuf _lb;	/* buffer for fgetline() */

  /* Unix stdio files get aligned to block boundaries on fseek() */
  int	_blksize;	/* stat.st_blksize (may be != _bf._size) */
  int   _flags2;        /* for future use */

  _off64_t _offset;     /* current lseek offset */
  _fpos64_t (*_seek64) (struct _reent *, void *, _fpos64_t, int);

#ifndef __SINGLE_THREAD__
  _flock_t _lock;	/* for thread-safety locking */
#endif
  _mbstate_t _mbstate;	/* for wide char stdio functions. */
};
typedef struct __sFILE64 __FILE;
#else
typedef struct __sFILE   __FILE;
#endif /* __LARGE64_FILES */
#endif /* !__CUSTOM_FILE_IO__ */

extern __FILE __sf[3];

struct _glue
{
  struct _glue *_next;
  int _niobs;
  __FILE *_iobs;
};

extern struct _glue __sglue;

#define _GLUE_INIT	{ _NULL, 0, _NULL }

/* How big the some arrays are.  */
#define _REENT_SIGNAL_SIZE 24

#ifndef _REENT_THREAD_LOCAL

#ifdef _REENT_BACKWARD_BINARY_COMPAT
<<<<<<< HEAD
#define _REENT_INIT_RESERVED_0 ._reserved_0 = 0,
#else
#define _REENT_INIT_RESERVED_0 /* Nothing to initialize */
=======
#define _REENT_INIT_RESERVED_0 0,
#define _REENT_INIT_RESERVED_1 0,
#define _REENT_INIT_RESERVED_2 0,
#define _REENT_INIT_RESERVED_6_7 _NULL, _ATEXIT_INIT,
#define _REENT_INIT_RESERVED_8 {_NULL, 0, _NULL},
#else
#define _REENT_INIT_RESERVED_0 /* Nothing to initialize */
#define _REENT_INIT_RESERVED_1 /* Nothing to initialize */
#define _REENT_INIT_RESERVED_2 /* Nothing to initialize */
#define _REENT_INIT_RESERVED_6_7 /* Nothing to initialize */
#define _REENT_INIT_RESERVED_8 /* Nothing to initialize */
>>>>>>> d92d3a3c
#endif

/*
 * struct _reent
 *
 * This structure contains the thread-local objects needed by the library.
 * It's raison d'etre is to facilitate threads by making all library routines
 * reentrant.  The exit handler support and FILE maintenance use dedicated
 * global objects which are not included in this structure.
 */

#ifdef _REENT_GLOBAL_STDIO_STREAMS
extern __FILE __sf[3];
#define _REENT_STDIO_STREAM(var, index) &__sf[index]
#else
#define _REENT_STDIO_STREAM(var, index) &(var)->__sf[index]
#endif

#ifdef TINY_STDIO
#define _REENT_INIT_STDIO(var)
#else
#define _REENT_INIT_STDIO(var)			\
	._stdin = _REENT_STDIO_STREAM(&(var), 0), \
	._stdout = _REENT_STDIO_STREAM(&(var), 1), \
	._stderr = _REENT_STDIO_STREAM(&(var), 2), \
	._inc = 0,
#endif

#ifdef _REENT_SMALL

/* This version of _reent is laid out with "int"s in pairs, to help
 * ports with 16-bit int's but 32-bit pointers, align nicely.  */
struct _reent
{
# ifndef TINY_STDIO
  /* FILE is a big struct and may change over time.  To try to achieve binary
     compatibility with future versions, put stdin,stdout,stderr here.
     These are pointers into member __sf defined below.  */
  __FILE *_stdin, *_stdout, *_stderr;	/* XXX */

  int  _inc;			/* used by tmpnam */

#ifdef _REENT_BACKWARD_BINARY_COMPAT
  int _reserved_0;
#endif
<<<<<<< HEAD
#endif

  void (*__cleanup) (struct _reent *);
  struct _glue __sglue;			/* root of glue chain */
=======
  struct __locale_t *_locale;/* per-thread locale */

  struct _mprec *_mp;

  void (*__cleanup) (struct _reent *);

  int _gamma_signgam;

  /* used by some fp conversion routines */
  int _cvtlen;			/* should be size_t */
  char *_cvtbuf;

  struct _rand48 *_r48;
  struct __tm *_localtime_buf;
  char *_asctime_buf;

  /* signal info */
  void (** _sig_func)(int);

#ifdef _REENT_BACKWARD_BINARY_COMPAT
  struct _atexit *_reserved_6;
  struct _atexit _reserved_7;
  struct _glue _reserved_8;
#endif

>>>>>>> d92d3a3c
  __FILE *__sf;			        /* file descriptors */
};

# define _REENT_INIT(var) \
<<<<<<< HEAD
  { _REENT_INIT_STDIO(var) \
    .__cleanup = NULL, \
    .__sglue = _GLUE_INIT, \
    .__sf = _NULL, \
=======
  { 0, \
    &__sf[0], \
    &__sf[1], \
    &__sf[2], \
    0,   \
    _NULL, \
    _REENT_INIT_RESERVED_0 \
    _REENT_INIT_RESERVED_1 \
    _NULL, \
    _NULL, \
    _NULL, \
    0, \
    0, \
    _NULL, \
    _NULL, \
    _NULL, \
    _NULL, \
    _NULL, \
    _REENT_INIT_RESERVED_6_7 \
    _REENT_INIT_RESERVED_8 \
    _NULL, \
    _NULL, \
    _NULL \
>>>>>>> d92d3a3c
  }

#ifdef _REENT_GLOBAL_STDIO_STREAMS

#define _REENT_INIT_PTR_ZEROED(var) \
  { (var)->_stdin = &__sf[0]; \
    (var)->_stdout = &__sf[1]; \
    (var)->_stderr = &__sf[2]; \
  }

<<<<<<< HEAD
#else /* _REENT_GLOBAL_STDIO_STREAMS */

extern const struct __sFILE_fake __sf_fake_stdin;
extern const struct __sFILE_fake __sf_fake_stdout;
extern const struct __sFILE_fake __sf_fake_stderr;

#define _REENT_INIT_PTR_ZEROED(var) \
  { (var)->_stdin = (__FILE *)&__sf_fake_stdin; \
    (var)->_stdout = (__FILE *)&__sf_fake_stdout; \
    (var)->_stderr = (__FILE *)&__sf_fake_stderr; \
  }

#endif /* _REENT_GLOBAL_STDIO_STREAMS */

=======
>>>>>>> d92d3a3c
/* Specify how to handle reent_check malloc failures. */
#ifdef _REENT_CHECK_VERIFY
#include <assert.h>
#define __reent_assert(x) ((x) ? (void)0 : __assert_func(__FILE__, __LINE__, (char *)0, "REENT malloc succeeded"))
#else
#define __reent_assert(x) ((void)0)
#endif

#if defined(__CUSTOM_FILE_IO__) && !defined(TINY_STDIO)
#error Custom FILE I/O and _REENT_SMALL not currently supported without TINY_STDIO
#endif

/* Generic _REENT check macro.  */
#define _REENT_CHECK(var, what, type, size, init) do { \
  struct _reent *_r = (var); \
  if (_r->what == NULL) { \
    _r->what = (type)malloc(size); \
    __reent_assert(_r->what); \
    init; \
  } \
} while (0)

<<<<<<< HEAD
=======
#define _REENT_CHECK_TM(var) \
  _REENT_CHECK(var, _localtime_buf, struct __tm *, sizeof *((var)->_localtime_buf), \
    /* nothing */)

#define _REENT_CHECK_ASCTIME_BUF(var) \
  _REENT_CHECK(var, _asctime_buf, char *, _REENT_ASCTIME_SIZE, \
    memset((var)->_asctime_buf, 0, _REENT_ASCTIME_SIZE))

/* Handle the dynamically allocated rand48 structure. */
#define _REENT_INIT_RAND48(var) do { \
  struct _reent *_r = (var); \
  _r->_r48->_seed[0] = _RAND48_SEED_0; \
  _r->_r48->_seed[1] = _RAND48_SEED_1; \
  _r->_r48->_seed[2] = _RAND48_SEED_2; \
  _r->_r48->_mult[0] = _RAND48_MULT_0; \
  _r->_r48->_mult[1] = _RAND48_MULT_1; \
  _r->_r48->_mult[2] = _RAND48_MULT_2; \
  _r->_r48->_add = _RAND48_ADD; \
  _r->_r48->_rand_next = 1; \
} while (0)
#define _REENT_CHECK_RAND48(var) \
  _REENT_CHECK(var, _r48, struct _rand48 *, sizeof *((var)->_r48), _REENT_INIT_RAND48((var)))

#define _REENT_INIT_MP(var) do { \
  struct _reent *_r = (var); \
  _r->_mp->_result_k = 0; \
  _r->_mp->_result = _r->_mp->_p5s = _NULL; \
  _r->_mp->_freelist = _NULL; \
} while (0)
#define _REENT_CHECK_MP(var) \
  _REENT_CHECK(var, _mp, struct _mprec *, sizeof *((var)->_mp), _REENT_INIT_MP(var))

#define _REENT_CHECK_EMERGENCY(var) \
  _REENT_CHECK(var, _emergency, char *, _REENT_EMERGENCY_SIZE, /* nothing */)

#define _REENT_INIT_MISC(var) do { \
  struct _reent *_r = (var); \
  _r->_misc->_strtok_last = _NULL; \
  _r->_misc->_mblen_state.__count = 0; \
  _r->_misc->_mblen_state.__value.__wch = 0; \
  _r->_misc->_wctomb_state.__count = 0; \
  _r->_misc->_wctomb_state.__value.__wch = 0; \
  _r->_misc->_mbtowc_state.__count = 0; \
  _r->_misc->_mbtowc_state.__value.__wch = 0; \
  _r->_misc->_mbrlen_state.__count = 0; \
  _r->_misc->_mbrlen_state.__value.__wch = 0; \
  _r->_misc->_mbrtowc_state.__count = 0; \
  _r->_misc->_mbrtowc_state.__value.__wch = 0; \
  _r->_misc->_mbsrtowcs_state.__count = 0; \
  _r->_misc->_mbsrtowcs_state.__value.__wch = 0; \
  _r->_misc->_wcrtomb_state.__count = 0; \
  _r->_misc->_wcrtomb_state.__value.__wch = 0; \
  _r->_misc->_wcsrtombs_state.__count = 0; \
  _r->_misc->_wcsrtombs_state.__value.__wch = 0; \
  _r->_misc->_l64a_buf[0] = '\0'; \
  _r->_misc->_getdate_err = 0; \
} while (0)
#define _REENT_CHECK_MISC(var) \
  _REENT_CHECK(var, _misc, struct _misc_reent *, sizeof *((var)->_misc), _REENT_INIT_MISC(var))

#define _REENT_CHECK_SIGNAL_BUF(var) \
  _REENT_CHECK(var, _signal_buf, char *, _REENT_SIGNAL_SIZE, /* nothing */)

#define _REENT_SIGNGAM(ptr)	((ptr)->_gamma_signgam)
#define _REENT_RAND_NEXT(ptr)	((ptr)->_r48->_rand_next)
#define _REENT_RAND48_SEED(ptr)	((ptr)->_r48->_seed)
#define _REENT_RAND48_MULT(ptr)	((ptr)->_r48->_mult)
#define _REENT_RAND48_ADD(ptr)	((ptr)->_r48->_add)
#define _REENT_MP_RESULT(ptr)	((ptr)->_mp->_result)
#define _REENT_MP_RESULT_K(ptr)	((ptr)->_mp->_result_k)
#define _REENT_MP_P5S(ptr)	((ptr)->_mp->_p5s)
#define _REENT_MP_FREELIST(ptr)	((ptr)->_mp->_freelist)
#define _REENT_ASCTIME_BUF(ptr)	((ptr)->_asctime_buf)
#define _REENT_TM(ptr)		((ptr)->_localtime_buf)
#define _REENT_STRTOK_LAST(ptr)	((ptr)->_misc->_strtok_last)
#define _REENT_MBLEN_STATE(ptr)	((ptr)->_misc->_mblen_state)
#define _REENT_MBTOWC_STATE(ptr)((ptr)->_misc->_mbtowc_state)
#define _REENT_WCTOMB_STATE(ptr)((ptr)->_misc->_wctomb_state)
#define _REENT_MBRLEN_STATE(ptr) ((ptr)->_misc->_mbrlen_state)
#define _REENT_MBRTOWC_STATE(ptr) ((ptr)->_misc->_mbrtowc_state)
#define _REENT_MBSRTOWCS_STATE(ptr) ((ptr)->_misc->_mbsrtowcs_state)
#define _REENT_WCRTOMB_STATE(ptr) ((ptr)->_misc->_wcrtomb_state)
#define _REENT_WCSRTOMBS_STATE(ptr) ((ptr)->_misc->_wcsrtombs_state)
#define _REENT_L64A_BUF(ptr)    ((ptr)->_misc->_l64a_buf)
#define _REENT_GETDATE_ERR_P(ptr) (&((ptr)->_misc->_getdate_err))
#define _REENT_SIGNAL_BUF(ptr)  ((ptr)->_signal_buf)

>>>>>>> d92d3a3c
#else /* !_REENT_SMALL */

struct _reent
{
  /* FILE is a big struct and may change over time.  To try to achieve binary
     compatibility with future versions, put stdin,stdout,stderr here.
     These are pointers into member __sf defined below.  */
  __FILE *_stdin, *_stdout, *_stderr;

  int  _inc;			/* used by tmpnam */

#ifdef _REENT_BACKWARD_BINARY_COMPAT
  int _reserved_0;
#endif

  void (*__cleanup) (struct _reent *);

<<<<<<< HEAD
  /* These are here last so that __FILE can grow without changing the offsets
     of the above members (on the off chance that future binary compatibility
     would be broken otherwise).  */
# ifndef _REENT_GLOBAL_STDIO_STREAMS
  struct _glue __sglue;		/* root of glue chain */
  __FILE __sf[3];  		/* first three file descriptors */
# endif
=======
  /* used by mprec routines */
  struct _Bigint *_result;
  int _result_k;
  struct _Bigint *_p5s;
  struct _Bigint **_freelist;

  /* used by some fp conversion routines */
  int _cvtlen;			/* should be size_t */
  char *_cvtbuf;

  union
    {
      struct
        {
#ifdef _REENT_BACKWARD_BINARY_COMPAT
          unsigned int _reserved_2;
#endif
          char * _strtok_last;
          char _asctime_buf[_REENT_ASCTIME_SIZE];
          struct __tm _localtime_buf;
          int _gamma_signgam;
          __extension__ unsigned long long _rand_next;
          struct _rand48 _r48;
          _mbstate_t _mblen_state;
          _mbstate_t _mbtowc_state;
          _mbstate_t _wctomb_state;
          char _l64a_buf[8];
          char _signal_buf[_REENT_SIGNAL_SIZE];
          int _getdate_err;
          _mbstate_t _mbrlen_state;
          _mbstate_t _mbrtowc_state;
          _mbstate_t _mbsrtowcs_state;
          _mbstate_t _wcrtomb_state;
          _mbstate_t _wcsrtombs_state;
	  int _h_errno;
        } _reent;
#ifdef _REENT_BACKWARD_BINARY_COMPAT
      struct
        {
          unsigned char * _reserved_3[30];
          unsigned int _reserved_4[30];
        } _reserved_5;
#endif
    } _new;

#ifdef _REENT_BACKWARD_BINARY_COMPAT
  struct _atexit *_reserved_6;
  struct _atexit _reserved_7;
#endif

  /* signal info */
  void (**_sig_func)(int);
>>>>>>> d92d3a3c
};

#define _REENT_INIT(var) \
<<<<<<< HEAD
  { _REENT_INIT_STDIO(var)	    \
    _REENT_INIT_RESERVED_0 \
    .__cleanup = _NULL, \
    .__sglue = _GLUE_INIT \
  }

#define _REENT_INIT_PTR_ZEROED(var) \
  { (var)->_stdin = _REENT_STDIO_STREAM(var, 0); \
    (var)->_stdout = _REENT_STDIO_STREAM(var, 1); \
    (var)->_stderr = _REENT_STDIO_STREAM(var, 2); \
  }

=======
  { 0, \
    &__sf[0], \
    &__sf[1], \
    &__sf[2], \
    0, \
    "", \
    _REENT_INIT_RESERVED_1 \
    _NULL, \
    _REENT_INIT_RESERVED_0 \
    _NULL, \
    _NULL, \
    0, \
    _NULL, \
    _NULL, \
    0, \
    _NULL, \
    { \
      { \
        _REENT_INIT_RESERVED_2 \
        _NULL, \
        "", \
        {0, 0, 0, 0, 0, 0, 0, 0, 0}, \
        0, \
        1, \
        { \
          {_RAND48_SEED_0, _RAND48_SEED_1, _RAND48_SEED_2}, \
          {_RAND48_MULT_0, _RAND48_MULT_1, _RAND48_MULT_2}, \
          _RAND48_ADD \
        }, \
        {0, {0}}, \
        {0, {0}}, \
        {0, {0}}, \
        "", \
        "", \
        0, \
        {0, {0}}, \
        {0, {0}}, \
        {0, {0}}, \
        {0, {0}}, \
        {0, {0}} \
      } \
    }, \
    _REENT_INIT_RESERVED_6_7 \
    _NULL \
  }

#define _REENT_INIT_PTR_ZEROED(var) \
  { (var)->_stdin = &__sf[0]; \
    (var)->_stdout = &__sf[1]; \
    (var)->_stderr = &__sf[2]; \
    (var)->_new._reent._rand_next = 1; \
    (var)->_new._reent._r48._seed[0] = _RAND48_SEED_0; \
    (var)->_new._reent._r48._seed[1] = _RAND48_SEED_1; \
    (var)->_new._reent._r48._seed[2] = _RAND48_SEED_2; \
    (var)->_new._reent._r48._mult[0] = _RAND48_MULT_0; \
    (var)->_new._reent._r48._mult[1] = _RAND48_MULT_1; \
    (var)->_new._reent._r48._mult[2] = _RAND48_MULT_2; \
    (var)->_new._reent._r48._add = _RAND48_ADD; \
  }

#define _REENT_CHECK_RAND48(ptr)	/* nothing */
#define _REENT_CHECK_MP(ptr)		/* nothing */
#define _REENT_CHECK_TM(ptr)		/* nothing */
#define _REENT_CHECK_ASCTIME_BUF(ptr)	/* nothing */
#define _REENT_CHECK_EMERGENCY(ptr)	/* nothing */
#define _REENT_CHECK_MISC(ptr)	        /* nothing */
#define _REENT_CHECK_SIGNAL_BUF(ptr)	/* nothing */

#define _REENT_SIGNGAM(ptr)	((ptr)->_new._reent._gamma_signgam)
#define _REENT_RAND_NEXT(ptr)	((ptr)->_new._reent._rand_next)
#define _REENT_RAND48_SEED(ptr)	((ptr)->_new._reent._r48._seed)
#define _REENT_RAND48_MULT(ptr)	((ptr)->_new._reent._r48._mult)
#define _REENT_RAND48_ADD(ptr)	((ptr)->_new._reent._r48._add)
#define _REENT_MP_RESULT(ptr)	((ptr)->_result)
#define _REENT_MP_RESULT_K(ptr)	((ptr)->_result_k)
#define _REENT_MP_P5S(ptr)	((ptr)->_p5s)
#define _REENT_MP_FREELIST(ptr)	((ptr)->_freelist)
#define _REENT_ASCTIME_BUF(ptr)	((ptr)->_new._reent._asctime_buf)
#define _REENT_TM(ptr)		(&(ptr)->_new._reent._localtime_buf)
#define _REENT_STRTOK_LAST(ptr)	((ptr)->_new._reent._strtok_last)
#define _REENT_MBLEN_STATE(ptr)	((ptr)->_new._reent._mblen_state)
#define _REENT_MBTOWC_STATE(ptr)((ptr)->_new._reent._mbtowc_state)
#define _REENT_WCTOMB_STATE(ptr)((ptr)->_new._reent._wctomb_state)
#define _REENT_MBRLEN_STATE(ptr)((ptr)->_new._reent._mbrlen_state)
#define _REENT_MBRTOWC_STATE(ptr)((ptr)->_new._reent._mbrtowc_state)
#define _REENT_MBSRTOWCS_STATE(ptr)((ptr)->_new._reent._mbsrtowcs_state)
#define _REENT_WCRTOMB_STATE(ptr)((ptr)->_new._reent._wcrtomb_state)
#define _REENT_WCSRTOMBS_STATE(ptr)((ptr)->_new._reent._wcsrtombs_state)
#define _REENT_L64A_BUF(ptr)    ((ptr)->_new._reent._l64a_buf)
#define _REENT_SIGNAL_BUF(ptr)  ((ptr)->_new._reent._signal_buf)
#define _REENT_GETDATE_ERR_P(ptr) (&((ptr)->_new._reent._getdate_err))

>>>>>>> d92d3a3c
#endif /* !_REENT_SMALL */

#define _REENT_CLEANUP(_ptr)	((_ptr)->__cleanup)
#define _REENT_CVTBUF(_ptr)	((_ptr)->_cvtbuf)
#define _REENT_CVTLEN(_ptr)	((_ptr)->_cvtlen)
#define _REENT_EMERGENCY(_ptr)	((_ptr)->_emergency)
#define _REENT_ERRNO(_ptr)	((_ptr)->_errno)
#define _REENT_INC(_ptr)	((_ptr)->_inc)
#define _REENT_LOCALE(_ptr)	((_ptr)->_locale)
#define _REENT_SIG_FUNC(_ptr)	((_ptr)->_sig_func)
#define _REENT_STDIN(_ptr)	((_ptr)->_stdin)
#define _REENT_STDOUT(_ptr)	((_ptr)->_stdout)
#define _REENT_STDERR(_ptr)	((_ptr)->_stderr)

#define _REENT_INIT_PTR(var) \
  { memset((var), 0, sizeof(*(var))); \
    _REENT_INIT_PTR_ZEROED(var); \
  }

/*
 * All references to struct _reent are via this pointer.
 * Internally, newlib routines that need to reference it should use _REENT.
 */

#ifndef __ATTRIBUTE_IMPURE_PTR__
#define __ATTRIBUTE_IMPURE_PTR__
#endif

extern struct _reent *_impure_ptr __ATTRIBUTE_IMPURE_PTR__;

#ifndef __ATTRIBUTE_IMPURE_DATA__
#define __ATTRIBUTE_IMPURE_DATA__
#endif

extern struct _reent _impure_data __ATTRIBUTE_IMPURE_DATA__;

/* #define _REENT_ONLY define this to get only reentrant routines */

#if defined(__DYNAMIC_REENT__) && !defined(__SINGLE_THREAD__)
#ifndef __getreent
  struct _reent * __getreent (void);
#endif
# define _REENT (__getreent())
#else /* __SINGLE_THREAD__ || !__DYNAMIC_REENT__ */
# define _REENT _impure_ptr
#endif /* __SINGLE_THREAD__ || !__DYNAMIC_REENT__ */

#define _REENT_IS_NULL(_ptr) ((_ptr) == NULL)

#define _GLOBAL_REENT (&_impure_data)

<<<<<<< HEAD
=======
#else /* _REENT_THREAD_LOCAL */

#define _REENT NULL
#define _GLOBAL_REENT NULL

/*
 * Since _REENT is defined as NULL, this macro ensures that calls to
 * CHECK_INIT() do not automatically fail.
 */
#define _REENT_IS_NULL(_ptr) 0

#define _REENT_CHECK_RAND48(ptr)	/* nothing */
#define _REENT_CHECK_MP(ptr)		/* nothing */
#define _REENT_CHECK_TM(ptr)		/* nothing */
#define _REENT_CHECK_ASCTIME_BUF(ptr)	/* nothing */
#define _REENT_CHECK_EMERGENCY(ptr)	/* nothing */
#define _REENT_CHECK_MISC(ptr)		/* nothing */
#define _REENT_CHECK_SIGNAL_BUF(ptr)	/* nothing */

extern _Thread_local char _tls_asctime_buf[_REENT_ASCTIME_SIZE];
#define _REENT_ASCTIME_BUF(_ptr) (_tls_asctime_buf)
extern _Thread_local char *_tls_cvtbuf;
#define _REENT_CVTBUF(_ptr) (_tls_cvtbuf)
extern _Thread_local int _tls_cvtlen;
#define _REENT_CVTLEN(_ptr) (_tls_cvtlen)
extern _Thread_local void (*_tls_cleanup)(struct _reent *);
#define _REENT_CLEANUP(_ptr) (_tls_cleanup)
extern _Thread_local char _tls_emergency;
#define _REENT_EMERGENCY(_ptr) (_tls_emergency)
extern _Thread_local int _tls_errno;
#define _REENT_ERRNO(_ptr) (_tls_errno)
extern _Thread_local int _tls_getdate_err;
#define _REENT_GETDATE_ERR_P(_ptr) (&_tls_getdate_err)
extern _Thread_local int _tls_inc;
#define _REENT_INC(_ptr) (_tls_inc)
extern _Thread_local char _tls_l64a_buf[8];
#define _REENT_L64A_BUF(_ptr) (_tls_l64a_buf)
extern _Thread_local struct __locale_t *_tls_locale;
#define _REENT_LOCALE(_ptr) (_tls_locale)
extern _Thread_local _mbstate_t _tls_mblen_state;
#define _REENT_MBLEN_STATE(_ptr) (_tls_mblen_state)
extern _Thread_local _mbstate_t _tls_mbrlen_state;
#define _REENT_MBRLEN_STATE(_ptr) (_tls_mbrlen_state)
extern _Thread_local _mbstate_t _tls_mbrtowc_state;
#define _REENT_MBRTOWC_STATE(_ptr) (_tls_mbrtowc_state)
extern _Thread_local _mbstate_t _tls_mbsrtowcs_state;
#define _REENT_MBSRTOWCS_STATE(_ptr) (_tls_mbsrtowcs_state)
extern _Thread_local _mbstate_t _tls_mbtowc_state;
#define _REENT_MBTOWC_STATE(_ptr) (_tls_mbtowc_state)
extern _Thread_local struct _Bigint **_tls_mp_freelist;
#define _REENT_MP_FREELIST(_ptr) (_tls_mp_freelist)
extern _Thread_local struct _Bigint *_tls_mp_p5s;
#define _REENT_MP_P5S(_ptr) (_tls_mp_p5s)
extern _Thread_local struct _Bigint *_tls_mp_result;
#define _REENT_MP_RESULT(_ptr) (_tls_mp_result)
extern _Thread_local int _tls_mp_result_k;
#define _REENT_MP_RESULT_K(_ptr) (_tls_mp_result_k)
extern _Thread_local unsigned short _tls_rand48_add;
#define _REENT_RAND48_ADD(_ptr) (_tls_rand48_add)
extern _Thread_local unsigned short _tls_rand48_mult[3];
#define _REENT_RAND48_MULT(_ptr) (_tls_rand48_mult)
extern _Thread_local unsigned short _tls_rand48_seed[3];
#define _REENT_RAND48_SEED(_ptr) (_tls_rand48_seed)
extern _Thread_local unsigned long long _tls_rand_next;
#define _REENT_RAND_NEXT(_ptr) (_tls_rand_next)
extern _Thread_local void (**_tls_sig_func)(int);
#define _REENT_SIG_FUNC(_ptr) (_tls_sig_func)
extern _Thread_local char _tls_signal_buf[_REENT_SIGNAL_SIZE];
#define _REENT_SIGNAL_BUF(_ptr) (_tls_signal_buf)
extern _Thread_local int _tls_gamma_signgam;
#define _REENT_SIGNGAM(_ptr) (_tls_gamma_signgam)
extern _Thread_local __FILE *_tls_stdin;
#define _REENT_STDIN(_ptr) (_tls_stdin)
extern _Thread_local __FILE *_tls_stdout;
#define _REENT_STDOUT(_ptr) (_tls_stdout)
extern _Thread_local __FILE *_tls_stderr;
#define _REENT_STDERR(_ptr) (_tls_stderr)
extern _Thread_local char *_tls_strtok_last;
#define _REENT_STRTOK_LAST(_ptr) (_tls_strtok_last)
extern _Thread_local struct __tm _tls_localtime_buf;
#define _REENT_TM(_ptr) (&_tls_localtime_buf)
extern _Thread_local _mbstate_t _tls_wctomb_state;
#define _REENT_WCTOMB_STATE(_ptr) (_tls_wctomb_state)
extern _Thread_local _mbstate_t _tls_wcrtomb_state;
#define _REENT_WCRTOMB_STATE(_ptr) (_tls_wcrtomb_state)
extern _Thread_local _mbstate_t _tls_wcsrtombs_state;
#define _REENT_WCSRTOMBS_STATE(_ptr) (_tls_wcsrtombs_state)

#endif /* !_REENT_THREAD_LOCAL */

/* This value is used in stdlib/misc.c.  reent/reent.c has to know it
   as well to make sure the freelist is correctly free'd.  Therefore
   we define it here, rather than in stdlib/misc.c, as before. */
#define _Kmax (sizeof (size_t) << 3)

extern struct _atexit *__atexit; /* points to head of LIFO stack */
extern struct _atexit __atexit0; /* one guaranteed table, required by ANSI */

extern void (*__stdio_exit_handler) (void);

void _reclaim_reent (struct _reent *);

extern int _fwalk_sglue (struct _reent *, int (*)(struct _reent *, __FILE *),
			 struct _glue *);

>>>>>>> d92d3a3c
#ifdef __cplusplus
}
#endif
#endif /* _SYS_REENT_H_ */<|MERGE_RESOLUTION|>--- conflicted
+++ resolved
@@ -1,31 +1,3 @@
-/*
-Copyright (c) 1982, 1986, 1993
-The Regents of the University of California.  All rights reserved.
-
-Redistribution and use in source and binary forms, with or without
-modification, are permitted provided that the following conditions
-are met:
-1. Redistributions of source code must retain the above copyright
-notice, this list of conditions and the following disclaimer.
-2. Redistributions in binary form must reproduce the above copyright
-notice, this list of conditions and the following disclaimer in the
-documentation and/or other materials provided with the distribution.
-3. Neither the name of the University nor the names of its contributors
-may be used to endorse or promote products derived from this software
-without specific prior written permission.
-
-THIS SOFTWARE IS PROVIDED BY THE REGENTS AND CONTRIBUTORS ``AS IS'' AND
-ANY EXPRESS OR IMPLIED WARRANTIES, INCLUDING, BUT NOT LIMITED TO, THE
-IMPLIED WARRANTIES OF MERCHANTABILITY AND FITNESS FOR A PARTICULAR PURPOSE
-ARE DISCLAIMED.  IN NO EVENT SHALL THE REGENTS OR CONTRIBUTORS BE LIABLE
-FOR ANY DIRECT, INDIRECT, INCIDENTAL, SPECIAL, EXEMPLARY, OR CONSEQUENTIAL
-DAMAGES (INCLUDING, BUT NOT LIMITED TO, PROCUREMENT OF SUBSTITUTE GOODS
-OR SERVICES; LOSS OF USE, DATA, OR PROFITS; OR BUSINESS INTERRUPTION)
-HOWEVER CAUSED AND ON ANY THEORY OF LIABILITY, WHETHER IN CONTRACT, STRICT
-LIABILITY, OR TORT (INCLUDING NEGLIGENCE OR OTHERWISE) ARISING IN ANY WAY
-OUT OF THE USE OF THIS SOFTWARE, EVEN IF ADVISED OF THE POSSIBILITY OF
-SUCH DAMAGE.
- */
 /* This header file provides the reentrancy.  */
 
 /* WARNING: All identifiers here must begin with an underscore.  This file is
@@ -41,735 +13,10 @@
 #include <_ansi.h>
 #include <stddef.h>
 #include <sys/_types.h>
-#include <errno.h>
 
 #define _NULL 0
 
-#ifndef __machine_flock_t_defined
-#include <sys/lock.h>
-typedef _LOCK_RECURSIVE_T _flock_t;
-#endif
 struct _reent;
-
-/*
- * If _REENT_SMALL is defined, we make struct _reent as small as possible,
- * by having nearly everything possible allocated at first use.
- */
-
-/*
- * Stdio buffers.
- *
- * This and __FILE are defined here because we need them for struct _reent,
- * but we don't want stdio.h included when stdlib.h is.
- */
-
-struct __sbuf {
-	unsigned char *_base;
-	int	_size;
-};
-
-/*
- * Stdio state variables.
- *
- * The following always hold:
- *
- *	if (_flags&(__SLBF|__SWR)) == (__SLBF|__SWR),
- *		_lbfsize is -_bf._size, else _lbfsize is 0
- *	if _flags&__SRD, _w is 0
- *	if _flags&__SWR, _r is 0
- *
- * This ensures that the getc and putc macros (or inline functions) never
- * try to write or read from a file that is in `read' or `write' mode.
- * (Moreover, they can, and do, automatically switch from read mode to
- * write mode, and back, on "r+" and "w+" files.)
- *
- * _lbfsize is used only to make the inline line-buffered output stream
- * code as compact as possible.
- *
- * _ub, _up, and _ur are used when ungetc() pushes back more characters
- * than fit in the current _bf, or when ungetc() pushes back a character
- * that does not match the previous one in _bf.  When this happens,
- * _ub._base becomes non-nil (i.e., a stream has ungetc() data iff
- * _ub._base!=NULL) and _up and _ur save the current values of _p and _r.
- */
-
-<<<<<<< HEAD
-#if defined(_REENT_SMALL) && !defined(_REENT_GLOBAL_STDIO_STREAMS) && !defined(__CUSTOM_FILE_IO__)
-/*
- * struct __sFILE_fake is the start of a struct __sFILE, with only the
- * minimal fields allocated.  In __sinit() we really allocate the 3
- * standard streams, etc., and point away from this fake.
- */
-struct __sFILE_fake {
-  unsigned char *_p;	/* current position in (some) buffer */
-  int	_r;		/* read space left for getc() */
-  int	_w;		/* write space left for putc() */
-  short	_flags;		/* flags, below; this FILE is free if 0 */
-  short	_file;		/* fileno, if Unix descriptor, else -1 */
-  struct __sbuf _bf;	/* the buffer (at least 1 byte, if !NULL) */
-  int	_lbfsize;	/* 0 or -_bf._size, for inline putc */
-
-  struct _reent *_data;
-};
-
-/* Following is needed both in libc/stdio and libc/stdlib so we put it
- * here instead of libc/stdio/local.h where it was previously. */
-
-extern void   __sinit (struct _reent *);
-
-# define _REENT_SMALL_CHECK_INIT(ptr)		\
-  do						\
-    {						\
-      if ((ptr) && !(ptr)->__cleanup)		\
-	__sinit (ptr);				\
-    }						\
-  while (0)
-#else /* _REENT_SMALL && !_REENT_GLOBAL_STDIO_STREAMS */
-# define _REENT_SMALL_CHECK_INIT(ptr) /* nothing */
-#endif /* _REENT_SMALL && !_REENT_GLOBAL_STDIO_STREAMS */
-=======
-#define _REENT_SMALL_CHECK_INIT(ptr) /* nothing */
->>>>>>> d92d3a3c
-
-struct __sFILE {
-  unsigned char *_p;	/* current position in (some) buffer */
-  int	_r;		/* read space left for getc() */
-  int	_w;		/* write space left for putc() */
-  short	_flags;		/* flags, below; this FILE is free if 0 */
-  short	_file;		/* fileno, if Unix descriptor, else -1 */
-  struct __sbuf _bf;	/* the buffer (at least 1 byte, if !NULL) */
-  int	_lbfsize;	/* 0 or -_bf._size, for inline putc */
-
-#ifdef _REENT_SMALL
-  struct _reent *_data;
-#endif
-
-  /* operations */
-  void *	_cookie;	/* cookie passed to io functions */
-
-  _READ_WRITE_RETURN_TYPE (*_read) (struct _reent *, void *,
-					   char *, _READ_WRITE_BUFSIZE_TYPE);
-  _READ_WRITE_RETURN_TYPE (*_write) (struct _reent *, void *,
-					    const char *,
-					    _READ_WRITE_BUFSIZE_TYPE);
-  _fpos_t (*_seek) (struct _reent *, void *, _fpos_t, int);
-  int (*_close) (struct _reent *, void *);
-
-  /* separate buffer for long sequences of ungetc() */
-  struct __sbuf _ub;	/* ungetc buffer */
-  unsigned char *_up;	/* saved _p when _p is doing ungetc data */
-  int	_ur;		/* saved _r when _r is counting ungetc data */
-
-  /* tricks to meet minimum requirements even when malloc() fails */
-  unsigned char _ubuf[3];	/* guarantee an ungetc() buffer */
-  unsigned char _nbuf[1];	/* guarantee a getc() buffer */
-
-  /* separate buffer for fgetline() when line crosses buffer boundary */
-  struct __sbuf _lb;	/* buffer for fgetline() */
-
-  /* Unix stdio files get aligned to block boundaries on fseek() */
-  int	_blksize;	/* stat.st_blksize (may be != _bf._size) */
-  _off_t _offset;	/* current lseek offset */
-
-#ifndef _REENT_SMALL
-  struct _reent *_data;	/* Here for binary compatibility? Remove? */
-#endif
-
-#ifndef __SINGLE_THREAD__
-  _flock_t _lock;	/* for thread-safety locking */
-#endif
-  _mbstate_t _mbstate;	/* for wide char stdio functions. */
-  int   _flags2;        /* for future use */
-};
-
-#ifdef __CUSTOM_FILE_IO__
-
-/* Get custom _FILE definition.  */
-#include <sys/custom_file.h>
-
-#else /* !__CUSTOM_FILE_IO__ */
-#ifdef __LARGE64_FILES
-struct __sFILE64 {
-  unsigned char *_p;	/* current position in (some) buffer */
-  int	_r;		/* read space left for getc() */
-  int	_w;		/* write space left for putc() */
-  short	_flags;		/* flags, below; this FILE is free if 0 */
-  short	_file;		/* fileno, if Unix descriptor, else -1 */
-  struct __sbuf _bf;	/* the buffer (at least 1 byte, if !NULL) */
-  int	_lbfsize;	/* 0 or -_bf._size, for inline putc */
-
-  struct _reent *_data;
-
-  /* operations */
-  void *	_cookie;	/* cookie passed to io functions */
-
-  _READ_WRITE_RETURN_TYPE (*_read) (struct _reent *, void *,
-					   char *, _READ_WRITE_BUFSIZE_TYPE);
-  _READ_WRITE_RETURN_TYPE (*_write) (struct _reent *, void *,
-					    const char *,
-					    _READ_WRITE_BUFSIZE_TYPE);
-  _fpos_t (*_seek) (struct _reent *, void *, _fpos_t, int);
-  int (*_close) (struct _reent *, void *);
-
-  /* separate buffer for long sequences of ungetc() */
-  struct __sbuf _ub;	/* ungetc buffer */
-  unsigned char *_up;	/* saved _p when _p is doing ungetc data */
-  int	_ur;		/* saved _r when _r is counting ungetc data */
-
-  /* tricks to meet minimum requirements even when malloc() fails */
-  unsigned char _ubuf[3];	/* guarantee an ungetc() buffer */
-  unsigned char _nbuf[1];	/* guarantee a getc() buffer */
-
-  /* separate buffer for fgetline() when line crosses buffer boundary */
-  struct __sbuf _lb;	/* buffer for fgetline() */
-
-  /* Unix stdio files get aligned to block boundaries on fseek() */
-  int	_blksize;	/* stat.st_blksize (may be != _bf._size) */
-  int   _flags2;        /* for future use */
-
-  _off64_t _offset;     /* current lseek offset */
-  _fpos64_t (*_seek64) (struct _reent *, void *, _fpos64_t, int);
-
-#ifndef __SINGLE_THREAD__
-  _flock_t _lock;	/* for thread-safety locking */
-#endif
-  _mbstate_t _mbstate;	/* for wide char stdio functions. */
-};
-typedef struct __sFILE64 __FILE;
-#else
-typedef struct __sFILE   __FILE;
-#endif /* __LARGE64_FILES */
-#endif /* !__CUSTOM_FILE_IO__ */
-
-extern __FILE __sf[3];
-
-struct _glue
-{
-  struct _glue *_next;
-  int _niobs;
-  __FILE *_iobs;
-};
-
-extern struct _glue __sglue;
-
-#define _GLUE_INIT	{ _NULL, 0, _NULL }
-
-/* How big the some arrays are.  */
-#define _REENT_SIGNAL_SIZE 24
-
-#ifndef _REENT_THREAD_LOCAL
-
-#ifdef _REENT_BACKWARD_BINARY_COMPAT
-<<<<<<< HEAD
-#define _REENT_INIT_RESERVED_0 ._reserved_0 = 0,
-#else
-#define _REENT_INIT_RESERVED_0 /* Nothing to initialize */
-=======
-#define _REENT_INIT_RESERVED_0 0,
-#define _REENT_INIT_RESERVED_1 0,
-#define _REENT_INIT_RESERVED_2 0,
-#define _REENT_INIT_RESERVED_6_7 _NULL, _ATEXIT_INIT,
-#define _REENT_INIT_RESERVED_8 {_NULL, 0, _NULL},
-#else
-#define _REENT_INIT_RESERVED_0 /* Nothing to initialize */
-#define _REENT_INIT_RESERVED_1 /* Nothing to initialize */
-#define _REENT_INIT_RESERVED_2 /* Nothing to initialize */
-#define _REENT_INIT_RESERVED_6_7 /* Nothing to initialize */
-#define _REENT_INIT_RESERVED_8 /* Nothing to initialize */
->>>>>>> d92d3a3c
-#endif
-
-/*
- * struct _reent
- *
- * This structure contains the thread-local objects needed by the library.
- * It's raison d'etre is to facilitate threads by making all library routines
- * reentrant.  The exit handler support and FILE maintenance use dedicated
- * global objects which are not included in this structure.
- */
-
-#ifdef _REENT_GLOBAL_STDIO_STREAMS
-extern __FILE __sf[3];
-#define _REENT_STDIO_STREAM(var, index) &__sf[index]
-#else
-#define _REENT_STDIO_STREAM(var, index) &(var)->__sf[index]
-#endif
-
-#ifdef TINY_STDIO
-#define _REENT_INIT_STDIO(var)
-#else
-#define _REENT_INIT_STDIO(var)			\
-	._stdin = _REENT_STDIO_STREAM(&(var), 0), \
-	._stdout = _REENT_STDIO_STREAM(&(var), 1), \
-	._stderr = _REENT_STDIO_STREAM(&(var), 2), \
-	._inc = 0,
-#endif
-
-#ifdef _REENT_SMALL
-
-/* This version of _reent is laid out with "int"s in pairs, to help
- * ports with 16-bit int's but 32-bit pointers, align nicely.  */
-struct _reent
-{
-# ifndef TINY_STDIO
-  /* FILE is a big struct and may change over time.  To try to achieve binary
-     compatibility with future versions, put stdin,stdout,stderr here.
-     These are pointers into member __sf defined below.  */
-  __FILE *_stdin, *_stdout, *_stderr;	/* XXX */
-
-  int  _inc;			/* used by tmpnam */
-
-#ifdef _REENT_BACKWARD_BINARY_COMPAT
-  int _reserved_0;
-#endif
-<<<<<<< HEAD
-#endif
-
-  void (*__cleanup) (struct _reent *);
-  struct _glue __sglue;			/* root of glue chain */
-=======
-  struct __locale_t *_locale;/* per-thread locale */
-
-  struct _mprec *_mp;
-
-  void (*__cleanup) (struct _reent *);
-
-  int _gamma_signgam;
-
-  /* used by some fp conversion routines */
-  int _cvtlen;			/* should be size_t */
-  char *_cvtbuf;
-
-  struct _rand48 *_r48;
-  struct __tm *_localtime_buf;
-  char *_asctime_buf;
-
-  /* signal info */
-  void (** _sig_func)(int);
-
-#ifdef _REENT_BACKWARD_BINARY_COMPAT
-  struct _atexit *_reserved_6;
-  struct _atexit _reserved_7;
-  struct _glue _reserved_8;
-#endif
-
->>>>>>> d92d3a3c
-  __FILE *__sf;			        /* file descriptors */
-};
-
-# define _REENT_INIT(var) \
-<<<<<<< HEAD
-  { _REENT_INIT_STDIO(var) \
-    .__cleanup = NULL, \
-    .__sglue = _GLUE_INIT, \
-    .__sf = _NULL, \
-=======
-  { 0, \
-    &__sf[0], \
-    &__sf[1], \
-    &__sf[2], \
-    0,   \
-    _NULL, \
-    _REENT_INIT_RESERVED_0 \
-    _REENT_INIT_RESERVED_1 \
-    _NULL, \
-    _NULL, \
-    _NULL, \
-    0, \
-    0, \
-    _NULL, \
-    _NULL, \
-    _NULL, \
-    _NULL, \
-    _NULL, \
-    _REENT_INIT_RESERVED_6_7 \
-    _REENT_INIT_RESERVED_8 \
-    _NULL, \
-    _NULL, \
-    _NULL \
->>>>>>> d92d3a3c
-  }
-
-#ifdef _REENT_GLOBAL_STDIO_STREAMS
-
-#define _REENT_INIT_PTR_ZEROED(var) \
-  { (var)->_stdin = &__sf[0]; \
-    (var)->_stdout = &__sf[1]; \
-    (var)->_stderr = &__sf[2]; \
-  }
-
-<<<<<<< HEAD
-#else /* _REENT_GLOBAL_STDIO_STREAMS */
-
-extern const struct __sFILE_fake __sf_fake_stdin;
-extern const struct __sFILE_fake __sf_fake_stdout;
-extern const struct __sFILE_fake __sf_fake_stderr;
-
-#define _REENT_INIT_PTR_ZEROED(var) \
-  { (var)->_stdin = (__FILE *)&__sf_fake_stdin; \
-    (var)->_stdout = (__FILE *)&__sf_fake_stdout; \
-    (var)->_stderr = (__FILE *)&__sf_fake_stderr; \
-  }
-
-#endif /* _REENT_GLOBAL_STDIO_STREAMS */
-
-=======
->>>>>>> d92d3a3c
-/* Specify how to handle reent_check malloc failures. */
-#ifdef _REENT_CHECK_VERIFY
-#include <assert.h>
-#define __reent_assert(x) ((x) ? (void)0 : __assert_func(__FILE__, __LINE__, (char *)0, "REENT malloc succeeded"))
-#else
-#define __reent_assert(x) ((void)0)
-#endif
-
-#if defined(__CUSTOM_FILE_IO__) && !defined(TINY_STDIO)
-#error Custom FILE I/O and _REENT_SMALL not currently supported without TINY_STDIO
-#endif
-
-/* Generic _REENT check macro.  */
-#define _REENT_CHECK(var, what, type, size, init) do { \
-  struct _reent *_r = (var); \
-  if (_r->what == NULL) { \
-    _r->what = (type)malloc(size); \
-    __reent_assert(_r->what); \
-    init; \
-  } \
-} while (0)
-
-<<<<<<< HEAD
-=======
-#define _REENT_CHECK_TM(var) \
-  _REENT_CHECK(var, _localtime_buf, struct __tm *, sizeof *((var)->_localtime_buf), \
-    /* nothing */)
-
-#define _REENT_CHECK_ASCTIME_BUF(var) \
-  _REENT_CHECK(var, _asctime_buf, char *, _REENT_ASCTIME_SIZE, \
-    memset((var)->_asctime_buf, 0, _REENT_ASCTIME_SIZE))
-
-/* Handle the dynamically allocated rand48 structure. */
-#define _REENT_INIT_RAND48(var) do { \
-  struct _reent *_r = (var); \
-  _r->_r48->_seed[0] = _RAND48_SEED_0; \
-  _r->_r48->_seed[1] = _RAND48_SEED_1; \
-  _r->_r48->_seed[2] = _RAND48_SEED_2; \
-  _r->_r48->_mult[0] = _RAND48_MULT_0; \
-  _r->_r48->_mult[1] = _RAND48_MULT_1; \
-  _r->_r48->_mult[2] = _RAND48_MULT_2; \
-  _r->_r48->_add = _RAND48_ADD; \
-  _r->_r48->_rand_next = 1; \
-} while (0)
-#define _REENT_CHECK_RAND48(var) \
-  _REENT_CHECK(var, _r48, struct _rand48 *, sizeof *((var)->_r48), _REENT_INIT_RAND48((var)))
-
-#define _REENT_INIT_MP(var) do { \
-  struct _reent *_r = (var); \
-  _r->_mp->_result_k = 0; \
-  _r->_mp->_result = _r->_mp->_p5s = _NULL; \
-  _r->_mp->_freelist = _NULL; \
-} while (0)
-#define _REENT_CHECK_MP(var) \
-  _REENT_CHECK(var, _mp, struct _mprec *, sizeof *((var)->_mp), _REENT_INIT_MP(var))
-
-#define _REENT_CHECK_EMERGENCY(var) \
-  _REENT_CHECK(var, _emergency, char *, _REENT_EMERGENCY_SIZE, /* nothing */)
-
-#define _REENT_INIT_MISC(var) do { \
-  struct _reent *_r = (var); \
-  _r->_misc->_strtok_last = _NULL; \
-  _r->_misc->_mblen_state.__count = 0; \
-  _r->_misc->_mblen_state.__value.__wch = 0; \
-  _r->_misc->_wctomb_state.__count = 0; \
-  _r->_misc->_wctomb_state.__value.__wch = 0; \
-  _r->_misc->_mbtowc_state.__count = 0; \
-  _r->_misc->_mbtowc_state.__value.__wch = 0; \
-  _r->_misc->_mbrlen_state.__count = 0; \
-  _r->_misc->_mbrlen_state.__value.__wch = 0; \
-  _r->_misc->_mbrtowc_state.__count = 0; \
-  _r->_misc->_mbrtowc_state.__value.__wch = 0; \
-  _r->_misc->_mbsrtowcs_state.__count = 0; \
-  _r->_misc->_mbsrtowcs_state.__value.__wch = 0; \
-  _r->_misc->_wcrtomb_state.__count = 0; \
-  _r->_misc->_wcrtomb_state.__value.__wch = 0; \
-  _r->_misc->_wcsrtombs_state.__count = 0; \
-  _r->_misc->_wcsrtombs_state.__value.__wch = 0; \
-  _r->_misc->_l64a_buf[0] = '\0'; \
-  _r->_misc->_getdate_err = 0; \
-} while (0)
-#define _REENT_CHECK_MISC(var) \
-  _REENT_CHECK(var, _misc, struct _misc_reent *, sizeof *((var)->_misc), _REENT_INIT_MISC(var))
-
-#define _REENT_CHECK_SIGNAL_BUF(var) \
-  _REENT_CHECK(var, _signal_buf, char *, _REENT_SIGNAL_SIZE, /* nothing */)
-
-#define _REENT_SIGNGAM(ptr)	((ptr)->_gamma_signgam)
-#define _REENT_RAND_NEXT(ptr)	((ptr)->_r48->_rand_next)
-#define _REENT_RAND48_SEED(ptr)	((ptr)->_r48->_seed)
-#define _REENT_RAND48_MULT(ptr)	((ptr)->_r48->_mult)
-#define _REENT_RAND48_ADD(ptr)	((ptr)->_r48->_add)
-#define _REENT_MP_RESULT(ptr)	((ptr)->_mp->_result)
-#define _REENT_MP_RESULT_K(ptr)	((ptr)->_mp->_result_k)
-#define _REENT_MP_P5S(ptr)	((ptr)->_mp->_p5s)
-#define _REENT_MP_FREELIST(ptr)	((ptr)->_mp->_freelist)
-#define _REENT_ASCTIME_BUF(ptr)	((ptr)->_asctime_buf)
-#define _REENT_TM(ptr)		((ptr)->_localtime_buf)
-#define _REENT_STRTOK_LAST(ptr)	((ptr)->_misc->_strtok_last)
-#define _REENT_MBLEN_STATE(ptr)	((ptr)->_misc->_mblen_state)
-#define _REENT_MBTOWC_STATE(ptr)((ptr)->_misc->_mbtowc_state)
-#define _REENT_WCTOMB_STATE(ptr)((ptr)->_misc->_wctomb_state)
-#define _REENT_MBRLEN_STATE(ptr) ((ptr)->_misc->_mbrlen_state)
-#define _REENT_MBRTOWC_STATE(ptr) ((ptr)->_misc->_mbrtowc_state)
-#define _REENT_MBSRTOWCS_STATE(ptr) ((ptr)->_misc->_mbsrtowcs_state)
-#define _REENT_WCRTOMB_STATE(ptr) ((ptr)->_misc->_wcrtomb_state)
-#define _REENT_WCSRTOMBS_STATE(ptr) ((ptr)->_misc->_wcsrtombs_state)
-#define _REENT_L64A_BUF(ptr)    ((ptr)->_misc->_l64a_buf)
-#define _REENT_GETDATE_ERR_P(ptr) (&((ptr)->_misc->_getdate_err))
-#define _REENT_SIGNAL_BUF(ptr)  ((ptr)->_signal_buf)
-
->>>>>>> d92d3a3c
-#else /* !_REENT_SMALL */
-
-struct _reent
-{
-  /* FILE is a big struct and may change over time.  To try to achieve binary
-     compatibility with future versions, put stdin,stdout,stderr here.
-     These are pointers into member __sf defined below.  */
-  __FILE *_stdin, *_stdout, *_stderr;
-
-  int  _inc;			/* used by tmpnam */
-
-#ifdef _REENT_BACKWARD_BINARY_COMPAT
-  int _reserved_0;
-#endif
-
-  void (*__cleanup) (struct _reent *);
-
-<<<<<<< HEAD
-  /* These are here last so that __FILE can grow without changing the offsets
-     of the above members (on the off chance that future binary compatibility
-     would be broken otherwise).  */
-# ifndef _REENT_GLOBAL_STDIO_STREAMS
-  struct _glue __sglue;		/* root of glue chain */
-  __FILE __sf[3];  		/* first three file descriptors */
-# endif
-=======
-  /* used by mprec routines */
-  struct _Bigint *_result;
-  int _result_k;
-  struct _Bigint *_p5s;
-  struct _Bigint **_freelist;
-
-  /* used by some fp conversion routines */
-  int _cvtlen;			/* should be size_t */
-  char *_cvtbuf;
-
-  union
-    {
-      struct
-        {
-#ifdef _REENT_BACKWARD_BINARY_COMPAT
-          unsigned int _reserved_2;
-#endif
-          char * _strtok_last;
-          char _asctime_buf[_REENT_ASCTIME_SIZE];
-          struct __tm _localtime_buf;
-          int _gamma_signgam;
-          __extension__ unsigned long long _rand_next;
-          struct _rand48 _r48;
-          _mbstate_t _mblen_state;
-          _mbstate_t _mbtowc_state;
-          _mbstate_t _wctomb_state;
-          char _l64a_buf[8];
-          char _signal_buf[_REENT_SIGNAL_SIZE];
-          int _getdate_err;
-          _mbstate_t _mbrlen_state;
-          _mbstate_t _mbrtowc_state;
-          _mbstate_t _mbsrtowcs_state;
-          _mbstate_t _wcrtomb_state;
-          _mbstate_t _wcsrtombs_state;
-	  int _h_errno;
-        } _reent;
-#ifdef _REENT_BACKWARD_BINARY_COMPAT
-      struct
-        {
-          unsigned char * _reserved_3[30];
-          unsigned int _reserved_4[30];
-        } _reserved_5;
-#endif
-    } _new;
-
-#ifdef _REENT_BACKWARD_BINARY_COMPAT
-  struct _atexit *_reserved_6;
-  struct _atexit _reserved_7;
-#endif
-
-  /* signal info */
-  void (**_sig_func)(int);
->>>>>>> d92d3a3c
-};
-
-#define _REENT_INIT(var) \
-<<<<<<< HEAD
-  { _REENT_INIT_STDIO(var)	    \
-    _REENT_INIT_RESERVED_0 \
-    .__cleanup = _NULL, \
-    .__sglue = _GLUE_INIT \
-  }
-
-#define _REENT_INIT_PTR_ZEROED(var) \
-  { (var)->_stdin = _REENT_STDIO_STREAM(var, 0); \
-    (var)->_stdout = _REENT_STDIO_STREAM(var, 1); \
-    (var)->_stderr = _REENT_STDIO_STREAM(var, 2); \
-  }
-
-=======
-  { 0, \
-    &__sf[0], \
-    &__sf[1], \
-    &__sf[2], \
-    0, \
-    "", \
-    _REENT_INIT_RESERVED_1 \
-    _NULL, \
-    _REENT_INIT_RESERVED_0 \
-    _NULL, \
-    _NULL, \
-    0, \
-    _NULL, \
-    _NULL, \
-    0, \
-    _NULL, \
-    { \
-      { \
-        _REENT_INIT_RESERVED_2 \
-        _NULL, \
-        "", \
-        {0, 0, 0, 0, 0, 0, 0, 0, 0}, \
-        0, \
-        1, \
-        { \
-          {_RAND48_SEED_0, _RAND48_SEED_1, _RAND48_SEED_2}, \
-          {_RAND48_MULT_0, _RAND48_MULT_1, _RAND48_MULT_2}, \
-          _RAND48_ADD \
-        }, \
-        {0, {0}}, \
-        {0, {0}}, \
-        {0, {0}}, \
-        "", \
-        "", \
-        0, \
-        {0, {0}}, \
-        {0, {0}}, \
-        {0, {0}}, \
-        {0, {0}}, \
-        {0, {0}} \
-      } \
-    }, \
-    _REENT_INIT_RESERVED_6_7 \
-    _NULL \
-  }
-
-#define _REENT_INIT_PTR_ZEROED(var) \
-  { (var)->_stdin = &__sf[0]; \
-    (var)->_stdout = &__sf[1]; \
-    (var)->_stderr = &__sf[2]; \
-    (var)->_new._reent._rand_next = 1; \
-    (var)->_new._reent._r48._seed[0] = _RAND48_SEED_0; \
-    (var)->_new._reent._r48._seed[1] = _RAND48_SEED_1; \
-    (var)->_new._reent._r48._seed[2] = _RAND48_SEED_2; \
-    (var)->_new._reent._r48._mult[0] = _RAND48_MULT_0; \
-    (var)->_new._reent._r48._mult[1] = _RAND48_MULT_1; \
-    (var)->_new._reent._r48._mult[2] = _RAND48_MULT_2; \
-    (var)->_new._reent._r48._add = _RAND48_ADD; \
-  }
-
-#define _REENT_CHECK_RAND48(ptr)	/* nothing */
-#define _REENT_CHECK_MP(ptr)		/* nothing */
-#define _REENT_CHECK_TM(ptr)		/* nothing */
-#define _REENT_CHECK_ASCTIME_BUF(ptr)	/* nothing */
-#define _REENT_CHECK_EMERGENCY(ptr)	/* nothing */
-#define _REENT_CHECK_MISC(ptr)	        /* nothing */
-#define _REENT_CHECK_SIGNAL_BUF(ptr)	/* nothing */
-
-#define _REENT_SIGNGAM(ptr)	((ptr)->_new._reent._gamma_signgam)
-#define _REENT_RAND_NEXT(ptr)	((ptr)->_new._reent._rand_next)
-#define _REENT_RAND48_SEED(ptr)	((ptr)->_new._reent._r48._seed)
-#define _REENT_RAND48_MULT(ptr)	((ptr)->_new._reent._r48._mult)
-#define _REENT_RAND48_ADD(ptr)	((ptr)->_new._reent._r48._add)
-#define _REENT_MP_RESULT(ptr)	((ptr)->_result)
-#define _REENT_MP_RESULT_K(ptr)	((ptr)->_result_k)
-#define _REENT_MP_P5S(ptr)	((ptr)->_p5s)
-#define _REENT_MP_FREELIST(ptr)	((ptr)->_freelist)
-#define _REENT_ASCTIME_BUF(ptr)	((ptr)->_new._reent._asctime_buf)
-#define _REENT_TM(ptr)		(&(ptr)->_new._reent._localtime_buf)
-#define _REENT_STRTOK_LAST(ptr)	((ptr)->_new._reent._strtok_last)
-#define _REENT_MBLEN_STATE(ptr)	((ptr)->_new._reent._mblen_state)
-#define _REENT_MBTOWC_STATE(ptr)((ptr)->_new._reent._mbtowc_state)
-#define _REENT_WCTOMB_STATE(ptr)((ptr)->_new._reent._wctomb_state)
-#define _REENT_MBRLEN_STATE(ptr)((ptr)->_new._reent._mbrlen_state)
-#define _REENT_MBRTOWC_STATE(ptr)((ptr)->_new._reent._mbrtowc_state)
-#define _REENT_MBSRTOWCS_STATE(ptr)((ptr)->_new._reent._mbsrtowcs_state)
-#define _REENT_WCRTOMB_STATE(ptr)((ptr)->_new._reent._wcrtomb_state)
-#define _REENT_WCSRTOMBS_STATE(ptr)((ptr)->_new._reent._wcsrtombs_state)
-#define _REENT_L64A_BUF(ptr)    ((ptr)->_new._reent._l64a_buf)
-#define _REENT_SIGNAL_BUF(ptr)  ((ptr)->_new._reent._signal_buf)
-#define _REENT_GETDATE_ERR_P(ptr) (&((ptr)->_new._reent._getdate_err))
-
->>>>>>> d92d3a3c
-#endif /* !_REENT_SMALL */
-
-#define _REENT_CLEANUP(_ptr)	((_ptr)->__cleanup)
-#define _REENT_CVTBUF(_ptr)	((_ptr)->_cvtbuf)
-#define _REENT_CVTLEN(_ptr)	((_ptr)->_cvtlen)
-#define _REENT_EMERGENCY(_ptr)	((_ptr)->_emergency)
-#define _REENT_ERRNO(_ptr)	((_ptr)->_errno)
-#define _REENT_INC(_ptr)	((_ptr)->_inc)
-#define _REENT_LOCALE(_ptr)	((_ptr)->_locale)
-#define _REENT_SIG_FUNC(_ptr)	((_ptr)->_sig_func)
-#define _REENT_STDIN(_ptr)	((_ptr)->_stdin)
-#define _REENT_STDOUT(_ptr)	((_ptr)->_stdout)
-#define _REENT_STDERR(_ptr)	((_ptr)->_stderr)
-
-#define _REENT_INIT_PTR(var) \
-  { memset((var), 0, sizeof(*(var))); \
-    _REENT_INIT_PTR_ZEROED(var); \
-  }
-
-/*
- * All references to struct _reent are via this pointer.
- * Internally, newlib routines that need to reference it should use _REENT.
- */
-
-#ifndef __ATTRIBUTE_IMPURE_PTR__
-#define __ATTRIBUTE_IMPURE_PTR__
-#endif
-
-extern struct _reent *_impure_ptr __ATTRIBUTE_IMPURE_PTR__;
-
-#ifndef __ATTRIBUTE_IMPURE_DATA__
-#define __ATTRIBUTE_IMPURE_DATA__
-#endif
-
-extern struct _reent _impure_data __ATTRIBUTE_IMPURE_DATA__;
-
-/* #define _REENT_ONLY define this to get only reentrant routines */
-
-#if defined(__DYNAMIC_REENT__) && !defined(__SINGLE_THREAD__)
-#ifndef __getreent
-  struct _reent * __getreent (void);
-#endif
-# define _REENT (__getreent())
-#else /* __SINGLE_THREAD__ || !__DYNAMIC_REENT__ */
-# define _REENT _impure_ptr
-#endif /* __SINGLE_THREAD__ || !__DYNAMIC_REENT__ */
-
-#define _REENT_IS_NULL(_ptr) ((_ptr) == NULL)
-
-#define _GLOBAL_REENT (&_impure_data)
-
-<<<<<<< HEAD
-=======
-#else /* _REENT_THREAD_LOCAL */
 
 #define _REENT NULL
 #define _GLOBAL_REENT NULL
@@ -788,26 +35,16 @@
 #define _REENT_CHECK_MISC(ptr)		/* nothing */
 #define _REENT_CHECK_SIGNAL_BUF(ptr)	/* nothing */
 
-extern _Thread_local char _tls_asctime_buf[_REENT_ASCTIME_SIZE];
-#define _REENT_ASCTIME_BUF(_ptr) (_tls_asctime_buf)
-extern _Thread_local char *_tls_cvtbuf;
-#define _REENT_CVTBUF(_ptr) (_tls_cvtbuf)
-extern _Thread_local int _tls_cvtlen;
-#define _REENT_CVTLEN(_ptr) (_tls_cvtlen)
 extern _Thread_local void (*_tls_cleanup)(struct _reent *);
 #define _REENT_CLEANUP(_ptr) (_tls_cleanup)
 extern _Thread_local char _tls_emergency;
 #define _REENT_EMERGENCY(_ptr) (_tls_emergency)
-extern _Thread_local int _tls_errno;
-#define _REENT_ERRNO(_ptr) (_tls_errno)
 extern _Thread_local int _tls_getdate_err;
 #define _REENT_GETDATE_ERR_P(_ptr) (&_tls_getdate_err)
 extern _Thread_local int _tls_inc;
 #define _REENT_INC(_ptr) (_tls_inc)
 extern _Thread_local char _tls_l64a_buf[8];
 #define _REENT_L64A_BUF(_ptr) (_tls_l64a_buf)
-extern _Thread_local struct __locale_t *_tls_locale;
-#define _REENT_LOCALE(_ptr) (_tls_locale)
 extern _Thread_local _mbstate_t _tls_mblen_state;
 #define _REENT_MBLEN_STATE(_ptr) (_tls_mblen_state)
 extern _Thread_local _mbstate_t _tls_mbrlen_state;
@@ -826,26 +63,6 @@
 #define _REENT_MP_RESULT(_ptr) (_tls_mp_result)
 extern _Thread_local int _tls_mp_result_k;
 #define _REENT_MP_RESULT_K(_ptr) (_tls_mp_result_k)
-extern _Thread_local unsigned short _tls_rand48_add;
-#define _REENT_RAND48_ADD(_ptr) (_tls_rand48_add)
-extern _Thread_local unsigned short _tls_rand48_mult[3];
-#define _REENT_RAND48_MULT(_ptr) (_tls_rand48_mult)
-extern _Thread_local unsigned short _tls_rand48_seed[3];
-#define _REENT_RAND48_SEED(_ptr) (_tls_rand48_seed)
-extern _Thread_local unsigned long long _tls_rand_next;
-#define _REENT_RAND_NEXT(_ptr) (_tls_rand_next)
-extern _Thread_local void (**_tls_sig_func)(int);
-#define _REENT_SIG_FUNC(_ptr) (_tls_sig_func)
-extern _Thread_local char _tls_signal_buf[_REENT_SIGNAL_SIZE];
-#define _REENT_SIGNAL_BUF(_ptr) (_tls_signal_buf)
-extern _Thread_local int _tls_gamma_signgam;
-#define _REENT_SIGNGAM(_ptr) (_tls_gamma_signgam)
-extern _Thread_local __FILE *_tls_stdin;
-#define _REENT_STDIN(_ptr) (_tls_stdin)
-extern _Thread_local __FILE *_tls_stdout;
-#define _REENT_STDOUT(_ptr) (_tls_stdout)
-extern _Thread_local __FILE *_tls_stderr;
-#define _REENT_STDERR(_ptr) (_tls_stderr)
 extern _Thread_local char *_tls_strtok_last;
 #define _REENT_STRTOK_LAST(_ptr) (_tls_strtok_last)
 extern _Thread_local struct __tm _tls_localtime_buf;
@@ -857,24 +74,8 @@
 extern _Thread_local _mbstate_t _tls_wcsrtombs_state;
 #define _REENT_WCSRTOMBS_STATE(_ptr) (_tls_wcsrtombs_state)
 
-#endif /* !_REENT_THREAD_LOCAL */
-
-/* This value is used in stdlib/misc.c.  reent/reent.c has to know it
-   as well to make sure the freelist is correctly free'd.  Therefore
-   we define it here, rather than in stdlib/misc.c, as before. */
-#define _Kmax (sizeof (size_t) << 3)
-
-extern struct _atexit *__atexit; /* points to head of LIFO stack */
-extern struct _atexit __atexit0; /* one guaranteed table, required by ANSI */
-
-extern void (*__stdio_exit_handler) (void);
-
 void _reclaim_reent (struct _reent *);
 
-extern int _fwalk_sglue (struct _reent *, int (*)(struct _reent *, __FILE *),
-			 struct _glue *);
-
->>>>>>> d92d3a3c
 #ifdef __cplusplus
 }
 #endif
