#ifndef	_SYS_STAT_H
#define	_SYS_STAT_H

#ifdef __cplusplus
extern "C" {
#endif

#include <_ansi.h>
#include <time.h>
#include <sys/cdefs.h>
#include <sys/types.h>
#include <sys/_timespec.h>

/* dj's stat defines _STAT_H_ */
#ifndef _STAT_H_

/* It is intended that the layout of this structure not change when the
   sizes of any of the basic types change (short, int, long) [via a compile
   time option].  */

#ifdef __CYGWIN__
#include <cygwin/stat.h>
#ifdef _COMPILING_NEWLIB
#define stat64 stat
#endif
#else
struct	stat 
{
  dev_t		st_dev;
  ino_t		st_ino;
  mode_t	st_mode;
  nlink_t	st_nlink;
  uid_t		st_uid;
  gid_t		st_gid;
#if defined(linux) && defined(__x86_64__)
    int __pad0;
#endif
  dev_t		st_rdev;
#if defined(linux) && !defined(__x86_64__)
    unsigned short int __pad2;
#endif
  off_t		st_size;
<<<<<<< HEAD
#if defined(linux)
  blksize_t	st_blksize;
  blkcnt_t	st_blocks;
  struct timespec st_atim;
  struct timespec st_mtim;
  struct timespec st_ctim;
#define st_atime st_atim.tv_sec      /* Backward compatibility */
#define st_mtime st_mtim.tv_sec
#define st_ctime st_ctim.tv_sec
#if defined(linux) && defined(__x86_64__)
    __uint64_t __glibc_reserved[3];
#endif
#else
#if defined(__rtems__)
  struct timespec st_atim;
  struct timespec st_mtim;
  struct timespec st_ctim;
  blksize_t     st_blksize;
  blkcnt_t	st_blocks;
#else
  /* SysV/sco doesn't have the rest... But Solaris, eabi does.  */
=======
>>>>>>> e5db0d2f
#if defined(__svr4__) && !defined(__PPC__) && !defined(__sun__)
  time_t	st_atime;
  time_t	st_mtime;
  time_t	st_ctime;
#else
  struct timespec st_atim;
  struct timespec st_mtim;
  struct timespec st_ctim;
  blksize_t     st_blksize;
  blkcnt_t	st_blocks;
#if !defined(__rtems__)
  long		st_spare4[2];
#endif
#endif
#endif
};

#if !(defined(__svr4__) && !defined(__PPC__) && !defined(__sun__)) && !defined(__cris__)
#define st_atime st_atim.tv_sec
#define st_ctime st_ctim.tv_sec
#define st_mtime st_mtim.tv_sec
#endif

#endif

#define	_IFMT		0170000	/* type of file */
#define		_IFDIR	0040000	/* directory */
#define		_IFCHR	0020000	/* character special */
#define		_IFBLK	0060000	/* block special */
#define		_IFREG	0100000	/* regular */
#define		_IFLNK	0120000	/* symbolic link */
#define		_IFSOCK	0140000	/* socket */
#define		_IFIFO	0010000	/* fifo */

#define 	S_BLKSIZE  1024 /* size of a block */

#define	S_ISUID		0004000	/* set user id on execution */
#define	S_ISGID		0002000	/* set group id on execution */
#define	S_ISVTX		0001000	/* save swapped text even after use */
#if __BSD_VISIBLE
#define	S_IREAD		0000400	/* read permission, owner */
#define	S_IWRITE 	0000200	/* write permission, owner */
#define	S_IEXEC		0000100	/* execute/search permission, owner */
#define	S_ENFMT 	0002000	/* enforcement-mode locking */
#endif	/* !_BSD_VISIBLE */

#define	S_IFMT		_IFMT
#define	S_IFDIR		_IFDIR
#define	S_IFCHR		_IFCHR
#define	S_IFBLK		_IFBLK
#define	S_IFREG		_IFREG
#define	S_IFLNK		_IFLNK
#define	S_IFSOCK	_IFSOCK
#define	S_IFIFO		_IFIFO

#ifdef _WIN32
/* The Windows header files define _S_ forms of these, so we do too
   for easier portability.  */
#define _S_IFMT		_IFMT
#define _S_IFDIR	_IFDIR
#define _S_IFCHR	_IFCHR
#define _S_IFIFO	_IFIFO
#define _S_IFREG	_IFREG
#define _S_IREAD	0000400
#define _S_IWRITE	0000200
#define _S_IEXEC	0000100
#endif

#define	S_IRWXU 	(S_IRUSR | S_IWUSR | S_IXUSR)
#define		S_IRUSR	0000400	/* read permission, owner */
#define		S_IWUSR	0000200	/* write permission, owner */
#define		S_IXUSR 0000100/* execute/search permission, owner */
#define	S_IRWXG		(S_IRGRP | S_IWGRP | S_IXGRP)
#define		S_IRGRP	0000040	/* read permission, group */
#define		S_IWGRP	0000020	/* write permission, grougroup */
#define		S_IXGRP 0000010/* execute/search permission, group */
#define	S_IRWXO		(S_IROTH | S_IWOTH | S_IXOTH)
#define		S_IROTH	0000004	/* read permission, other */
#define		S_IWOTH	0000002	/* write permission, other */
#define		S_IXOTH 0000001/* execute/search permission, other */

#if __BSD_VISIBLE
#define ACCESSPERMS (S_IRWXU | S_IRWXG | S_IRWXO) /* 0777 */
#define ALLPERMS (S_ISUID | S_ISGID | S_ISVTX | S_IRWXU | S_IRWXG | S_IRWXO) /* 07777 */
#define DEFFILEMODE (S_IRUSR | S_IWUSR | S_IRGRP | S_IWGRP | S_IROTH | S_IWOTH) /* 0666 */
#endif

#define	S_ISBLK(m)	(((m)&_IFMT) == _IFBLK)
#define	S_ISCHR(m)	(((m)&_IFMT) == _IFCHR)
#define	S_ISDIR(m)	(((m)&_IFMT) == _IFDIR)
#define	S_ISFIFO(m)	(((m)&_IFMT) == _IFIFO)
#define	S_ISREG(m)	(((m)&_IFMT) == _IFREG)
#define	S_ISLNK(m)	(((m)&_IFMT) == _IFLNK)
#define	S_ISSOCK(m)	(((m)&_IFMT) == _IFSOCK)

#if defined(__CYGWIN__)
/* Special tv_nsec values for futimens(2) and utimensat(2). */
#define UTIME_NOW	-2L
#define UTIME_OMIT	-1L
#endif

int	chmod (const char *__path, mode_t __mode );
int     fchmod (int __fd, mode_t __mode);
int	fstat (int __fd, struct stat *__sbuf );
int	mkdir (const char *_path, mode_t __mode );
int	mkfifo (const char *__path, mode_t __mode );
int	stat (const char *__restrict __path, struct stat *__restrict __sbuf );
mode_t	umask (mode_t __mask );

#if defined (__SPU__) || defined(__rtems__) || defined(__CYGWIN__) && !defined(__INSIDE_CYGWIN__)
int	lstat (const char *__restrict __path, struct stat *__restrict __buf );
int	mknod (const char *__path, mode_t __mode, dev_t __dev );
#endif

#if __ATFILE_VISIBLE && !defined(__INSIDE_CYGWIN__)
int	fchmodat (int, const char *, mode_t, int);
int	fstatat (int, const char *__restrict , struct stat *__restrict, int);
int	mkdirat (int, const char *, mode_t);
int	mkfifoat (int, const char *, mode_t);
int	mknodat (int, const char *, mode_t, dev_t);
int	utimensat (int, const char *, const struct timespec *, int);
#endif
#if __POSIX_VISIBLE >= 200809 && !defined(__INSIDE_CYGWIN__)
int	futimens (int, const struct timespec *);
#endif

/* Provide prototypes for most of the _<systemcall> names that are
   provided in newlib for some compilers.  */
#ifdef _COMPILING_NEWLIB
int	_fstat (int __fd, struct stat *__sbuf );
int	_stat (const char *__restrict __path, struct stat *__restrict __sbuf );
int	_mkdir (const char *_path, mode_t __mode );
#ifdef __LARGE64_FILES
struct stat64;
int	_stat64 (const char *__restrict __path, struct stat64 *__restrict __sbuf );
int	_fstat64 (int __fd, struct stat64 *__sbuf );
#endif
#endif

#endif /* !_STAT_H_ */
#ifdef __cplusplus
}
#endif
#endif /* _SYS_STAT_H */<|MERGE_RESOLUTION|>--- conflicted
+++ resolved
@@ -40,7 +40,6 @@
     unsigned short int __pad2;
 #endif
   off_t		st_size;
-<<<<<<< HEAD
 #if defined(linux)
   blksize_t	st_blksize;
   blkcnt_t	st_blocks;
@@ -62,8 +61,6 @@
   blkcnt_t	st_blocks;
 #else
   /* SysV/sco doesn't have the rest... But Solaris, eabi does.  */
-=======
->>>>>>> e5db0d2f
 #if defined(__svr4__) && !defined(__PPC__) && !defined(__sun__)
   time_t	st_atime;
   time_t	st_mtime;
@@ -76,6 +73,7 @@
   blkcnt_t	st_blocks;
 #if !defined(__rtems__)
   long		st_spare4[2];
+#endif
 #endif
 #endif
 #endif
