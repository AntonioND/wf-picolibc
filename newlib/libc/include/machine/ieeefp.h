/*
Copyright (C) 1991 DJ Delorie
All rights reserved.

Redistribution, modification, and use in source and binary forms is permitted
provided that the above copyright notice and following paragraph are
duplicated in all such forms.

This file is distributed WITHOUT ANY WARRANTY; without even the implied
warranty of MERCHANTABILITY or FITNESS FOR A PARTICULAR PURPOSE.
 */
#ifndef __IEEE_BIG_ENDIAN
#include <picolibc.h>
#ifndef __IEEE_LITTLE_ENDIAN

/* This file can define macros to choose variations of the IEEE float
   format:

   _FLT_LARGEST_EXPONENT_IS_NORMAL

	Defined if the float format uses the largest exponent for finite
	numbers rather than NaN and infinity representations.  Such a
	format cannot represent NaNs or infinities at all, but it's FLT_MAX
	is twice the IEEE value.

   _FLT_NO_DENORMALS

	Defined if the float format does not support IEEE denormals.  Every
	float with a zero exponent is taken to be a zero representation.
 
   ??? At the moment, there are no equivalent macros above for doubles and
   the macros are not fully supported by --enable-newlib-hw-fp.

   __IEEE_BIG_ENDIAN

        Defined if the float format is big endian.  This is mutually exclusive
        with __IEEE_LITTLE_ENDIAN.

   __IEEE_LITTLE_ENDIAN
 
        Defined if the float format is little endian.  This is mutually exclusive
        with __IEEE_BIG_ENDIAN.

   Note that one of __IEEE_BIG_ENDIAN or __IEEE_LITTLE_ENDIAN must be specified for a
   platform or error will occur.

   __IEEE_BYTES_LITTLE_ENDIAN

        This flag is used in conjunction with __IEEE_BIG_ENDIAN to describe a situation 
	whereby multiple words of an IEEE floating point are in big endian order, but the
	words themselves are little endian with respect to the bytes.

   _DOUBLE_IS_32BITS 

        This is used on platforms that support double by using the 32-bit IEEE
        float type.

   _FLOAT_ARG

        This represents what type a float arg is passed as.  It is used when the type is
        not promoted to double.
	

   __OBSOLETE_MATH_DEFAULT

	Default value for __OBSOLETE_MATH if that's not set by the user.
	It should be set here based on predefined feature macros.

   __OBSOLETE_MATH

	If set to 1 then some new math code will be disabled and older libm
	code will be used instead.  This is necessary because the new math
	code does not support all targets, it assumes that the toolchain has
	ISO C99 support (hexfloat literals, standard fenv semantics), the
	target has IEEE-754 conforming binary32 float and binary64 double
	(not mixed endian) representation, standard SNaN representation,
	double and single precision arithmetics has similar latency and it
	has no legacy SVID matherr support, only POSIX errno and fenv
	exception based error handling.
*/

#if (defined(__arm__) || defined(__thumb__)) && !defined(__MAVERICK__)
/* arm with hard fp and soft dp cannot use new float code */
# if (__ARM_FP & 4) && !(__ARM_FP & 8)
#  define __OBSOLETE_MATH_DEFAULT_FLOAT 1
# endif
/* ARM traditionally used big-endian words; and within those words the
   byte ordering was big or little endian depending upon the target.
   Modern floating-point formats are naturally ordered; in this case
   __VFP_FP__ will be defined, even if soft-float.  */
#if defined(__VFP_FP__) || defined(__SOFTFP__)
# ifdef __ARMEL__
#  define __IEEE_LITTLE_ENDIAN
# else
#  define __IEEE_BIG_ENDIAN
# endif
#else
# define __IEEE_BIG_ENDIAN
# ifdef __ARMEL__
#  define __IEEE_BYTES_LITTLE_ENDIAN
# endif
#endif
#ifndef __SOFTFP__
# define _SUPPORTS_ERREXCEPT
#endif
/* As per ISO/IEC TS 18661 '__FLT_EVAL_METHOD__' will be defined to 16
   (if compiling with +fp16 support) so it can't be used by math.h to
   define float_t and double_t.  For values of '__FLT_EVAL_METHOD__'
   other than 0, 1, 2 the definition of float_t and double_t is
   implementation-defined.  */
#define __DOUBLE_TYPE double
#define __FLOAT_TYPE float
#endif

#if defined (__aarch64__)
#if defined (__AARCH64EL__)
#define __IEEE_LITTLE_ENDIAN
#else
#define __IEEE_BIG_ENDIAN
#endif
#ifdef __ARM_FP
# define _SUPPORTS_ERREXCEPT
#endif
/* As per ISO/IEC TS 18661 '__FLT_EVAL_METHOD__' will be defined to 16
   (if compiling with +fp16 support) so it can't be used by math.h to
   define float_t and double_t.  For values of '__FLT_EVAL_METHOD__'
   other than 0, 1, 2 the definition of float_t and double_t is
   implementation-defined.  */
#define __DOUBLE_TYPE double
#define __FLOAT_TYPE float
#endif

#ifdef __epiphany__
#define __IEEE_LITTLE_ENDIAN
#define Sudden_Underflow 1
#endif

#ifdef __hppa__
#define __IEEE_BIG_ENDIAN
#endif

#ifdef __nds32__
#ifdef __big_endian__
#define __IEEE_BIG_ENDIAN
#else
#define __IEEE_LITTLE_ENDIAN
#endif
#endif

#ifdef __SPU__
#define __IEEE_BIG_ENDIAN

#define isfinite(__y) \
	(__extension__ ({int __cy; \
		(sizeof (__y) == sizeof (float))  ? (1) : \
		(__cy = fpclassify(__y)) != FP_INFINITE && __cy != FP_NAN;}))

#define isinf(__x) ((sizeof (__x) == sizeof (float))  ?  (0) : __isinfd(__x))
#define isnan(__x) ((sizeof (__x) == sizeof (float))  ?  (0) : __isnand(__x))

/*
 * Macros for use in ieeefp.h. We can't just define the real ones here
 * (like those above) as we have name space issues when this is *not*
 * included via generic the ieeefp.h.
 */
#define __ieeefp_isnanf(x)	0
#define __ieeefp_isinff(x)	0
#define __ieeefp_finitef(x)	1
#endif

#ifdef __sparc__
#ifdef __LITTLE_ENDIAN_DATA__
#define __IEEE_LITTLE_ENDIAN
#else
#define __IEEE_BIG_ENDIAN
#endif
#endif

#if defined(__m68k__) || defined(__mc68000__)
#define __IEEE_BIG_ENDIAN
#endif

#if defined(__mc68hc11__) || defined(__mc68hc12__) || defined(__mc68hc1x__)
#define __IEEE_BIG_ENDIAN
#ifdef __HAVE_SHORT_DOUBLE__
# define _DOUBLE_IS_32BITS
#endif
#endif

#if defined (__H8300__) || defined (__H8300H__) || defined (__H8300S__) || defined (__H8500__) || defined (__H8300SX__)
#define __IEEE_BIG_ENDIAN
#define _FLOAT_ARG float
#define _DOUBLE_IS_32BITS
#endif

#if defined (__xc16x__) || defined (__xc16xL__) || defined (__xc16xS__)
#define __IEEE_LITTLE_ENDIAN
#define _FLOAT_ARG float
#define _DOUBLE_IS_32BITS
#endif


#ifdef __sh__
#ifdef __LITTLE_ENDIAN__
#define __IEEE_LITTLE_ENDIAN
#else
#define __IEEE_BIG_ENDIAN
#endif
#if defined(__SH2E__) || defined(__SH3E__) || defined(__SH4_SINGLE_ONLY__) || defined(__SH2A_SINGLE_ONLY__)
#define _DOUBLE_IS_32BITS
#endif
#endif

#ifdef _AM29K
#define __IEEE_BIG_ENDIAN
#endif

#ifdef _WIN32
#define __IEEE_LITTLE_ENDIAN
#endif

#ifdef __i386__
#define __IEEE_LITTLE_ENDIAN
# define _SUPPORTS_ERREXCEPT
#endif

#ifdef __riscv
#if defined(__BYTE_ORDER__) && (__BYTE_ORDER__ == __ORDER_BIG_ENDIAN__)
#define __IEEE_BIG_ENDIAN
#else
#define __IEEE_LITTLE_ENDIAN
#endif
#ifdef __riscv_flen
# define _SUPPORTS_ERREXCEPT
#endif
#endif

#ifdef __powerpc__

#ifdef __LITTLE_ENDIAN__
#define __IEEE_LITTLE_ENDIAN
#else
#define __IEEE_BIG_ENDIAN
#endif

#ifndef _SOFT_FLOAT
# define _SUPPORTS_ERREXCEPT
#endif

#endif

#ifdef __i960__
#define __IEEE_LITTLE_ENDIAN
#endif

#ifdef __lm32__
#define __IEEE_BIG_ENDIAN
#endif

#ifdef __M32R__
#define __IEEE_BIG_ENDIAN
#endif

#ifdef __nvptx__
#define __IEEE_LITTLE_ENDIAN
#endif

#if defined(_C4x) || defined(_C3x)
#define __IEEE_BIG_ENDIAN
#define _DOUBLE_IS_32BITS
#endif

#ifdef __TMS320C6X__
#ifdef _BIG_ENDIAN
#define __IEEE_BIG_ENDIAN
#else
#define __IEEE_LITTLE_ENDIAN
#endif
#endif

#ifdef __TIC80__
#define __IEEE_LITTLE_ENDIAN
#endif

#ifdef __MIPSEL__
#define __IEEE_LITTLE_ENDIAN
#endif
#ifdef __MIPSEB__
#define __IEEE_BIG_ENDIAN
#endif

#ifdef __MMIX__
#define __IEEE_BIG_ENDIAN
#endif

#ifdef __D30V__
#define __IEEE_BIG_ENDIAN
#endif

/* necv70 was __IEEE_LITTLE_ENDIAN. */

#ifdef __W65__
#define __IEEE_LITTLE_ENDIAN
#define _DOUBLE_IS_32BITS
#endif

#if defined(__Z8001__) || defined(__Z8002__)
#define __IEEE_BIG_ENDIAN
#endif

#ifdef __m88k__
#define __IEEE_BIG_ENDIAN
#endif

#ifdef __mn10300__
#define __IEEE_LITTLE_ENDIAN
#endif

#ifdef __mn10200__
#define __IEEE_LITTLE_ENDIAN
#define _DOUBLE_IS_32BITS
#endif

#ifdef __v800
#define __IEEE_LITTLE_ENDIAN
#endif

#ifdef __v850
#define __IEEE_LITTLE_ENDIAN
#endif

#ifdef __D10V__
#define __IEEE_BIG_ENDIAN
#if __DOUBLE__ == 32
#define _DOUBLE_IS_32BITS
#endif
#endif

#ifdef __PPC__
#if (defined(_BIG_ENDIAN) && _BIG_ENDIAN) || (defined(_AIX) && _AIX)
#define __IEEE_BIG_ENDIAN
#else
#if (defined(_LITTLE_ENDIAN) && _LITTLE_ENDIAN) || (defined(__sun__) && __sun__) || (defined(_WIN32) && _WIN32)
#define __IEEE_LITTLE_ENDIAN
#endif
#endif
#endif

#ifdef __xstormy16__
#define __IEEE_LITTLE_ENDIAN
#endif

#ifdef __arc__
#ifdef __big_endian__
#define __IEEE_BIG_ENDIAN
#else
#define __IEEE_LITTLE_ENDIAN
#endif
#endif

#ifdef __CRX__
#define __IEEE_LITTLE_ENDIAN
#endif

#ifdef __CSKY__
#ifdef __CSKYBE__
#define __IEEE_BIG_ENDIAN
#else
#define __IEEE_LITTLE_ENDIAN
#endif
#endif

#ifdef __fr30__
#define __IEEE_BIG_ENDIAN
#endif

#ifdef __FT32__
#define __IEEE_LITTLE_ENDIAN
#endif

#ifdef __mcore__
#define __IEEE_BIG_ENDIAN
#endif

#ifdef __mt__
#define __IEEE_BIG_ENDIAN
#endif

#ifdef __frv__
#define __IEEE_BIG_ENDIAN
#endif

#ifdef __moxie__
#ifdef __MOXIE_BIG_ENDIAN__
#define __IEEE_BIG_ENDIAN
#else
#define __IEEE_LITTLE_ENDIAN
#endif
#endif

#ifdef __ia64__
#ifdef __BIG_ENDIAN__
#define __IEEE_BIG_ENDIAN
#else
#define __IEEE_LITTLE_ENDIAN
#endif
#endif

#ifdef __AVR__
#define __IEEE_LITTLE_ENDIAN
#define _DOUBLE_IS_32BITS
#endif

#if defined(__or1k__) || defined(__OR1K__) || defined(__OR1KND__)
#define __IEEE_BIG_ENDIAN
#endif

#ifdef __IP2K__
#define __IEEE_BIG_ENDIAN
#define __SMALL_BITFIELDS
#define _DOUBLE_IS_32BITS
#endif

#ifdef __iq2000__
#define __IEEE_BIG_ENDIAN
#endif

#ifdef __MAVERICK__
#ifdef __ARMEL__
#  define __IEEE_LITTLE_ENDIAN
#else  /* must be __ARMEB__ */
#  define __IEEE_BIG_ENDIAN
#endif /* __ARMEL__ */
#endif /* __MAVERICK__ */

#ifdef __m32c__
#define __IEEE_LITTLE_ENDIAN
#define __SMALL_BITFIELDS
#endif

#ifdef __CRIS__
#define __IEEE_LITTLE_ENDIAN
#endif

#ifdef __BFIN__
#define __IEEE_LITTLE_ENDIAN
#endif

#ifdef __x86_64__
#define __IEEE_LITTLE_ENDIAN
# define _SUPPORTS_ERREXCEPT
#endif

#ifdef __mep__
#ifdef __LITTLE_ENDIAN__
#define __IEEE_LITTLE_ENDIAN
#else
#define __IEEE_BIG_ENDIAN
#endif
#endif

#ifdef __MICROBLAZE__
#ifndef __MICROBLAZEEL__
#define __IEEE_BIG_ENDIAN
#else
#define __IEEE_LITTLE_ENDIAN
#endif
#endif

#ifdef __MSP430__
#define __IEEE_LITTLE_ENDIAN
#define __SMALL_BITFIELDS	/* 16 Bit INT */
#endif

#ifdef __PRU__
#define __IEEE_LITTLE_ENDIAN
#endif

#ifdef __RL78__
#define __IEEE_LITTLE_ENDIAN
#define __SMALL_BITFIELDS	/* 16 Bit INT */
#ifndef __RL78_64BIT_DOUBLES__
#define _DOUBLE_IS_32BITS
#endif
#endif

#ifdef __RX__

#ifdef __RX_BIG_ENDIAN__
#define __IEEE_BIG_ENDIAN
#else
#define __IEEE_LITTLE_ENDIAN
#endif

#ifndef __RX_64BIT_DOUBLES__
#define _DOUBLE_IS_32BITS
#endif

#ifdef __RX_16BIT_INTS__
#define __SMALL_BITFIELDS
#endif

#endif

#if (defined(__CR16__) || defined(__CR16C__) ||defined(__CR16CP__))
#define __IEEE_LITTLE_ENDIAN
#define __SMALL_BITFIELDS	/* 16 Bit INT */
#endif

#ifdef __NIOS2__
# ifdef __nios2_big_endian__
#  define __IEEE_BIG_ENDIAN
# else
#  define __IEEE_LITTLE_ENDIAN
# endif
#endif

#ifdef __VISIUM__
#define __IEEE_BIG_ENDIAN
#endif

#if (defined(__XTENSA__))
#ifdef __XTENSA_EB__
#define __IEEE_BIG_ENDIAN
#else
#define __IEEE_LITTLE_ENDIAN
#endif
#endif

#ifdef __AMDGCN__
#define __IEEE_LITTLE_ENDIAN
#endif

#ifdef __XTENSA_EL__
#define __IEEE_LITTLE_ENDIAN
#endif

#ifdef __CYGWIN__
#define __OBSOLETE_MATH_DEFAULT 0
#endif

#ifndef __OBSOLETE_MATH_DEFAULT
#define __OBSOLETE_MATH_DEFAULT 1
#endif

#ifndef __OBSOLETE_MATH
#define __OBSOLETE_MATH __OBSOLETE_MATH_DEFAULT
#endif

<<<<<<< HEAD
#ifndef __OBSOLETE_MATH_FLOAT
#ifdef __OBSOLETE_MATH_DEFAULT_FLOAT
#define __OBSOLETE_MATH_FLOAT __OBSOLETE_MATH_DEFAULT_FLOAT
#else
#define __OBSOLETE_MATH_FLOAT __OBSOLETE_MATH
#endif
#endif

#ifndef __OBSOLETE_MATH_DOUBLE
#ifdef __OBSOLETE_MATH_DEFAULT_DOUBLE
#define __OBSOLETE_MATH_DOUBLE __OBSOLETE_MATH_DEFAULT_DOUBLE
#else
#define __OBSOLETE_MATH_DOUBLE __OBSOLETE_MATH
#endif
#endif

/* Use __FLOAT_WORD_ORDER__ if we don't have
 * more specific platform knowledge
 */
#ifndef __IEEE_BIG_ENDIAN
# ifndef __IEEE_LITTLE_ENDIAN
#  ifdef __FLOAT_WORD_ORDER__
#   if __FLOAT_WORD_ORDER__ == __ORDER_LITTLE_ENDIAN__
#    define __IEEE_LITTLE_ENDIAN
#   endif
#   if __FLOAT_WORD_ORDER__ == __ORDER_BIG_ENDIAN__
#    define __IEEE_BIG_ENDIAN
#   endif
#  endif
=======
#if (defined(__XTENSA__))
# ifdef __XTENSA_EB__
#  define __IEEE_BIG_ENDIAN
# else
#  define __IEEE_LITTLE_ENDIAN
>>>>>>> 12fd7ea6
# endif
#endif

#ifndef __IEEE_BIG_ENDIAN
#ifndef __IEEE_LITTLE_ENDIAN
#error Endianess not declared!!
#endif /* not __IEEE_LITTLE_ENDIAN */
#endif /* not __IEEE_BIG_ENDIAN */

#endif /* not __IEEE_LITTLE_ENDIAN */
#endif /* not __IEEE_BIG_ENDIAN */
<|MERGE_RESOLUTION|>--- conflicted
+++ resolved
@@ -522,16 +522,13 @@
 #if (defined(__XTENSA__))
 #ifdef __XTENSA_EB__
 #define __IEEE_BIG_ENDIAN
-#else
+#endif
+#ifdef __XTENSA_EL__
 #define __IEEE_LITTLE_ENDIAN
 #endif
 #endif
 
 #ifdef __AMDGCN__
-#define __IEEE_LITTLE_ENDIAN
-#endif
-
-#ifdef __XTENSA_EL__
 #define __IEEE_LITTLE_ENDIAN
 #endif
 
@@ -547,7 +544,6 @@
 #define __OBSOLETE_MATH __OBSOLETE_MATH_DEFAULT
 #endif
 
-<<<<<<< HEAD
 #ifndef __OBSOLETE_MATH_FLOAT
 #ifdef __OBSOLETE_MATH_DEFAULT_FLOAT
 #define __OBSOLETE_MATH_FLOAT __OBSOLETE_MATH_DEFAULT_FLOAT
@@ -577,13 +573,6 @@
 #    define __IEEE_BIG_ENDIAN
 #   endif
 #  endif
-=======
-#if (defined(__XTENSA__))
-# ifdef __XTENSA_EB__
-#  define __IEEE_BIG_ENDIAN
-# else
-#  define __IEEE_LITTLE_ENDIAN
->>>>>>> 12fd7ea6
 # endif
 #endif
 
