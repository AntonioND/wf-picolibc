--- conflicted
+++ resolved
@@ -135,89 +135,6 @@
 struct tms;
 struct timeval;
 struct timezone;
-<<<<<<< HEAD
-struct _reent;
-=======
-
-#if defined(REENTRANT_SYSCALLS_PROVIDED) && defined(MISSING_SYSCALL_NAMES)
-
-#define _close_r(__reent, __fd)                   close(__fd)
-#define _execve_r(__reent, __f, __arg, __env)     execve(__f, __arg, __env)
-#define _fcntl_r(__reent, __fd, __cmd, __arg)     fcntl(__fd, __cmd, __arg)
-#define _fork_r(__reent)                          fork()
-#define _fstat_r(__reent, __fdes, __stat)         fstat(__fdes, __stat)
-#define _getpid_r(__reent)                        getpid()
-#define _isatty_r(__reent, __desc)                isatty(__desc)
-#define _kill_r(__reent, __pid, __signal)         kill(__pid, __signal)
-#define _link_r(__reent, __oldpath, __newpath)    link(__oldpath, __newpath)
-#define _lseek_r(__reent, __fdes, __off, __w)     lseek(__fdes, __off, __w)
-#define _mkdir_r(__reent, __path, __m)		  mkdir(__path, __m)
-#define _open_r(__reent, __path, __flag, __m)     open(__path, __flag, __m)
-#define _read_r(__reent, __fd, __buff, __cnt)     read(__fd, __buff, __cnt)
-#define _rename_r(__reent, __old, __new)	  rename(__old, __new)
-#define _sbrk_r(__reent, __incr)                  sbrk(__incr)
-#define _stat_r(__reent, __path, __buff)          stat(__path, __buff)
-#define _times_r(__reent, __time)                 times(__time)
-#define _unlink_r(__reent, __path)                unlink(__path)
-#define _wait_r(__reent, __status)                wait(__status)
-#define _write_r(__reent, __fd, __buff, __cnt)    write(__fd, __buff, __cnt)
-#define _gettimeofday_r(__reent, __tp, __tzp)     gettimeofday(__tp, __tzp)
-
-#ifdef __LARGE64_FILES
-#define _lseek64_r(__reent, __fd, __off, __w)     lseek64(__fd, __off, __w)
-#define _fstat64_r(__reent, __fd, __buff)         fstat64(__fd, __buff)
-#define _open64_r(__reent, __path, __flag, __m)   open64(__path, __flag, __m)
-#endif
-
-#else
-/* Reentrant versions of system calls.  */
-
-extern int _close_r (struct _reent *, int);
-extern int _execve_r (struct _reent *, const char *, char *const *, char *const *);
-extern int _fcntl_r (struct _reent *, int, int, int);
-extern int _fork_r (struct _reent *);
-extern int _fstat_r (struct _reent *, int, struct stat *);
-extern int _getpid_r (struct _reent *);
-extern int _isatty_r (struct _reent *, int);
-extern int _kill_r (struct _reent *, int, int);
-extern int _link_r (struct _reent *, const char *, const char *);
-extern _off_t _lseek_r (struct _reent *, int, _off_t, int);
-extern int _mkdir_r (struct _reent *, const char *, int);
-extern int _open_r (struct _reent *, const char *, int, int);
-extern _ssize_t _read_r (struct _reent *, int, void *, size_t);
-extern int _rename_r (struct _reent *, const char *, const char *);
-extern void *_sbrk_r (struct _reent *, ptrdiff_t);
-extern int _stat_r (struct _reent *, const char *, struct stat *);
-extern _CLOCK_T_ _times_r (struct _reent *, struct tms *);
-extern int _unlink_r (struct _reent *, const char *);
-extern int _wait_r (struct _reent *, int *);
-extern _ssize_t _write_r (struct _reent *, int, const void *, size_t);
-
-/* This one is not guaranteed to be available on all targets.  */
-extern int _gettimeofday_r (struct _reent *, struct timeval *__tp, void *__tzp);
-
-#ifdef __LARGE64_FILES
-
-
-#if defined(__CYGWIN__)
-#define stat64 stat
-#endif
-struct stat64;
-
-extern _off64_t _lseek64_r (struct _reent *, int, _off64_t, int);
-extern int _fstat64_r (struct _reent *, int, struct stat64 *);
-extern int _open64_r (struct _reent *, const char *, int, int);
-extern int _stat64_r (struct _reent *, const char *, struct stat64 *);
-
-/* Don't pollute namespace if not building newlib. */
-#if defined (__CYGWIN__) && !defined (_LIBC)
-#undef stat64
-#endif
-
-#endif
-
-#endif
->>>>>>> 93511d57
 
 #ifdef __cplusplus
 }
