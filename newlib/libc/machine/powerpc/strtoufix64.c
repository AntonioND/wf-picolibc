/*
Copyright (c) 1984,2000 S.L. Moshier

Permission to use, copy, modify, and distribute this software for any
purpose without fee is hereby granted, provided that this entire notice
is included in all copies of any software which is or includes a copy
or modification of this software and in all copies of the supporting
documentation for such software.

THIS SOFTWARE IS BEING PROVIDED "AS IS", WITHOUT ANY EXPRESS OR IMPLIED
WARRANTY.  IN PARTICULAR,  THE AUTHOR MAKES NO REPRESENTATION
OR WARRANTY OF ANY KIND CONCERNING THE MERCHANTABILITY OF THIS
SOFTWARE OR ITS FITNESS FOR ANY PARTICULAR PURPOSE.
 */
#ifdef __SPE__

#include <_ansi.h>
#include <limits.h>
#include <errno.h>
#include <stdlib.h>
#include <reent.h>
#include "fix64.h"

/*
 * Convert a string to a fixed-point 64-bit unsigned value.
 *
 * Ignores `locale' stuff.
 */
__uint64_t
_strtoufix64_r (struct _reent *rptr,
	const char *nptr,
	char **endptr)
{
  union long_double_union ldbl;
  int exp, sign, negexp, ld_type;
  __uint64_t tmp, tmp2, result = 0;

  init(ldbl);

  _simdstrtold ((char *)nptr, endptr, &ldbl);

  /* treat NAN as domain error, +/- infinity as saturation */
  ld_type = _simdldcheck (&ldbl);
  if (ld_type != 0)
    {
      if (ld_type == 1)
	{
<<<<<<< HEAD
	  __errno_r(rptr) = EDOM;
	  return 0;
	}
      __errno_r(rptr) = ERANGE;
=======
	  _REENT_ERRNO(rptr) = EDOM;
	  return 0;
	}
      _REENT_ERRNO(rptr) = ERANGE;
>>>>>>> d92d3a3c
      if (word0(ldbl) & Sign_bit)
	return 0;
      return ULONG_LONG_MAX;
    }

  /* strip off sign and exponent */
  sign = word0(ldbl) & Sign_bit;
  exp = ((word0(ldbl) & Exp_mask) >> Exp_shift) - Bias;
  negexp = -exp;
  if (negexp > 63)
    return 0;
  word0(ldbl) &= ~(Exp_mask | Sign_bit);
  /* add in implicit normalized bit */
  word0(ldbl) |= Exp_msk1;
  /* shift so result is contained in single word */
  tmp = word0(ldbl) << Ebits;
  tmp |= ((unsigned long)word1(ldbl) >> (32 - Ebits));
  tmp <<= 32;
  if (Ebits < 32)
    tmp |= ((unsigned long)word1(ldbl) << Ebits);
  tmp |= ((unsigned long)word2(ldbl) >> (32 - Ebits));

  /* check for saturation */
  if (sign)
    {
<<<<<<< HEAD
      __errno_r(rptr) = ERANGE;
=======
      _REENT_ERRNO(rptr) = ERANGE;
>>>>>>> d92d3a3c
      return 0;
    }
  else
    {
      if (exp > 0 || (exp == 0 && tmp >= 0x8000000000000000LL))
	{
<<<<<<< HEAD
	  __errno_r(rptr) = ERANGE;
=======
	  _REENT_ERRNO(rptr) = ERANGE;
>>>>>>> d92d3a3c
	  return ULONG_LONG_MAX;
	}
    }

  /* otherwise we have normal number in range */
  if (negexp > 1)
    {
      tmp2 = tmp + (1 << (negexp - 2));
      result = (tmp2 >> (negexp - 1));
      /* if rounding causes carry, add carry bit in */
      if (tmp2 < tmp)
	result += 1 << (64 - negexp);
    }
  else
    {
      if (Ebits < 32)
	{
	  result = tmp + ((word2(ldbl) & (1 << (32 - Ebits - 1))) != 0);
	  /* if rounding causes carry, then saturation has occurred */
	  if (result < tmp)
	    {
<<<<<<< HEAD
	      __errno_r(rptr) = ERANGE;
=======
	      _REENT_ERRNO(rptr) = ERANGE;
>>>>>>> d92d3a3c
	      return ULONG_LONG_MAX;
	    }
	}
      else
	result = tmp;
    }

  return result;
}

#ifndef _REENT_ONLY

__uint64_t
strtoufix64 (const char *s,
	char **ptr)
{
  return _strtoufix64_r (_REENT, s, ptr);
}

#endif

#endif /* __SPE__ */<|MERGE_RESOLUTION|>--- conflicted
+++ resolved
@@ -27,7 +27,7 @@
  * Ignores `locale' stuff.
  */
 __uint64_t
-_strtoufix64_r (struct _reent *rptr,
+_strtoufix64 (
 	const char *nptr,
 	char **endptr)
 {
@@ -45,17 +45,10 @@
     {
       if (ld_type == 1)
 	{
-<<<<<<< HEAD
-	  __errno_r(rptr) = EDOM;
-	  return 0;
-	}
-      __errno_r(rptr) = ERANGE;
-=======
 	  _REENT_ERRNO(rptr) = EDOM;
 	  return 0;
 	}
       _REENT_ERRNO(rptr) = ERANGE;
->>>>>>> d92d3a3c
       if (word0(ldbl) & Sign_bit)
 	return 0;
       return ULONG_LONG_MAX;
@@ -81,22 +74,14 @@
   /* check for saturation */
   if (sign)
     {
-<<<<<<< HEAD
-      __errno_r(rptr) = ERANGE;
-=======
       _REENT_ERRNO(rptr) = ERANGE;
->>>>>>> d92d3a3c
       return 0;
     }
   else
     {
       if (exp > 0 || (exp == 0 && tmp >= 0x8000000000000000LL))
 	{
-<<<<<<< HEAD
-	  __errno_r(rptr) = ERANGE;
-=======
 	  _REENT_ERRNO(rptr) = ERANGE;
->>>>>>> d92d3a3c
 	  return ULONG_LONG_MAX;
 	}
     }
@@ -118,11 +103,7 @@
 	  /* if rounding causes carry, then saturation has occurred */
 	  if (result < tmp)
 	    {
-<<<<<<< HEAD
-	      __errno_r(rptr) = ERANGE;
-=======
 	      _REENT_ERRNO(rptr) = ERANGE;
->>>>>>> d92d3a3c
 	      return ULONG_LONG_MAX;
 	    }
 	}
@@ -133,15 +114,4 @@
   return result;
 }
 
-#ifndef _REENT_ONLY
-
-__uint64_t
-strtoufix64 (const char *s,
-	char **ptr)
-{
-  return _strtoufix64_r (_REENT, s, ptr);
-}
-
-#endif
-
 #endif /* __SPE__ */