/*
Copyright (c) 1984,2000 S.L. Moshier

Permission to use, copy, modify, and distribute this software for any
purpose without fee is hereby granted, provided that this entire notice
is included in all copies of any software which is or includes a copy
or modification of this software and in all copies of the supporting
documentation for such software.

THIS SOFTWARE IS BEING PROVIDED "AS IS", WITHOUT ANY EXPRESS OR IMPLIED
WARRANTY.  IN PARTICULAR,  THE AUTHOR MAKES NO REPRESENTATION
OR WARRANTY OF ANY KIND CONCERNING THE MERCHANTABILITY OF THIS
SOFTWARE OR ITS FITNESS FOR ANY PARTICULAR PURPOSE.
 */
/*
FUNCTION
        <<strtoufix16>>, <<strtoufix32>>, <<strtoufix64>>---string to signed fixed point

INDEX
	strtoufix16
INDEX
	strtoufix32
INDEX
	strtoufix64
INDEX
	_strtoufix16_r
INDEX
	_strtoufix32_r
INDEX
	_strtoufix64_r

SYNOPSIS
	#include <stdlib.h>
        __uint16_t strtoufix16 (const char *<[s]>, char **<[ptr]>);

        __uint32_t strtoufix32 (const char *<[s]>, char **<[ptr]>);

        __uint64_t strtoufix64 (const char *<[s]>, char **<[ptr]>);

        __uint16_t _strtoufix16_r (void *<[reent]>, 
                       const char *<[s]>, char **<[ptr]>);

        __uint32_t _strtoufix32_r (void *<[reent]>, 
                       const char *<[s]>, char **<[ptr]>);

        __uint64_t _strtoufix64_r (void *<[reent]>, 
                       const char *<[s]>, char **<[ptr]>);

DESCRIPTION
        The function <<strtoufix16>> converts the string <<*<[s]>>> to
	a fixed-point 16-bits fraction representation.  The function 
	follows the same rules as <<strtod>>.

	The substring converted is the longest initial
	subsequence of <[s]>, beginning with the first
	non-whitespace character, that has the format:
	.[+|-]<[digits]>[.][<[digits]>][(e|E)[+|-]<[digits]>] 
	The substring contains no characters if <[s]> is empty, consists
	entirely of whitespace, or if the first non-whitespace
	character is something other than <<+>>, <<->>, <<.>>, or a
	digit. If the substring is empty, no conversion is done, and
	the value of <[s]> is stored in <<*<[ptr]>>>.  Otherwise,
	the substring is converted, and a pointer to the final string
	(which will contain at least the terminating null character of
	<[s]>) is stored in <<*<[ptr]>>>.  If you want no
	assignment to <<*<[ptr]>>>, pass a null pointer as <[ptr]>.

	<<strtoufix32>> is identical to <<strtoufix16>> except that it 
	converts to fixed-point 32-bit fraction representation.
	<<strtoufix64>> is also similar, except that it converts
	to fixed-point 64-bit fraction.

	The alternate functions <<_strtoufix16_r>>, <<_strtoufix32_r>>,
	and <<_strtoufix64_r>> are reentrant versions.
	The extra argument <[reent]> is a pointer to a reentrancy structure.

RETURNS
	The functions return the converted substring value, if any.  If
	no conversion can be performed, then 0 is returned.  If the converted
	value is a NaN, 0 is returned and errno is set to <<EDOM>>.
	If the converted value exceeds the maximum positive unsigned fixed-point value, 
	the output value is saturated to the maximum value and <<ERANGE>> is stored in 
	errno.  If the converted value is less than 0, then the output is saturated to 0
	and <<ERANGE>> is stored in errno.  Otherwise, the converted value is returned in the
	specified fixed-point format.

PORTABILITY
        <<strtoufix16>>, <<strtoufix32>>, and <<strtoufix64>> are non-standard.

        The OS subroutines of <<strtod>> are required.
*/

#ifdef __SPE__

#include <_ansi.h>
#include <limits.h>
#include <errno.h>
#include <stdlib.h>
#include <reent.h>
#include "vfieeefp.h"

/*
 * Convert a string to a fixed-point 16-bit value.
 *
 * Ignores `locale' stuff.
 */
__uint16_t
_strtoufix16_r (struct _reent *rptr,
	const char *nptr,
	char **endptr)
{
  union double_union dbl;
  unsigned long tmp, tmp2, result;
  int exp, negexp;

  dbl.d = _strtod_r (rptr, nptr, endptr);

  /* treat NAN as domain error, +/- infinity as saturation */
  if (!finite(dbl.d))
    {
      if (isnan (dbl.d))
	{
<<<<<<< HEAD
	  __errno_r(rptr) = EDOM;
	  return 0;
	}
      __errno_r(rptr) = ERANGE;
=======
	  _REENT_ERRNO(rptr) = EDOM;
	  return 0;
	}
      _REENT_ERRNO(rptr) = ERANGE;
>>>>>>> d92d3a3c
      if (word0(dbl) & Sign_bit)
	return 0;
      return USHRT_MAX;
    }

  /* check for normal saturation */
  if (dbl.d >= 1.0)
    {
<<<<<<< HEAD
      __errno_r(rptr) = ERANGE;
=======
      _REENT_ERRNO(rptr) = ERANGE;
>>>>>>> d92d3a3c
      return USHRT_MAX;
    }
  else if (dbl.d < 0)
    {
<<<<<<< HEAD
      __errno_r(rptr) = ERANGE;
=======
      _REENT_ERRNO(rptr) = ERANGE;
>>>>>>> d92d3a3c
      return 0;
    }

  /* otherwise we have normal postive number in range */

  /* strip off exponent */
  exp = ((word0(dbl) & Exp_mask) >> Exp_shift) - Bias;
  negexp = -exp;
  if (negexp > 16)
    return 0;
  /* add in implicit normalized bit */
  tmp = word0(dbl) | Exp_msk1;
  /* remove exponent and sign */
  tmp <<= Ebits;
  /* perform rounding */
  tmp2 = tmp + (1 << (negexp + 14));
  result = tmp2 >> (negexp + 15);
  /* if rounding causes carry, must add carry bit in */
  if (tmp2 < tmp)
    {
      if (negexp == 0)
	{
	  /* we have overflow which means saturation */
<<<<<<< HEAD
	  __errno_r(rptr) = ERANGE;
=======
	  _REENT_ERRNO(rptr) = ERANGE;
>>>>>>> d92d3a3c
	  return USHRT_MAX;
	}
      result |= (1 << (16 - negexp));
    }

  return (__uint16_t)result;
}

#ifndef _REENT_ONLY

__uint16_t
strtoufix16 (const char *s,
	char **ptr)
{
  return _strtoufix16_r (_REENT, s, ptr);
}

#endif

#endif /* __SPE__ */<|MERGE_RESOLUTION|>--- conflicted
+++ resolved
@@ -105,7 +105,7 @@
  * Ignores `locale' stuff.
  */
 __uint16_t
-_strtoufix16_r (struct _reent *rptr,
+_strtoufix16 (
 	const char *nptr,
 	char **endptr)
 {
@@ -113,24 +113,17 @@
   unsigned long tmp, tmp2, result;
   int exp, negexp;
 
-  dbl.d = _strtod_r (rptr, nptr, endptr);
+  dbl.d = strtod (nptr, endptr);
 
   /* treat NAN as domain error, +/- infinity as saturation */
   if (!finite(dbl.d))
     {
       if (isnan (dbl.d))
 	{
-<<<<<<< HEAD
-	  __errno_r(rptr) = EDOM;
-	  return 0;
-	}
-      __errno_r(rptr) = ERANGE;
-=======
 	  _REENT_ERRNO(rptr) = EDOM;
 	  return 0;
 	}
       _REENT_ERRNO(rptr) = ERANGE;
->>>>>>> d92d3a3c
       if (word0(dbl) & Sign_bit)
 	return 0;
       return USHRT_MAX;
@@ -139,20 +132,12 @@
   /* check for normal saturation */
   if (dbl.d >= 1.0)
     {
-<<<<<<< HEAD
-      __errno_r(rptr) = ERANGE;
-=======
       _REENT_ERRNO(rptr) = ERANGE;
->>>>>>> d92d3a3c
       return USHRT_MAX;
     }
   else if (dbl.d < 0)
     {
-<<<<<<< HEAD
-      __errno_r(rptr) = ERANGE;
-=======
       _REENT_ERRNO(rptr) = ERANGE;
->>>>>>> d92d3a3c
       return 0;
     }
 
@@ -176,11 +161,7 @@
       if (negexp == 0)
 	{
 	  /* we have overflow which means saturation */
-<<<<<<< HEAD
-	  __errno_r(rptr) = ERANGE;
-=======
 	  _REENT_ERRNO(rptr) = ERANGE;
->>>>>>> d92d3a3c
 	  return USHRT_MAX;
 	}
       result |= (1 << (16 - negexp));
@@ -189,15 +170,4 @@
   return (__uint16_t)result;
 }
 
-#ifndef _REENT_ONLY
-
-__uint16_t
-strtoufix16 (const char *s,
-	char **ptr)
-{
-  return _strtoufix16_r (_REENT, s, ptr);
-}
-
-#endif
-
 #endif /* __SPE__ */