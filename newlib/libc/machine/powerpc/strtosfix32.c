/*
Copyright (c) 1984,2000 S.L. Moshier

Permission to use, copy, modify, and distribute this software for any
purpose without fee is hereby granted, provided that this entire notice
is included in all copies of any software which is or includes a copy
or modification of this software and in all copies of the supporting
documentation for such software.

THIS SOFTWARE IS BEING PROVIDED "AS IS", WITHOUT ANY EXPRESS OR IMPLIED
WARRANTY.  IN PARTICULAR,  THE AUTHOR MAKES NO REPRESENTATION
OR WARRANTY OF ANY KIND CONCERNING THE MERCHANTABILITY OF THIS
SOFTWARE OR ITS FITNESS FOR ANY PARTICULAR PURPOSE.
 */
#ifdef __SPE__

#include <_ansi.h>
#include <limits.h>
#include <errno.h>
#include <stdlib.h>
#include <reent.h>
#include "vfieeefp.h"

/*
 * Convert a string to a fixed-point (sign + 31-bits) value.
 *
 * Ignores `locale' stuff.
 */
__int32_t
_strtosfix32_r (struct _reent *rptr,
	const char *nptr,
	char **endptr)
{
  union double_union dbl;
  int exp, negexp, sign;
  unsigned long tmp, tmp2;
  long result = 0;

  dbl.d = _strtod_r (rptr, nptr, endptr);

  /* treat NAN as domain error, +/- infinity as saturation */
  if (!finite(dbl.d))
    {
      if (isnan (dbl.d))
	{
<<<<<<< HEAD
	  __errno_r(rptr) = EDOM;
	  return 0;
	}
      __errno_r(rptr) = ERANGE;
=======
	  _REENT_ERRNO(rptr) = EDOM;
	  return 0;
	}
      _REENT_ERRNO(rptr) = ERANGE;
>>>>>>> d92d3a3c
      if (word0(dbl) & Sign_bit)
	return LONG_MIN;
      return LONG_MAX;
    }

  /* check for normal saturation */
  if (dbl.d >= 1.0)
    {
<<<<<<< HEAD
      __errno_r(rptr) = ERANGE;
=======
      _REENT_ERRNO(rptr) = ERANGE;
>>>>>>> d92d3a3c
      return LONG_MAX;
    }
  else if (dbl.d < -1.0)
    {
<<<<<<< HEAD
      __errno_r(rptr) = ERANGE;
=======
      _REENT_ERRNO(rptr) = ERANGE;
>>>>>>> d92d3a3c
      return LONG_MIN;
    }

  /* otherwise we have normal number in range */

  /* strip off sign and exponent */
  sign = word0(dbl) & Sign_bit;
  exp = ((word0(dbl) & Exp_mask) >> Exp_shift) - Bias;
  negexp = -exp;
  if (negexp > 31)
    return 0;
  word0(dbl) &= ~(Exp_mask | Sign_bit);
  /* add in implicit normalized bit */
  word0(dbl) |= Exp_msk1;
  /* shift so result is contained in single word */
  tmp = word0(dbl) << Ebits;
  tmp |= ((unsigned long)word1(dbl) >> (32 - Ebits));
  if (negexp != 0)
    {
      /* perform rounding */
      tmp2 = tmp + (1 << (negexp - 1));
      result = (long)(tmp2 >> negexp);
      /* check if rounding caused carry bit which must be added into result */
      if (tmp2 < tmp)
	result |= (1 << (32 - negexp));
      /* check if positive saturation has occurred because of rounding */
      if (!sign && result < 0)
	{
<<<<<<< HEAD
	  __errno_r(rptr) = ERANGE;
=======
	  _REENT_ERRNO(rptr) = ERANGE;
>>>>>>> d92d3a3c
	  return LONG_MAX;
	}
    }
  else
    {
      /* we have -1.0, no rounding necessary */
      return LONG_MIN;
    }

  return sign ? -result : result;
}

#ifndef _REENT_ONLY

__int32_t
strtosfix32 (const char *s,
	char **ptr)
{
  return _strtosfix32_r (_REENT, s, ptr);
}

#endif

#endif /* __SPE__ */<|MERGE_RESOLUTION|>--- conflicted
+++ resolved
@@ -27,7 +27,7 @@
  * Ignores `locale' stuff.
  */
 __int32_t
-_strtosfix32_r (struct _reent *rptr,
+_strtosfix32 (
 	const char *nptr,
 	char **endptr)
 {
@@ -36,24 +36,17 @@
   unsigned long tmp, tmp2;
   long result = 0;
 
-  dbl.d = _strtod_r (rptr, nptr, endptr);
+  dbl.d = strtod (nptr, endptr);
 
   /* treat NAN as domain error, +/- infinity as saturation */
   if (!finite(dbl.d))
     {
       if (isnan (dbl.d))
 	{
-<<<<<<< HEAD
-	  __errno_r(rptr) = EDOM;
-	  return 0;
-	}
-      __errno_r(rptr) = ERANGE;
-=======
 	  _REENT_ERRNO(rptr) = EDOM;
 	  return 0;
 	}
       _REENT_ERRNO(rptr) = ERANGE;
->>>>>>> d92d3a3c
       if (word0(dbl) & Sign_bit)
 	return LONG_MIN;
       return LONG_MAX;
@@ -62,20 +55,12 @@
   /* check for normal saturation */
   if (dbl.d >= 1.0)
     {
-<<<<<<< HEAD
-      __errno_r(rptr) = ERANGE;
-=======
       _REENT_ERRNO(rptr) = ERANGE;
->>>>>>> d92d3a3c
       return LONG_MAX;
     }
   else if (dbl.d < -1.0)
     {
-<<<<<<< HEAD
-      __errno_r(rptr) = ERANGE;
-=======
       _REENT_ERRNO(rptr) = ERANGE;
->>>>>>> d92d3a3c
       return LONG_MIN;
     }
 
@@ -104,11 +89,7 @@
       /* check if positive saturation has occurred because of rounding */
       if (!sign && result < 0)
 	{
-<<<<<<< HEAD
-	  __errno_r(rptr) = ERANGE;
-=======
 	  _REENT_ERRNO(rptr) = ERANGE;
->>>>>>> d92d3a3c
 	  return LONG_MAX;
 	}
     }
@@ -121,15 +102,4 @@
   return sign ? -result : result;
 }
 
-#ifndef _REENT_ONLY
-
-__int32_t
-strtosfix32 (const char *s,
-	char **ptr)
-{
-  return _strtosfix32_r (_REENT, s, ptr);
-}
-
-#endif
-
 #endif /* __SPE__ */