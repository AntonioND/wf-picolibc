<<<<<<< HEAD
/* Copyright (c) 2013, 2018, Linaro Limited
   All rights reserved.

   Redistribution and use in source and binary forms, with or without
   modification, are permitted provided that the following conditions are met:
       * Redistributions of source code must retain the above copyright
         notice, this list of conditions and the following disclaimer.
       * Redistributions in binary form must reproduce the above copyright
         notice, this list of conditions and the following disclaimer in the
         documentation and/or other materials provided with the distribution.
       * Neither the name of the Linaro nor the
         names of its contributors may be used to endorse or promote products
         derived from this software without specific prior written permission.

   THIS SOFTWARE IS PROVIDED BY THE COPYRIGHT HOLDERS AND CONTRIBUTORS
   "AS IS" AND ANY EXPRESS OR IMPLIED WARRANTIES, INCLUDING, BUT NOT
   LIMITED TO, THE IMPLIED WARRANTIES OF MERCHANTABILITY AND FITNESS FOR
   A PARTICULAR PURPOSE ARE DISCLAIMED. IN NO EVENT SHALL THE COPYRIGHT
   HOLDER OR CONTRIBUTORS BE LIABLE FOR ANY DIRECT, INDIRECT, INCIDENTAL,
   SPECIAL, EXEMPLARY, OR CONSEQUENTIAL DAMAGES (INCLUDING, BUT NOT
   LIMITED TO, PROCUREMENT OF SUBSTITUTE GOODS OR SERVICES; LOSS OF USE,
   DATA, OR PROFITS; OR BUSINESS INTERRUPTION) HOWEVER CAUSED AND ON ANY
   THEORY OF LIABILITY, WHETHER IN CONTRACT, STRICT LIABILITY, OR TORT
   (INCLUDING NEGLIGENCE OR OTHERWISE) ARISING IN ANY WAY OUT OF THE USE
   OF THIS SOFTWARE, EVEN IF ADVISED OF THE POSSIBILITY OF SUCH DAMAGE. */

#if (defined (__OPTIMIZE_SIZE__) || defined (PREFER_SIZE_OVER_SPEED)) || !defined(__LP64__)
=======
/*
 * strncmp - compare two strings
 *
 * Copyright (c) 2013-2022, Arm Limited.
 * SPDX-License-Identifier: MIT OR Apache-2.0 WITH LLVM-exception
 */
#if (defined (__OPTIMIZE_SIZE__) || defined (PREFER_SIZE_OVER_SPEED))
>>>>>>> dcb2b7d7
/* See strcmp-stub.c  */
#else

/* Assumptions:
 *
 * ARMv8-a, AArch64.
 * MTE compatible.
 */

#include "asmdefs.h"

#define REP8_01 0x0101010101010101
#define REP8_7f 0x7f7f7f7f7f7f7f7f

/* Parameters and result.  */
#define src1		x0
#define src2		x1
#define limit		x2
#define result		x0

/* Internal variables.  */
#define data1		x3
#define data1w		w3
#define data2		x4
#define data2w		w4
#define has_nul		x5
#define diff		x6
#define syndrome	x7
#define tmp1		x8
#define tmp2		x9
#define tmp3		x10
#define zeroones	x11
#define pos		x12
#define mask		x13
#define endloop		x14
#define count		mask
#define offset		pos
#define neg_offset	x15

/* Define endian dependent shift operations.
   On big-endian early bytes are at MSB and on little-endian LSB.
   LS_FW means shifting towards early bytes.
   LS_BK means shifting towards later bytes.
   */
#ifdef __AARCH64EB__
#define LS_FW lsl
#define LS_BK lsr
#else
#define LS_FW lsr
#define LS_BK lsl
#endif

ENTRY (strncmp)
	PTR_ARG (0)
	PTR_ARG (1)
	SIZE_ARG (2)
	cbz	limit, L(ret0)
	eor	tmp1, src1, src2
	mov	zeroones, #REP8_01
	tst	tmp1, #7
	and	count, src1, #7
	b.ne	L(misaligned8)
	cbnz	count, L(mutual_align)

	/* NUL detection works on the principle that (X - 1) & (~X) & 0x80
	   (=> (X - 1) & ~(X | 0x7f)) is non-zero iff a byte is zero, and
	   can be done in parallel across the entire word.  */
	.p2align 4
L(loop_aligned):
	ldr	data1, [src1], #8
	ldr	data2, [src2], #8
L(start_realigned):
	subs	limit, limit, #8
	sub	tmp1, data1, zeroones
	orr	tmp2, data1, #REP8_7f
	eor	diff, data1, data2	/* Non-zero if differences found.  */
	csinv	endloop, diff, xzr, hi	/* Last Dword or differences.  */
	bics	has_nul, tmp1, tmp2	/* Non-zero if NUL terminator.  */
	ccmp	endloop, #0, #0, eq
	b.eq	L(loop_aligned)
	/* End of main loop */

L(full_check):
#ifndef __AARCH64EB__
	orr	syndrome, diff, has_nul
	add	limit, limit, 8	/* Rewind limit to before last subs. */
L(syndrome_check):
	/* Limit was reached. Check if the NUL byte or the difference
	   is before the limit. */
	rev	syndrome, syndrome
	rev	data1, data1
	clz	pos, syndrome
	rev	data2, data2
	lsl	data1, data1, pos
	cmp	limit, pos, lsr #3
	lsl	data2, data2, pos
	/* But we need to zero-extend (char is unsigned) the value and then
	   perform a signed 32-bit subtraction.  */
	lsr	data1, data1, #56
	sub	result, data1, data2, lsr #56
	csel result, result, xzr, hi
	ret
#else
	/* Not reached the limit, must have found the end or a diff.  */
	tbz	limit, #63, L(not_limit)
	add	tmp1, limit, 8
	cbz	limit, L(not_limit)

	lsl	limit, tmp1, #3	/* Bits -> bytes.  */
	mov	mask, #~0
	lsr	mask, mask, limit
	bic	data1, data1, mask
	bic	data2, data2, mask

	/* Make sure that the NUL byte is marked in the syndrome.  */
	orr	has_nul, has_nul, mask

L(not_limit):
	/* For big-endian we cannot use the trick with the syndrome value
	   as carry-propagation can corrupt the upper bits if the trailing
	   bytes in the string contain 0x01.  */
	/* However, if there is no NUL byte in the dword, we can generate
	   the result directly.  We can't just subtract the bytes as the
	   MSB might be significant.  */
	cbnz	has_nul, 1f
	cmp	data1, data2
	cset	result, ne
	cneg	result, result, lo
	ret
1:
	/* Re-compute the NUL-byte detection, using a byte-reversed value.  */
	rev	tmp3, data1
	sub	tmp1, tmp3, zeroones
	orr	tmp2, tmp3, #REP8_7f
	bic	has_nul, tmp1, tmp2
	rev	has_nul, has_nul
	orr	syndrome, diff, has_nul
	clz	pos, syndrome
	/* The most-significant-non-zero bit of the syndrome marks either the
	   first bit that is different, or the top bit of the first zero byte.
	   Shifting left now will bring the critical information into the
	   top bits.  */
L(end_quick):
	lsl	data1, data1, pos
	lsl	data2, data2, pos
	/* But we need to zero-extend (char is unsigned) the value and then
	   perform a signed 32-bit subtraction.  */
	lsr	data1, data1, #56
	sub	result, data1, data2, lsr #56
	ret
#endif

L(mutual_align):
	/* Sources are mutually aligned, but are not currently at an
	   alignment boundary.  Round down the addresses and then mask off
	   the bytes that precede the start point.
	   We also need to adjust the limit calculations, but without
	   overflowing if the limit is near ULONG_MAX.  */
	bic	src1, src1, #7
	bic	src2, src2, #7
	ldr	data1, [src1], #8
	neg	tmp3, count, lsl #3	/* 64 - bits(bytes beyond align). */
	ldr	data2, [src2], #8
	mov	tmp2, #~0
	LS_FW	tmp2, tmp2, tmp3	/* Shift (count & 63).  */
	/* Adjust the limit and ensure it doesn't overflow.  */
	adds	limit, limit, count
	csinv	limit, limit, xzr, lo
	orr	data1, data1, tmp2
	orr	data2, data2, tmp2
	b	L(start_realigned)

	.p2align 4
	/* Don't bother with dwords for up to 16 bytes.  */
L(misaligned8):
	cmp	limit, #16
	b.hs	L(try_misaligned_words)

L(byte_loop):
	/* Perhaps we can do better than this.  */
	ldrb	data1w, [src1], #1
	ldrb	data2w, [src2], #1
	subs	limit, limit, #1
	ccmp	data1w, #1, #0, hi	/* NZCV = 0b0000.  */
	ccmp	data1w, data2w, #0, cs	/* NZCV = 0b0000.  */
	b.eq	L(byte_loop)
L(done):
	sub	result, data1, data2
	ret
	/* Align the SRC1 to a dword by doing a bytewise compare and then do
	   the dword loop.  */
L(try_misaligned_words):
	cbz	count, L(src1_aligned)

	neg	count, count
	and	count, count, #7
	sub	limit, limit, count

L(page_end_loop):
	ldrb	data1w, [src1], #1
	ldrb	data2w, [src2], #1
	cmp	data1w, #1
	ccmp	data1w, data2w, #0, cs	/* NZCV = 0b0000.  */
	b.ne	L(done)
	subs	count, count, #1
	b.hi	L(page_end_loop)

	/* The following diagram explains the comparison of misaligned strings.
	   The bytes are shown in natural order. For little-endian, it is
	   reversed in the registers. The "x" bytes are before the string.
	   The "|" separates data that is loaded at one time.
	   src1     | a a a a a a a a | b b b c c c c c | . . .
	   src2     | x x x x x a a a   a a a a a b b b | c c c c c . . .

	   After shifting in each step, the data looks like this:
	                STEP_A              STEP_B              STEP_C
	   data1    a a a a a a a a     b b b c c c c c     b b b c c c c c
	   data2    a a a a a a a a     b b b 0 0 0 0 0     0 0 0 c c c c c

	   The bytes with "0" are eliminated from the syndrome via mask.

	   Align SRC2 down to 16 bytes. This way we can read 16 bytes at a
	   time from SRC2. The comparison happens in 3 steps. After each step
	   the loop can exit, or read from SRC1 or SRC2. */
L(src1_aligned):
	/* Calculate offset from 8 byte alignment to string start in bits. No
	   need to mask offset since shifts are ignoring upper bits. */
	lsl	offset, src2, #3
	bic	src2, src2, #0xf
	mov	mask, -1
	neg	neg_offset, offset
	ldr	data1, [src1], #8
	ldp	tmp1, tmp2, [src2], #16
	LS_BK	mask, mask, neg_offset
	and	neg_offset, neg_offset, #63	/* Need actual value for cmp later. */
	/* Skip the first compare if data in tmp1 is irrelevant. */
	tbnz	offset, 6, L(misaligned_mid_loop)

L(loop_misaligned):
	/* STEP_A: Compare full 8 bytes when there is enough data from SRC2.*/
	LS_FW	data2, tmp1, offset
	LS_BK	tmp1, tmp2, neg_offset
	subs	limit, limit, #8
	orr	data2, data2, tmp1	/* 8 bytes from SRC2 combined from two regs.*/
	sub	has_nul, data1, zeroones
	eor	diff, data1, data2	/* Non-zero if differences found.  */
	orr	tmp3, data1, #REP8_7f
	csinv	endloop, diff, xzr, hi	/* If limit, set to all ones. */
	bic	has_nul, has_nul, tmp3	/* Non-zero if NUL byte found in SRC1. */
	orr	tmp3, endloop, has_nul
	cbnz	tmp3, L(full_check)

	ldr	data1, [src1], #8
L(misaligned_mid_loop):
	/* STEP_B: Compare first part of data1 to second part of tmp2. */
	LS_FW	data2, tmp2, offset
#ifdef __AARCH64EB__
	/* For big-endian we do a byte reverse to avoid carry-propagation
	problem described above. This way we can reuse the has_nul in the
	next step and also use syndrome value trick at the end. */
	rev	tmp3, data1
	#define data1_fixed tmp3
#else
	#define data1_fixed data1
#endif
	sub	has_nul, data1_fixed, zeroones
	orr	tmp3, data1_fixed, #REP8_7f
	eor	diff, data2, data1	/* Non-zero if differences found.  */
	bic	has_nul, has_nul, tmp3	/* Non-zero if NUL terminator.  */
#ifdef __AARCH64EB__
	rev	has_nul, has_nul
#endif
	cmp	limit, neg_offset, lsr #3
	orr	syndrome, diff, has_nul
	bic	syndrome, syndrome, mask	/* Ignore later bytes. */
	csinv	tmp3, syndrome, xzr, hi	/* If limit, set to all ones. */
	cbnz	tmp3, L(syndrome_check)

	/* STEP_C: Compare second part of data1 to first part of tmp1. */
	ldp	tmp1, tmp2, [src2], #16
	cmp	limit, #8
	LS_BK	data2, tmp1, neg_offset
	eor	diff, data2, data1	/* Non-zero if differences found.  */
	orr	syndrome, diff, has_nul
	and	syndrome, syndrome, mask	/* Ignore earlier bytes. */
	csinv	tmp3, syndrome, xzr, hi	/* If limit, set to all ones. */
	cbnz	tmp3, L(syndrome_check)

	ldr	data1, [src1], #8
	sub	limit, limit, #8
	b	L(loop_misaligned)

#ifdef	__AARCH64EB__
L(syndrome_check):
	clz	pos, syndrome
	cmp	pos, limit, lsl #3
	b.lo	L(end_quick)
#endif

L(ret0):
	mov	result, #0
	ret
END(strncmp)
#endif<|MERGE_RESOLUTION|>--- conflicted
+++ resolved
@@ -1,4 +1,3 @@
-<<<<<<< HEAD
 /* Copyright (c) 2013, 2018, Linaro Limited
    All rights reserved.
 
@@ -25,17 +24,8 @@
    (INCLUDING NEGLIGENCE OR OTHERWISE) ARISING IN ANY WAY OUT OF THE USE
    OF THIS SOFTWARE, EVEN IF ADVISED OF THE POSSIBILITY OF SUCH DAMAGE. */
 
-#if (defined (__OPTIMIZE_SIZE__) || defined (PREFER_SIZE_OVER_SPEED)) || !defined(__LP64__)
-=======
-/*
- * strncmp - compare two strings
- *
- * Copyright (c) 2013-2022, Arm Limited.
- * SPDX-License-Identifier: MIT OR Apache-2.0 WITH LLVM-exception
- */
 #if (defined (__OPTIMIZE_SIZE__) || defined (PREFER_SIZE_OVER_SPEED))
->>>>>>> dcb2b7d7
-/* See strcmp-stub.c  */
+/* See strncmp-stub.c  */
 #else
 
 /* Assumptions:
