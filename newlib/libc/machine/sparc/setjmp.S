/*
 * Copyright (c) 1992, 1993
 *      The Regents of the University of California.  All rights reserved.
 *
 *  Modified for incorporation into newlib by Joel Sherrill
 *  (joel@OARcorp.com), On-Line Applications Research, 1995.
 *  Did the following:
 *     + merged in DEFS.h
 *     + removed error check since it prevented using this setjmp
 *       to "context switch" 
 *     + added the support for the "user label" and "register" prefix
 *
 * This software was developed by the Computer Systems Engineering group
 * at Lawrence Berkeley Laboratory under DARPA contract BG 91-66 and
 * contributed to Berkeley.
 *
 * Redistribution and use in source and binary forms, with or without
 * modification, are permitted provided that the following conditions
 * are met:
 * 1. Redistributions of source code must retain the above copyright
 *    notice, this list of conditions and the following disclaimer.
 * 2. Redistributions in binary form must reproduce the above copyright
 *    notice, this list of conditions and the following disclaimer in the
 *    documentation and/or other materials provided with the distribution.
 * 3. Neither the name of the University nor the names of its contributors
 *    may be used to endorse or promote products derived from this software
 *    without specific prior written permission.
 *
 * THIS SOFTWARE IS PROVIDED BY THE REGENTS AND CONTRIBUTORS ``AS IS'' AND
 * ANY EXPRESS OR IMPLIED WARRANTIES, INCLUDING, BUT NOT LIMITED TO, THE
 * IMPLIED WARRANTIES OF MERCHANTABILITY AND FITNESS FOR A PARTICULAR PURPOSE
 * ARE DISCLAIMED.  IN NO EVENT SHALL THE REGENTS OR CONTRIBUTORS BE LIABLE
 * FOR ANY DIRECT, INDIRECT, INCIDENTAL, SPECIAL, EXEMPLARY, OR CONSEQUENTIAL
 * DAMAGES (INCLUDING, BUT NOT LIMITED TO, PROCUREMENT OF SUBSTITUTE GOODS
 * OR SERVICES; LOSS OF USE, DATA, OR PROFITS; OR BUSINESS INTERRUPTION)
 * HOWEVER CAUSED AND ON ANY THEORY OF LIABILITY, WHETHER IN CONTRACT, STRICT
 * LIABILITY, OR TORT (INCLUDING NEGLIGENCE OR OTHERWISE) ARISING IN ANY WAY
 * OUT OF THE USE OF THIS SOFTWARE, EVEN IF ADVISED OF THE POSSIBILITY OF
 * SUCH DAMAGE.
 *
 * from: $Header$
 */

#if defined(LIBC_SCCS) && !defined(lint)
        .asciz "@(#)_setjmp.s   8.1 (Berkeley) 6/4/93"
#endif /* LIBC_SCCS and not lint */

/*
 *  Recent versions of GNU cpp define variables which indicate the
 *  need for underscores and percents.  If not using GNU cpp or
 *  the version does not support this, then you will obviously
 *  have to define these as appropriate.
 */
 
#ifndef __USER_LABEL_PREFIX__
#define __USER_LABEL_PREFIX__ _
#endif
 
#ifndef __REGISTER_PREFIX__
#define __REGISTER_PREFIX__
#endif

/* ANSI concatenation macros.  */
 
#define CONCAT1(a, b) CONCAT2(a, b)
#define CONCAT2(a, b) a ## b
 
/* Use the right prefix for global labels.  */
 
#define SYM(x) CONCAT1 (__USER_LABEL_PREFIX__, x)

/*********************************************************************
 *********************************************************************
 *                       Contents of DEFS.h                          *
 *********************************************************************
 *********************************************************************/

#ifdef PROF
#define ENTRY(x) \
        .align 4; .globl SYM(x); .proc 1; SYM(x):; .data; .align 4; 1: .long 0; \
        .text; save %sp,-96,%sp; sethi %hi(1b),%o0; call mcount; \
        or %lo(1b),%o0,%o0; restore
#else
#define ENTRY(x) \
        .align 4; .globl SYM(x); .proc 1; SYM(x):
#endif


 
/*********************************************************************
 *********************************************************************
 *                           END of DEFS.h                           *
 *********************************************************************
 *********************************************************************/


/*
 * C library -- _setjmp, _longjmp
 *
 *      _longjmp(a,v)
 * will generate a "return(v?v:1)" from
 * the last call to
 *      _setjmp(a)
 * by unwinding the call stack.
 * The previous signal state is NOT restored.
 */


/* #include "DEFS.h" */

ENTRY(setjmp)
ENTRY(_setjmp)
<<<<<<< HEAD
#ifndef _FLAT
	ta	0x03		/* flush registers */
#endif
=======
        ta      0x03            /* Flush registers, just in case another stack
                                   is used after the setjmp().  */
>>>>>>> bdcfea3a
        st      %sp, [%o0]      /* caller's stack pointer */
        st      %i7, [%o0+4]    /* caller's return pc */
        st      %fp, [%o0+8]    /* store caller's frame pointer */
        st      %o7, [%o0+12]
        retl
        clr    %o0              ! return 0

ENTRY(longjmp)
ENTRY(_longjmp)
#ifndef _FLAT
        ta      0x03            /* flush registers */
#endif
        addcc   %o1, %g0, %g1   ! compute v ? v : 1 in a global register
        be,a    0f
        mov     1, %g1
0:
        ld      [%o0], %sp      /* caller's stack pointer */

        ldd     [%sp], %l0
        ldd     [%sp+8], %l2
        ldd     [%sp+16], %l4
        ldd     [%sp+24], %l6

        ldd     [%sp+32], %i0
        ldd     [%sp+40], %i2
        ldd     [%sp+48], %i4

        ld      [%o0+4], %i7    /* caller's return pc */
        ld      [%o0+8], %fp    /* caller's frame pointer */
        ld      [%o0+12], %o7 

        jmp     %o7 + 8         ! success, return %g1
        mov     %g1, %o0
<|MERGE_RESOLUTION|>--- conflicted
+++ resolved
@@ -110,14 +110,10 @@
 
 ENTRY(setjmp)
 ENTRY(_setjmp)
-<<<<<<< HEAD
 #ifndef _FLAT
-	ta	0x03		/* flush registers */
-#endif
-=======
         ta      0x03            /* Flush registers, just in case another stack
                                    is used after the setjmp().  */
->>>>>>> bdcfea3a
+#endif
         st      %sp, [%o0]      /* caller's stack pointer */
         st      %i7, [%o0+4]    /* caller's return pc */
         st      %fp, [%o0+8]    /* store caller's frame pointer */
