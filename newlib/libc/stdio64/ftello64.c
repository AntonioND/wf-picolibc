--- conflicted
+++ resolved
@@ -93,11 +93,7 @@
 
   if (fp->_seek64 == NULL)
     {
-<<<<<<< HEAD
-      __errno_r(ptr) = ESPIPE;
-=======
       _REENT_ERRNO(ptr) = ESPIPE;
->>>>>>> d92d3a3c
       _newlib_flockfile_exit(fp);
       return (_off64_t) -1;
     }
