/*
Copyright (c) 1990 The Regents of the University of California.
All rights reserved.

Redistribution and use in source and binary forms are permitted
provided that the above copyright notice and this paragraph are
duplicated in all such forms and that any documentation,
and/or other materials related to such
distribution and use acknowledge that the software was developed
by the University of California, Berkeley.  The name of the
University may not be used to endorse or promote products derived
from this software without specific prior written permission.
THIS SOFTWARE IS PROVIDED ``AS IS'' AND WITHOUT ANY EXPRESS OR
IMPLIED WARRANTIES, INCLUDING, WITHOUT LIMITATION, THE IMPLIED
WARRANTIES OF MERCHANTABILITY AND FITNESS FOR A PARTICULAR PURPOSE.
 */
/*
 * tmpname.c
 * Original Author:	G. Haley
 */
/*
FUNCTION
<<tmpnam>>, <<tempnam>>---name for a temporary file

INDEX
	tmpnam
INDEX
	tempnam
INDEX
	_tmpnam_r
INDEX
	_tempnam_r

SYNOPSIS
	#include <stdio.h>
	char *tmpnam(char *<[s]>);
	char *tempnam(char *<[dir]>, char *<[pfx]>);
	char *_tmpnam_r(struct _reent *<[reent]>, char *<[s]>);
	char *_tempnam_r(struct _reent *<[reent]>, char *<[dir]>, char *<[pfx]>);

DESCRIPTION
Use either of these functions to generate a name for a temporary file.
The generated name is guaranteed to avoid collision with other files
(for up to <<TMP_MAX>> calls of either function).

<<tmpnam>> generates file names with the value of <<P_tmpdir>>
(defined in `<<stdio.h>>') as the leading directory component of the path.

You can use the <<tmpnam>> argument <[s]> to specify a suitable area
of memory for the generated filename; otherwise, you can call
<<tmpnam(NULL)>> to use an internal static buffer.

<<tempnam>> allows you more control over the generated filename: you
can use the argument <[dir]> to specify the path to a directory for
temporary files, and you can use the argument <[pfx]> to specify a
prefix for the base filename.

If <[dir]> is <<NULL>>, <<tempnam>> will attempt to use the value of
environment variable <<TMPDIR>> instead; if there is no such value,
<<tempnam>> uses the value of <<P_tmpdir>> (defined in `<<stdio.h>>').

If you don't need any particular prefix to the basename of temporary
files, you can pass <<NULL>> as the <[pfx]> argument to <<tempnam>>.

<<_tmpnam_r>> and <<_tempnam_r>> are reentrant versions of <<tmpnam>>
and <<tempnam>> respectively.  The extra argument <[reent]> is a
pointer to a reentrancy structure.

WARNINGS
The generated filenames are suitable for temporary files, but do not
in themselves make files temporary.  Files with these names must still
be explicitly removed when you no longer want them.

If you supply your own data area <[s]> for <<tmpnam>>, you must ensure
that it has room for at least <<L_tmpnam>> elements of type <<char>>.

RETURNS
Both <<tmpnam>> and <<tempnam>> return a pointer to the newly
generated filename.

PORTABILITY
ANSI C requires <<tmpnam>>, but does not specify the use of
<<P_tmpdir>>.  The System V Interface Definition (Issue 2) requires
both <<tmpnam>> and <<tempnam>>.

Supporting OS subroutines required: <<close>>,  <<fstat>>, <<getpid>>,
<<isatty>>, <<lseek>>, <<open>>, <<read>>, <<sbrk>>, <<write>>.

The global pointer <<environ>> is also required.
*/

#define _DEFAULT_SOURCE
#define _DEFAULT_SOURCE
#include <_ansi.h>
#include <stdio.h>
#include <stdlib.h>
#include <string.h>
#include <fcntl.h>
#include <errno.h>
#include <unistd.h>

#ifdef _REENT_THREAD_LOCAL
_Thread_local int _tls_inc;
_Thread_local char _tls_emergency;
#endif

/* Try to open the file specified, if it can't be opened then try
   another one.  Return nonzero if successful, otherwise zero.  */

static int
worker (struct _reent *ptr,
       char *result,
       const char *part1,
       const char *part2,
       int part3,
       int *part4)
{
  /*  Generate the filename and make sure that there isn't one called
      it already.  */

  while (1)
    {
      int t;
      _sprintf_r (ptr, result, "%s/%s%x.%x", part1, part2, part3, *part4);
      (*part4)++;
      t = open (result, O_RDONLY, 0);
      if (t == -1)
	{
<<<<<<< HEAD
	  if (__errno_r(ptr) == ENOSYS)
=======
	  if (_REENT_ERRNO(ptr) == ENOSYS)
>>>>>>> d92d3a3c
	    {
	      result[0] = '\0';
	      return 0;
	    }
	  break;
	}
      close (t);
    }
  return 1;
}

#define _TMPNAM_SIZE 25

static NEWLIB_THREAD_LOCAL char _tmpnam_buf[_TMPNAM_SIZE];

char *
_tmpnam_r (struct _reent *p,
       char *s)
{
  char *result;
  int pid;

  if (s == NULL)
    {
      /* ANSI states we must use an internal static buffer if s is NULL */
      result = _tmpnam_buf;
    }
  else
    {
      result = s;
    }
  pid = getpid ();

  if (worker (p, result, P_tmpdir, "t", pid, &_REENT_INC(p)))
    {
      _REENT_INC(p)++;
      return result;
    }

  return NULL;
}

char *
_tempnam_r (struct _reent *p,
       const char *dir,
       const char *pfx)
{
  char *filename;
  int length;
  const char *prefix = (pfx) ? pfx : "";
  if (dir == NULL && (dir = getenv ("TMPDIR")) == NULL)
    dir = P_tmpdir;

  /* two 8 digit numbers + . / */
  length = strlen (dir) + strlen (prefix) + (4 * sizeof (int)) + 2 + 1;

  filename = malloc (length);
  if (filename)
    {
      if (! worker (p, filename, dir, prefix,
<<<<<<< HEAD
		    getpid () ^ (int) (_POINTER_INT) p, &p->_inc))
=======
		    _getpid_r (p) ^ (int) (_POINTER_INT) p, &_REENT_INC(p)))
>>>>>>> d92d3a3c
	return NULL;
    }
  return filename;
}

#ifndef _REENT_ONLY

char *
tempnam (const char *dir,
       const char *pfx)
{
  return _tempnam_r (_REENT, dir, pfx);
}

char *
tmpnam (char *s)
{
  return _tmpnam_r (_REENT, s);
}

#endif<|MERGE_RESOLUTION|>--- conflicted
+++ resolved
@@ -126,11 +126,7 @@
       t = open (result, O_RDONLY, 0);
       if (t == -1)
 	{
-<<<<<<< HEAD
-	  if (__errno_r(ptr) == ENOSYS)
-=======
 	  if (_REENT_ERRNO(ptr) == ENOSYS)
->>>>>>> d92d3a3c
 	    {
 	      result[0] = '\0';
 	      return 0;
@@ -191,11 +187,7 @@
   if (filename)
     {
       if (! worker (p, filename, dir, prefix,
-<<<<<<< HEAD
-		    getpid () ^ (int) (_POINTER_INT) p, &p->_inc))
-=======
-		    _getpid_r (p) ^ (int) (_POINTER_INT) p, &_REENT_INC(p)))
->>>>>>> d92d3a3c
+		    getpid () ^ (int) (_POINTER_INT) p, &_REENT_INC(p)))
 	return NULL;
     }
   return filename;
