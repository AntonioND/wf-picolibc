--- conflicted
+++ resolved
@@ -87,15 +87,10 @@
   fp = _stdout_r (ptr);
   CHECK_INIT (ptr, fp);
   _newlib_flockfile_start (fp);
-<<<<<<< HEAD
-  ORIENT (fp, -1);
-  result = (_sfvwrite ( fp, &uio) ? EOF : '\n');
-=======
   if (ORIENT (fp, -1) != -1)
     result = EOF;
   else
-    result = (__sfvwrite_r (ptr, fp, &uio) ? EOF : '\n');
->>>>>>> bdcfea3a
+    result = (_sfvwrite (fp, &uio) ? EOF : '\n');
   _newlib_flockfile_end (fp);
   return result;
 #else
