--- conflicted
+++ resolved
@@ -92,11 +92,7 @@
   if ((long)pos != pos)
     {
       pos = -1;
-<<<<<<< HEAD
-      __errno_r(ptr) = EOVERFLOW;
-=======
       _REENT_ERRNO(ptr) = EOVERFLOW;
->>>>>>> d92d3a3c
     }
   return (long)pos;
 }
