/*
 * Copyright (c) 1990 The Regents of the University of California.
 * All rights reserved.
 *
 * Redistribution and use in source and binary forms are permitted
 * provided that the above copyright notice and this paragraph are
 * duplicated in all such forms and that any documentation,
 * and/or other materials related to such
 * distribution and use acknowledge that the software was developed
 * by the University of California, Berkeley.  The name of the
 * University may not be used to endorse or promote products derived
 * from this software without specific prior written permission.
 * THIS SOFTWARE IS PROVIDED ``AS IS'' AND WITHOUT ANY EXPRESS OR
 * IMPLIED WARRANTIES, INCLUDING, WITHOUT LIMITATION, THE IMPLIED
 * WARRANTIES OF MERCHANTABILITY AND FITNESS FOR A PARTICULAR PURPOSE.
 */
/* No user fns here.  Pesch 15apr92. */

#define _DEFAULT_SOURCE
#include <_ansi.h>
#include <stdio.h>
#include <stdlib.h>
#include <errno.h>
#include <string.h>
#include <fcntl.h>
#include <sys/lock.h>
#include "local.h"

void (*__stdio_exit_handler) (void);

#if defined(_REENT_SMALL) && !defined(_REENT_GLOBAL_STDIO_STREAMS)
const struct __sFILE_fake __sf_fake_stdin =
    {_NULL, 0, 0, 0, 0, {_NULL, 0}, 0, _NULL};
const struct __sFILE_fake __sf_fake_stdout =
    {_NULL, 0, 0, 0, 0, {_NULL, 0}, 0, _NULL};
const struct __sFILE_fake __sf_fake_stderr =
    {_NULL, 0, 0, 0, 0, {_NULL, 0}, 0, _NULL};
#endif

#ifdef _REENT_GLOBAL_STDIO_STREAMS
__FILE __sf[3];
struct _glue __sglue = {NULL, 3, &__sf[0]};
#else
#ifdef _REENT_SMALL
struct _glue __sglue = {NULL, 0, NULL};
#else
struct _glue __sglue = {NULL, 3, &_GLOBAL_REENT->__sf[0]};
#endif
#endif

#ifdef _STDIO_BSD_SEMANTICS
  /* BSD and Glibc systems only flush streams which have been written to
     at exit time.  Calling flush rather than close for speed, as on
     the aforementioned systems. */
#define CLEANUP_FILE __sflushw_r
#else
  /* Otherwise close files and flush read streams, too.
     Note we call flush directly if "--enable-lite-exit" is in effect.  */
#ifdef _LITE_EXIT
#define CLEANUP_FILE _fflush_r
#else
#define CLEANUP_FILE _fclose_r
#endif
#endif

#if (defined (__OPTIMIZE_SIZE__) || defined (PREFER_SIZE_OVER_SPEED))
_NOINLINE_STATIC void
#else
static void
#endif
std (FILE *ptr,
            int flags,
            int file)
{
  ptr->_p = 0;
  ptr->_r = 0;
  ptr->_w = 0;
  ptr->_flags = flags;
  ptr->_flags2 = 0;
  ptr->_file = file;
  ptr->_bf._base = 0;
  ptr->_bf._size = 0;
  ptr->_lbfsize = 0;
  memset (&ptr->_mbstate, 0, sizeof (_mbstate_t));
  ptr->_cookie = ptr;
  ptr->_read = __sread;
#ifndef __LARGE64_FILES
  ptr->_write = __swrite;
#else /* __LARGE64_FILES */
  ptr->_write = __swrite64;
  ptr->_seek64 = __sseek64;
  ptr->_flags |= __SL64;
#endif /* __LARGE64_FILES */
  ptr->_seek = __sseek;
#ifdef _STDIO_CLOSE_PER_REENT_STD_STREAMS
  ptr->_close = __sclose;
#else /* _STDIO_CLOSE_STD_STREAMS */
  ptr->_close = NULL;
#endif /* _STDIO_CLOSE_STD_STREAMS */
#if !defined(__SINGLE_THREAD__) && !(defined(_REENT_SMALL) && !defined(_REENT_GLOBAL_STDIO_STREAMS))
  __lock_init_recursive (ptr->_lock);
  /*
   * #else
   * lock is already initialized in __sfp
   */
#endif

#ifdef __SCLE
  if (__stextmode (ptr->_file))
    ptr->_flags |= __SCLE;
#endif
}

static inline void
stdin_init(FILE *ptr)
{
  std (ptr,  __SRD, 0);
}

static inline void
stdout_init(FILE *ptr)
{
  /* On platforms that have true file system I/O, we can verify
     whether stdout is an interactive terminal or not, as part of
     __smakebuf on first use of the stream.  For all other platforms,
     we will default to line buffered mode here.  Technically, POSIX
     requires both stdin and stdout to be line-buffered, but tradition
     leaves stdin alone on systems without fcntl.  */
#ifdef _HAVE_FCNTL
  std (ptr, __SWR, 1);
#else
  std (ptr, __SWR | __SLBF, 1);
#endif
}

static inline void
stderr_init(FILE *ptr)
{
  /* POSIX requires stderr to be opened for reading and writing, even
     when the underlying fd 2 is write-only.  */
  std (ptr, __SRW | __SNBF, 2);
}

struct glue_with_file {
  struct _glue glue;
  FILE file;
};

static struct _glue *
sfmoreglue (struct _reent *d, int n)
{
  struct glue_with_file *g;

  (void) d;
  g = (struct glue_with_file *)
    malloc (sizeof (*g) + (n - 1) * sizeof (FILE));
  if (g == NULL)
    return NULL;
  g->glue._next = NULL;
  g->glue._niobs = n;
  g->glue._iobs = &g->file;
  memset (&g->file, 0, n * sizeof (FILE));
  return &g->glue;
}

static void
stdio_exit_handler (void)
{
  (void) _fwalk_sglue (_GLOBAL_REENT, CLEANUP_FILE, &__sglue);
}

static void
global_stdio_init (void)
{
  if (__stdio_exit_handler == NULL) {
    __stdio_exit_handler = stdio_exit_handler;
#ifdef _REENT_GLOBAL_STDIO_STREAMS
    stdin_init (&__sf[0]);
    stdout_init (&__sf[1]);
    stderr_init (&__sf[2]);
#endif
  }
}

/*
 * Find a free FILE for fopen et al.
 */

FILE *
__sfp (struct _reent *d)
{
  FILE *fp;
  int n;
  struct _glue *g;

  _newlib_sfp_lock_start ();
  global_stdio_init ();

  for (g = &__sglue;; g = g->_next)
    {
      for (fp = g->_iobs, n = g->_niobs; --n >= 0; fp++)
	if (fp->_flags == 0)
	  goto found;
      if (g->_next == NULL &&
	  (g->_next = sfmoreglue (d, NDYNAMIC)) == NULL)
	break;
    }
  _newlib_sfp_lock_exit ();
  __errno_r(d) = ENOMEM;
  return NULL;

found:
  fp->_file = -1;		/* no file */
  fp->_flags = 1;		/* reserve this slot; caller sets real flags */
  fp->_flags2 = 0;
#ifndef __SINGLE_THREAD__
  __lock_init_recursive (fp->_lock);
#endif
  _newlib_sfp_lock_end ();

  fp->_p = NULL;		/* no current pointer */
  fp->_w = 0;			/* nothing to read or write */
  fp->_r = 0;
  fp->_bf._base = NULL;		/* no buffer */
  fp->_bf._size = 0;
  fp->_lbfsize = 0;		/* not line buffered */
  memset (&fp->_mbstate, 0, sizeof (_mbstate_t));
  /* fp->_cookie = <any>; */	/* caller sets cookie, _read/_write etc */
  fp->_ub._base = NULL;		/* no ungetc buffer */
  fp->_ub._size = 0;
  fp->_lb._base = NULL;		/* no line buffer */
  fp->_lb._size = 0;

  return fp;
}

/*
 * exit() calls _cleanup() through *__cleanup, set whenever we
 * open or buffer a file.  This chicanery is done so that programs
 * that do not use stdio need not link it all in.
 *
 * The name `_cleanup' is, alas, fairly well known outside stdio.
 */

static void
cleanup_stdio (struct _reent *ptr)
{
#ifdef _REENT_GLOBAL_STDIO_STREAMS
  if (ptr->_stdin != &__sf[0])
    CLEANUP_FILE (ptr, ptr->_stdin);
  if (ptr->_stdout != &__sf[1])
    CLEANUP_FILE (ptr, ptr->_stdout);
  if (ptr->_stderr != &__sf[2])
    CLEANUP_FILE (ptr, ptr->_stderr);
#else
  (void) _fwalk_sglue (ptr, CLEANUP_FILE, &ptr->__sglue);
#endif
}

/*
 * __sinit() is called whenever stdio's internal variables must be set up.
 */

void
__sinit (struct _reent *s)
{
  __sfp_lock_acquire ();

  if (s->__cleanup)
    {
      __sfp_lock_release ();
      return;
    }

  /* make sure we clean up on exit */
  s->__cleanup = cleanup_stdio;	/* conservative */

#ifdef _REENT_SMALL
# ifndef _REENT_GLOBAL_STDIO_STREAMS
  s->_stdin = __sfp(s);
  s->_stdout = __sfp(s);
  s->_stderr = __sfp(s);
# endif /* _REENT_GLOBAL_STDIO_STREAMS */
#endif

  global_stdio_init ();

#ifndef _REENT_GLOBAL_STDIO_STREAMS
  stdin_init (s->_stdin);
  stdout_init (s->_stdout);
  stderr_init (s->_stderr);
#endif /* _REENT_GLOBAL_STDIO_STREAMS */

  __sfp_lock_release ();
}

#ifndef __SINGLE_THREAD__

<<<<<<< HEAD
=======
__LOCK_INIT_RECURSIVE(static, __sfp_recursive_mutex);

void
__sfp_lock_acquire (void)
{
  __lock_acquire_recursive (__sfp_recursive_mutex);
}

void
__sfp_lock_release (void)
{
  __lock_release_recursive (__sfp_recursive_mutex);
}
>>>>>>> 12d07e1d

/* Walkable file locking routine.  */
static int
__fp_lock (struct _reent * ptr __unused, FILE * fp)
{
  if (!(fp->_flags2 & __SNLK))
    _flockfile (fp);

  return 0;
}

/* Walkable file unlocking routine.  */
static int
__fp_unlock (struct _reent * ptr __unused, FILE * fp)
{
  if (!(fp->_flags2 & __SNLK))
    _funlockfile (fp);

  return 0;
}

void
__fp_lock_all (void)
{
#ifndef _REENT_GLOBAL_STDIO_STREAMS
  struct _reent *ptr;
#endif

  __sfp_lock_acquire ();

#ifndef _REENT_GLOBAL_STDIO_STREAMS
  ptr = _REENT;
  (void) _fwalk_sglue (ptr, __fp_lock, &ptr->__sglue);
#endif
}

void
__fp_unlock_all (void)
{
#ifndef _REENT_GLOBAL_STDIO_STREAMS
  struct _reent *ptr;

  ptr = _REENT;
  (void) _fwalk_sglue (ptr, __fp_unlock, &ptr->__sglue);
#endif

  __sfp_lock_release ();
}
#endif<|MERGE_RESOLUTION|>--- conflicted
+++ resolved
@@ -296,22 +296,6 @@
 
 #ifndef __SINGLE_THREAD__
 
-<<<<<<< HEAD
-=======
-__LOCK_INIT_RECURSIVE(static, __sfp_recursive_mutex);
-
-void
-__sfp_lock_acquire (void)
-{
-  __lock_acquire_recursive (__sfp_recursive_mutex);
-}
-
-void
-__sfp_lock_release (void)
-{
-  __lock_release_recursive (__sfp_recursive_mutex);
-}
->>>>>>> 12d07e1d
 
 /* Walkable file locking routine.  */
 static int
