/*
 * Copyright (c) 2014 Red Hat, Inc.
 * All rights reserved.
 *
 * Redistribution and use in source and binary forms, with or without
 * modification, are permitted provided that the following conditions
 * are met:
 * 1. Redistributions of source code must retain the above copyright
 *    notice, this list of conditions and the following disclaimer.
 * 2. Redistributions in binary form must reproduce the above copyright
 *    notice, this list of conditions and the following disclaimer in the
 *    documentation and/or other materials provided with the distribution.
 *
 * THIS SOFTWARE IS PROVIDED BY THE AUTHOR AND CONTRIBUTORS ``AS IS'' AND
 * ANY EXPRESS OR IMPLIED WARRANTIES, INCLUDING, BUT NOT LIMITED TO, THE
 * IMPLIED WARRANTIES OF MERCHANTABILITY AND FITNESS FOR A PARTICULAR PURPOSE
 * ARE DISCLAIMED.  IN NO EVENT SHALL THE AUTHOR OR CONTRIBUTORS BE LIABLE
 * FOR ANY DIRECT, INDIRECT, INCIDENTAL, SPECIAL, EXEMPLARY, OR CONSEQUENTIAL
 * DAMAGES (INCLUDING, BUT NOT LIMITED TO, PROCUREMENT OF SUBSTITUTE GOODS
 * OR SERVICES; LOSS OF USE, DATA, OR PROFITS; OR BUSINESS INTERRUPTION)
 * HOWEVER CAUSED AND ON ANY THEORY OF LIABILITY, WHETHER IN CONTRACT, STRICT
 * LIABILITY, OR TORT (INCLUDING NEGLIGENCE OR OTHERWISE) ARISING IN ANY WAY
 * OUT OF THE USE OF THIS SOFTWARE, EVEN IF ADVISED OF THE POSSIBILITY OF
 * SUCH DAMAGE.
 */

#define _DEFAULT_SOURCE
#include <_ansi.h>
#include <stdio.h>
#include <errno.h>
#include "local.h"

int
fileno_unlocked (FILE * f)
{
  int result;
  CHECK_INIT (_REENT, f);
  if (f->_flags)
    result = __sfileno (f);
  else
    {
      result = -1;
<<<<<<< HEAD
      __errno_r(_REENT) = EBADF;
=======
      _REENT_ERRNO(_REENT) = EBADF;
>>>>>>> d92d3a3c
    }
  return result;
}<|MERGE_RESOLUTION|>--- conflicted
+++ resolved
@@ -40,11 +40,7 @@
   else
     {
       result = -1;
-<<<<<<< HEAD
-      __errno_r(_REENT) = EBADF;
-=======
       _REENT_ERRNO(_REENT) = EBADF;
->>>>>>> d92d3a3c
     }
   return result;
 }