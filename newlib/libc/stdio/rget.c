/*
 * Copyright (c) 1990 The Regents of the University of California.
 * All rights reserved.
 *
 * Redistribution and use in source and binary forms are permitted
 * provided that the above copyright notice and this paragraph are
 * duplicated in all such forms and that any documentation,
 * and/or other materials related to such
 * distribution and use acknowledge that the software was developed
 * by the University of California, Berkeley.  The name of the
 * University may not be used to endorse or promote products derived
 * from this software without specific prior written permission.
 * THIS SOFTWARE IS PROVIDED ``AS IS'' AND WITHOUT ANY EXPRESS OR
 * IMPLIED WARRANTIES, INCLUDING, WITHOUT LIMITATION, THE IMPLIED
 * WARRANTIES OF MERCHANTABILITY AND FITNESS FOR A PARTICULAR PURPOSE.
 */
/* No user fns here. Pesch 15apr92. */

#if defined(LIBC_SCCS) && !defined(lint)
static char sccsid[] = "%W% (Berkeley) %G%";
#endif /* LIBC_SCCS and not lint */

#define _DEFAULT_SOURCE
#include <_ansi.h>
#include <stdio.h>
#include <errno.h>
#include "local.h"

/*
 * Handle getc() when the buffer ran out:
 * Refill, then return the first character
 * in the newly-filled buffer.
 */

int
_srget (
       register FILE *fp)
{
  /* Ensure that any fake std stream is resolved before
     we call __srefill_r so we may access the true read buffer. */
  CHECK_INIT(ptr, fp);

<<<<<<< HEAD
  if (_srefill ( fp) == 0)
=======
  /* Have to set and check orientation here, otherwise the macros in
     stdio.h never set it. */
  if (ORIENT (fp, -1) != -1)
    return EOF;

  if (__srefill_r (ptr, fp) == 0)
>>>>>>> bdcfea3a
    {
      fp->_r--;
      return *fp->_p++;
    }
  return EOF;
}

/* This function isn't any longer declared in stdio.h, but it's
   required for backward compatibility with applications built against
   earlier dynamically built newlib libraries. */
int
__srget (register FILE *fp)
{
  return _srget ( fp);
}<|MERGE_RESOLUTION|>--- conflicted
+++ resolved
@@ -40,28 +40,15 @@
      we call __srefill_r so we may access the true read buffer. */
   CHECK_INIT(ptr, fp);
 
-<<<<<<< HEAD
-  if (_srefill ( fp) == 0)
-=======
   /* Have to set and check orientation here, otherwise the macros in
      stdio.h never set it. */
   if (ORIENT (fp, -1) != -1)
     return EOF;
 
-  if (__srefill_r (ptr, fp) == 0)
->>>>>>> bdcfea3a
+  if (_srefill (fp) == 0)
     {
       fp->_r--;
       return *fp->_p++;
     }
   return EOF;
-}
-
-/* This function isn't any longer declared in stdio.h, but it's
-   required for backward compatibility with applications built against
-   earlier dynamically built newlib libraries. */
-int
-__srget (register FILE *fp)
-{
-  return _srget ( fp);
 }