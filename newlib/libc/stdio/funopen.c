/* Copyright (C) 2007 Eric Blake
 * Permission to use, copy, modify, and distribute this software
 * is freely granted, provided that this notice is preserved.
 */

/*
FUNCTION
<<funopen>>, <<fropen>>, <<fwopen>>---open a stream with custom callbacks

INDEX
	funopen
INDEX
	fropen
INDEX
	fwopen

SYNOPSIS
	#include <stdio.h>
	FILE *funopen(const void *<[cookie]>,
	              int (*<[readfn]>) (void *cookie, char *buf, int n),
	              int (*<[writefn]>) (void *cookie, const char *buf, int n),
	              fpos_t (*<[seekfn]>) (void *cookie, fpos_t off, int whence),
	              int (*<[closefn]>) (void *cookie));
	FILE *fropen(const void *<[cookie]>,
	             int (*<[readfn]>) (void *cookie, char *buf, int n));
	FILE *fwopen(const void *<[cookie]>,
	             int (*<[writefn]>) (void *cookie, const char *buf, int n));

DESCRIPTION
<<funopen>> creates a <<FILE>> stream where I/O is performed using
custom callbacks.  At least one of <[readfn]> and <[writefn]> must be
provided, which determines whether the stream behaves with mode <"r">,
<"w">, or <"r+">.

<[readfn]> should return -1 on failure, or else the number of bytes
read (0 on EOF).  It is similar to <<read>>, except that <int> rather
than <size_t> bounds a transaction size, and <[cookie]> will be passed
as the first argument.  A NULL <[readfn]> makes attempts to read the
stream fail.

<[writefn]> should return -1 on failure, or else the number of bytes
written.  It is similar to <<write>>, except that <int> rather than
<size_t> bounds a transaction size, and <[cookie]> will be passed as
the first argument.  A NULL <[writefn]> makes attempts to write the
stream fail.

<[seekfn]> should return (fpos_t)-1 on failure, or else the current
file position.  It is similar to <<lseek>>, except that <[cookie]>
will be passed as the first argument.  A NULL <[seekfn]> makes the
stream behave similarly to a pipe in relation to stdio functions that
require positioning.  This implementation assumes fpos_t and off_t are
the same type.

<[closefn]> should return -1 on failure, or 0 on success.  It is
similar to <<close>>, except that <[cookie]> will be passed as the
first argument.  A NULL <[closefn]> merely flushes all data then lets
<<fclose>> succeed.  A failed close will still invalidate the stream.

Read and write I/O functions are allowed to change the underlying
buffer on fully buffered or line buffered streams by calling
<<setvbuf>>.  They are also not required to completely fill or empty
the buffer.  They are not, however, allowed to change streams from
unbuffered to buffered or to change the state of the line buffering
flag.  They must also be prepared to have read or write calls occur on
buffers other than the one most recently specified.

The functions <<fropen>> and <<fwopen>> are convenience macros around
<<funopen>> that only use the specified callback.

RETURNS
The return value is an open FILE pointer on success.  On error,
<<NULL>> is returned, and <<errno>> will be set to EINVAL if a
function pointer is missing, ENOMEM if the stream cannot be created,
or EMFILE if too many streams are already open.

PORTABILITY
This function is a newlib extension, copying the prototype from BSD.
It is not portable.  See also the <<fopencookie>> interface from Linux.

Supporting OS subroutines required: <<sbrk>>.
*/

#define _DEFAULT_SOURCE
#include <stdio.h>
#include <errno.h>
#include <sys/lock.h>
#include "local.h"

typedef int (*funread)(void *_cookie, char *_buf, _READ_WRITE_BUFSIZE_TYPE _n);
typedef int (*funwrite)(void *_cookie, const char *_buf,
			_READ_WRITE_BUFSIZE_TYPE _n);
#ifdef __LARGE64_FILES
typedef _fpos64_t (*funseek)(void *_cookie, _fpos64_t _off, int _whence);
#else
typedef fpos_t (*funseek)(void *_cookie, fpos_t _off, int _whence);
#endif
typedef int (*funclose)(void *_cookie);

typedef struct funcookie {
  void *cookie;
  funread readfn;
  funwrite writefn;
  funseek seekfn;
  funclose closefn;
} funcookie;

static _READ_WRITE_RETURN_TYPE
funreader (struct _reent *ptr,
       void *cookie,
       char *buf,
       _READ_WRITE_BUFSIZE_TYPE n)
{
  int result;
  funcookie *c = (funcookie *) cookie;
  (void) ptr;
  errno = 0;
  if ((result = c->readfn (c->cookie, buf, n)) < 0 && errno)
<<<<<<< HEAD
    __errno_r(ptr) = errno;
=======
    _REENT_ERRNO(ptr) = errno;
>>>>>>> d92d3a3c
  return result;
}

static _READ_WRITE_RETURN_TYPE
funwriter (struct _reent *ptr,
       void *cookie,
       const char *buf,
       _READ_WRITE_BUFSIZE_TYPE n)
{
  int result;
  funcookie *c = (funcookie *) cookie;
  (void) ptr;
  errno = 0;
  if ((result = c->writefn (c->cookie, buf, n)) < 0 && errno)
<<<<<<< HEAD
    __errno_r(ptr) = errno;
=======
    _REENT_ERRNO(ptr) = errno;
>>>>>>> d92d3a3c
  return result;
}

static _fpos_t
funseeker (struct _reent *ptr,
       void *cookie,
       _fpos_t off,
       int whence)
{
  funcookie *c = (funcookie *) cookie;
#ifndef __LARGE64_FILES
  fpos_t result;
  errno = 0;
  if ((result = c->seekfn (c->cookie, (fpos_t) off, whence)) < 0 && errno)
<<<<<<< HEAD
    __errno_r(ptr) = errno;
=======
    _REENT_ERRNO(ptr) = errno;
>>>>>>> d92d3a3c
#else /* __LARGE64_FILES */
  _fpos64_t result;
  errno = 0;
  if ((result = c->seekfn (c->cookie, (_fpos64_t) off, whence)) < 0 && errno)
<<<<<<< HEAD
    __errno_r(ptr) = errno;
  else if ((_fpos_t)result != result)
    {
      __errno_r(ptr) = EOVERFLOW;
=======
    _REENT_ERRNO(ptr) = errno;
  else if ((_fpos_t)result != result)
    {
      _REENT_ERRNO(ptr) = EOVERFLOW;
>>>>>>> d92d3a3c
      result = -1;
    }
#endif /* __LARGE64_FILES */
  (void) ptr;
  return result;
}

#ifdef __LARGE64_FILES
static _fpos64_t
funseeker64 (struct _reent *ptr,
       void *cookie,
       _fpos64_t off,
       int whence)
{
  _fpos64_t result;
  funcookie *c = (funcookie *) cookie;
  (void) ptr;
  errno = 0;
  if ((result = c->seekfn (c->cookie, off, whence)) < 0 && errno)
<<<<<<< HEAD
    __errno_r(ptr) = errno;
=======
    _REENT_ERRNO(ptr) = errno;
>>>>>>> d92d3a3c
  return result;
}
#endif /* __LARGE64_FILES */

static int
funcloser (struct _reent *ptr,
       void *cookie)
{
  int result = 0;
  funcookie *c = (funcookie *) cookie;
  (void) ptr;
  if (c->closefn)
    {
      errno = 0;
      if ((result = c->closefn (c->cookie)) < 0 && errno)
<<<<<<< HEAD
	__errno_r(ptr) = errno;
=======
	_REENT_ERRNO(ptr) = errno;
>>>>>>> d92d3a3c
    }
  free (c);
  return result;
}

FILE *
_funopen_r (struct _reent *ptr,
       const void *cookie,
       funread readfn,
       funwrite writefn,
       funseek seekfn,
       funclose closefn)
{
  FILE *fp;
  funcookie *c;

  if (!readfn && !writefn)
    {
<<<<<<< HEAD
      __errno_r(ptr) = EINVAL;
=======
      _REENT_ERRNO(ptr) = EINVAL;
>>>>>>> d92d3a3c
      return NULL;
    }
  if ((fp = __sfp (ptr)) == NULL)
    return NULL;
  if ((c = (funcookie *) malloc (sizeof *c)) == NULL)
    {
      _newlib_sfp_lock_start ();
      fp->_flags = 0;		/* release */
#ifndef __SINGLE_THREAD__
      __lock_close_recursive (fp->_lock);
#endif
      _newlib_sfp_lock_end ();
      return NULL;
    }

  _newlib_flockfile_start (fp);
  fp->_file = -1;
  c->cookie = (void *) cookie; /* cast away const */
  fp->_cookie = c;
  if (readfn)
    {
      c->readfn = readfn;
      fp->_read = funreader;
      if (writefn)
	{
	  fp->_flags = __SRW;
	  c->writefn = writefn;
	  fp->_write = funwriter;
	}
      else
	{
	  fp->_flags = __SRD;
	  c->writefn = NULL;
	  fp->_write = NULL;
	}
    }
  else
    {
      fp->_flags = __SWR;
      c->writefn = writefn;
      fp->_write = funwriter;
      c->readfn = NULL;
      fp->_read = NULL;
    }
  c->seekfn = seekfn;
  fp->_seek = seekfn ? funseeker : NULL;
#ifdef __LARGE64_FILES
  fp->_seek64 = seekfn ? funseeker64 : NULL;
  fp->_flags |= __SL64;
#endif
  c->closefn = closefn;
  fp->_close = funcloser;
  _newlib_flockfile_end (fp);
  return fp;
}

#ifndef _REENT_ONLY
FILE *
funopen (const void *cookie,
       funread readfn,
       funwrite writefn,
       funseek seekfn,
       funclose closefn)
{
  return _funopen_r (_REENT, cookie, readfn, writefn, seekfn, closefn);
}
#endif /* !_REENT_ONLY */<|MERGE_RESOLUTION|>--- conflicted
+++ resolved
@@ -115,11 +115,7 @@
   (void) ptr;
   errno = 0;
   if ((result = c->readfn (c->cookie, buf, n)) < 0 && errno)
-<<<<<<< HEAD
-    __errno_r(ptr) = errno;
-=======
-    _REENT_ERRNO(ptr) = errno;
->>>>>>> d92d3a3c
+    _REENT_ERRNO(ptr) = errno;
   return result;
 }
 
@@ -134,11 +130,7 @@
   (void) ptr;
   errno = 0;
   if ((result = c->writefn (c->cookie, buf, n)) < 0 && errno)
-<<<<<<< HEAD
-    __errno_r(ptr) = errno;
-=======
-    _REENT_ERRNO(ptr) = errno;
->>>>>>> d92d3a3c
+    _REENT_ERRNO(ptr) = errno;
   return result;
 }
 
@@ -153,26 +145,15 @@
   fpos_t result;
   errno = 0;
   if ((result = c->seekfn (c->cookie, (fpos_t) off, whence)) < 0 && errno)
-<<<<<<< HEAD
-    __errno_r(ptr) = errno;
-=======
-    _REENT_ERRNO(ptr) = errno;
->>>>>>> d92d3a3c
+    _REENT_ERRNO(ptr) = errno;
 #else /* __LARGE64_FILES */
   _fpos64_t result;
   errno = 0;
   if ((result = c->seekfn (c->cookie, (_fpos64_t) off, whence)) < 0 && errno)
-<<<<<<< HEAD
-    __errno_r(ptr) = errno;
+    _REENT_ERRNO(ptr) = errno;
   else if ((_fpos_t)result != result)
     {
-      __errno_r(ptr) = EOVERFLOW;
-=======
-    _REENT_ERRNO(ptr) = errno;
-  else if ((_fpos_t)result != result)
-    {
       _REENT_ERRNO(ptr) = EOVERFLOW;
->>>>>>> d92d3a3c
       result = -1;
     }
 #endif /* __LARGE64_FILES */
@@ -192,11 +173,7 @@
   (void) ptr;
   errno = 0;
   if ((result = c->seekfn (c->cookie, off, whence)) < 0 && errno)
-<<<<<<< HEAD
-    __errno_r(ptr) = errno;
-=======
-    _REENT_ERRNO(ptr) = errno;
->>>>>>> d92d3a3c
+    _REENT_ERRNO(ptr) = errno;
   return result;
 }
 #endif /* __LARGE64_FILES */
@@ -212,11 +189,7 @@
     {
       errno = 0;
       if ((result = c->closefn (c->cookie)) < 0 && errno)
-<<<<<<< HEAD
-	__errno_r(ptr) = errno;
-=======
 	_REENT_ERRNO(ptr) = errno;
->>>>>>> d92d3a3c
     }
   free (c);
   return result;
@@ -235,11 +208,7 @@
 
   if (!readfn && !writefn)
     {
-<<<<<<< HEAD
-      __errno_r(ptr) = EINVAL;
-=======
       _REENT_ERRNO(ptr) = EINVAL;
->>>>>>> d92d3a3c
       return NULL;
     }
   if ((fp = __sfp (ptr)) == NULL)
