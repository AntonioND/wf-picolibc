--- conflicted
+++ resolved
@@ -146,11 +146,7 @@
 		      str = (unsigned char *)malloc (newsize);
 		      if (!str)
 			{
-<<<<<<< HEAD
-			  __errno_r(ptr) = ENOMEM;
-=======
 			  _REENT_ERRNO(ptr) = ENOMEM;
->>>>>>> d92d3a3c
 			  goto err;
 			}
 		      memcpy (str, fp->_bf._base, curpos);
@@ -167,11 +163,7 @@
 			  free (fp->_bf._base);
 			  fp->_flags &=  ~__SMBF;
 			  /* Ensure correct errno, even if free changed it.  */
-<<<<<<< HEAD
-			  __errno_r(ptr) = ENOMEM;
-=======
 			  _REENT_ERRNO(ptr) = ENOMEM;
->>>>>>> d92d3a3c
 			  goto err;
 			}
 		    }
