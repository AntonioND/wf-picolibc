--- conflicted
+++ resolved
@@ -82,27 +82,15 @@
       fd = open (f, O_RDWR | O_CREAT | O_EXCL | O_BINARY,
 		    S_IRUSR | S_IWUSR);
     }
-<<<<<<< HEAD
-  while (fd < 0 && __errno_r(ptr) == EEXIST);
-  if (fd < 0)
-    return NULL;
-  fp = _fdopen_r (ptr, fd, "wb+");
-  e = __errno_r(ptr);
-  if (!fp)
-    close (fd);
-  (void) remove (f);
-  __errno_r(ptr) = e;
-=======
   while (fd < 0 && _REENT_ERRNO(ptr) == EEXIST);
   if (fd < 0)
     return NULL;
   fp = _fdopen_r (ptr, fd, "wb+");
   e = _REENT_ERRNO(ptr);
   if (!fp)
-    _close_r (ptr, fd);
-  (void) _remove_r (ptr, f);
+    close (fd);
+  (void) remove (f);
   _REENT_ERRNO(ptr) = e;
->>>>>>> d92d3a3c
   return fp;
 }
 
