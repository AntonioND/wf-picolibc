/* Copyright (C) 2007 Eric Blake
 * Permission to use, copy, modify, and distribute this software
 * is freely granted, provided that this notice is preserved.
 */

/*
FUNCTION
<<open_memstream>>, <<open_wmemstream>>---open a write stream around an arbitrary-length string

INDEX
	open_memstream
INDEX
	open_wmemstream

SYNOPSIS
	#include <stdio.h>
	FILE *open_memstream(char **restrict <[buf]>,
			     size_t *restrict <[size]>);

	#include <wchar.h>
	FILE *open_wmemstream(wchar_t **restrict <[buf]>,
			      size_t *restrict <[size]>);

DESCRIPTION
<<open_memstream>> creates a seekable, byte-oriented <<FILE>> stream that
wraps an arbitrary-length buffer, created as if by <<malloc>>.  The current
contents of *<[buf]> are ignored; this implementation uses *<[size]>
as a hint of the maximum size expected, but does not fail if the hint
was wrong.  The parameters <[buf]> and <[size]> are later stored
through following any call to <<fflush>> or <<fclose>>, set to the
current address and usable size of the allocated string; although
after fflush, the pointer is only valid until another stream operation
that results in a write.  Behavior is undefined if the user alters
either *<[buf]> or *<[size]> prior to <<fclose>>.

<<open_wmemstream>> is like <<open_memstream>> just with the associated
stream being wide-oriented.  The size set in <[size]> in subsequent
operations is the number of wide characters.

The stream is write-only, since the user can directly read *<[buf]>
after a flush; see <<fmemopen>> for a way to wrap a string with a
readable stream.  The user is responsible for calling <<free>> on
the final *<[buf]> after <<fclose>>.

Any time the stream is flushed, a NUL byte is written at the current
position (but is not counted in the buffer length), so that the string
is always NUL-terminated after at most *<[size]> bytes (or wide characters
in case of <<open_wmemstream>>).  However, data previously written beyond
the current stream offset is not lost, and the NUL value written during a
flush is restored to its previous value when seeking elsewhere in the string.

RETURNS
The return value is an open FILE pointer on success.  On error,
<<NULL>> is returned, and <<errno>> will be set to EINVAL if <[buf]>
or <[size]> is NULL, ENOMEM if memory could not be allocated, or
EMFILE if too many streams are already open.

PORTABILITY
POSIX.1-2008

Supporting OS subroutines required: <<sbrk>>.
*/

#define _DEFAULT_SOURCE
#include <stdio.h>
#include <wchar.h>
#include <errno.h>
#include <string.h>
#include <sys/lock.h>
#include <stdint.h>
#include "local.h"

#ifndef __LARGE64_FILES
# define OFF_T off_t
#else
# define OFF_T _off64_t
#endif

/* Describe details of an open memstream.  */
typedef struct memstream {
  void *storage; /* storage to free on close */
  char **pbuf; /* pointer to the current buffer */
  size_t *psize; /* pointer to the current size, smaller of pos or eof */
  size_t pos; /* current position */
  size_t eof; /* current file size */
  size_t max; /* current malloc buffer size, always > eof */
  union {
    char c;
    wchar_t w;
  } saved; /* saved character that lived at *psize before NUL */
  int8_t wide; /* wide-oriented (>0) or byte-oriented (<0) */
} memstream;

/* Write up to non-zero N bytes of BUF into the stream described by COOKIE,
   returning the number of bytes written or EOF on failure.  */
static _READ_WRITE_RETURN_TYPE
memwriter (struct _reent *ptr,
       void *cookie,
       const char *buf,
       _READ_WRITE_BUFSIZE_TYPE n)
{
  memstream *c = (memstream *) cookie;
  char *cbuf = *c->pbuf;

  (void) ptr;
  /* size_t is unsigned, but off_t is signed.  Don't let stream get so
     big that user cannot do ftello.  */
  if (sizeof (OFF_T) == sizeof (size_t) && (ssize_t) (c->pos + n) < 0)
    {
<<<<<<< HEAD
      __errno_r(ptr) = EFBIG;
=======
      _REENT_ERRNO(ptr) = EFBIG;
>>>>>>> d92d3a3c
      return EOF;
    }
  /* Grow the buffer, if necessary.  Choose a geometric growth factor
     to avoid quadratic realloc behavior, but use a rate less than
     (1+sqrt(5))/2 to accomodate malloc overhead.  Overallocate, so
     that we can add a trailing \0 without reallocating.  The new
     allocation should thus be max(prev_size*1.5, c->pos+n+1). */
  if (c->pos + n >= c->max)
    {
      size_t newsize = c->max * 3 / 2;
      if (newsize < c->pos + n + 1)
	newsize = c->pos + n + 1;
      cbuf = realloc (cbuf, newsize);
      if (! cbuf)
	return EOF; /* errno already set to ENOMEM */
      *c->pbuf = cbuf;
      c->max = newsize;
    }
  /* If we have previously done a seek beyond eof, ensure all
     intermediate bytes are NUL.  */
  if (c->pos > c->eof)
    memset (cbuf + c->eof, '\0', c->pos - c->eof);
  memcpy (cbuf + c->pos, buf, n);
  c->pos += n;
  /* If the user has previously written further, remember what the
     trailing NUL is overwriting.  Otherwise, extend the stream.  */
  if (c->pos > c->eof)
    c->eof = c->pos;
  else if (c->wide > 0)
    c->saved.w = *(wchar_t *)(cbuf + c->pos);
  else
    c->saved.c = cbuf[c->pos];
  cbuf[c->pos] = '\0';
  *c->psize = (c->wide > 0) ? c->pos / sizeof (wchar_t) : c->pos;
  return n;
}

/* Seek to position POS relative to WHENCE within stream described by
   COOKIE; return resulting position or fail with EOF.  */
static _fpos_t
memseeker (struct _reent *ptr,
       void *cookie,
       _fpos_t pos,
       int whence)
{
  memstream *c = (memstream *) cookie;
  OFF_T offset = (OFF_T) pos;

  (void) ptr;
  if (whence == SEEK_CUR)
    offset += c->pos;
  else if (whence == SEEK_END)
    offset += c->eof;
  if (offset < 0)
    {
<<<<<<< HEAD
      __errno_r(ptr) = EINVAL;
=======
      _REENT_ERRNO(ptr) = EINVAL;
>>>>>>> d92d3a3c
      offset = -1;
    }
  else if ((OFF_T) (size_t) offset != offset)
    {
<<<<<<< HEAD
      __errno_r(ptr) = ENOSPC;
=======
      _REENT_ERRNO(ptr) = ENOSPC;
>>>>>>> d92d3a3c
      offset = -1;
    }
#ifdef __LARGE64_FILES
  else if ((_fpos_t) offset != offset)
    {
<<<<<<< HEAD
      __errno_r(ptr) = EOVERFLOW;
=======
      _REENT_ERRNO(ptr) = EOVERFLOW;
>>>>>>> d92d3a3c
      offset = -1;
    }
#endif /* __LARGE64_FILES */
  else
    {
      if (c->pos < c->eof)
	{
	  if (c->wide > 0)
	    *(wchar_t *)((*c->pbuf) + c->pos) = c->saved.w;
	  else
	    (*c->pbuf)[c->pos] = c->saved.c;
	  c->saved.w = L'\0';
	}
      c->pos = offset;
      if (c->pos < c->eof)
	{
	  if (c->wide > 0)
	    {
	      c->saved.w = *(wchar_t *)((*c->pbuf) + c->pos);
	      *(wchar_t *)((*c->pbuf) + c->pos) = L'\0';
	      *c->psize = c->pos / sizeof (wchar_t);
	    }
	  else
	    {
	      c->saved.c = (*c->pbuf)[c->pos];
	      (*c->pbuf)[c->pos] = '\0';
	      *c->psize = c->pos;
	    }
	}
      else if (c->wide > 0)
	*c->psize = c->eof / sizeof (wchar_t);
      else
	*c->psize = c->eof;
    }
  return (_fpos_t) offset;
}

/* Seek to position POS relative to WHENCE within stream described by
   COOKIE; return resulting position or fail with EOF.  */
#ifdef __LARGE64_FILES
static _fpos64_t
memseeker64 (struct _reent *ptr,
       void *cookie,
       _fpos64_t pos,
       int whence)
{
  _off64_t offset = (_off64_t) pos;
  memstream *c = (memstream *) cookie;

  (void) ptr;
  if (whence == SEEK_CUR)
    offset += c->pos;
  else if (whence == SEEK_END)
    offset += c->eof;
  if (offset < 0)
    {
<<<<<<< HEAD
      __errno_r(ptr) = EINVAL;
=======
      _REENT_ERRNO(ptr) = EINVAL;
>>>>>>> d92d3a3c
      offset = -1;
    }
  else if ((_off64_t) (size_t) offset != offset)
    {
<<<<<<< HEAD
      __errno_r(ptr) = ENOSPC;
=======
      _REENT_ERRNO(ptr) = ENOSPC;
>>>>>>> d92d3a3c
      offset = -1;
    }
  else
    {
      if (c->pos < c->eof)
	{
	  if (c->wide > 0)
	    *(wchar_t *)((*c->pbuf) + c->pos) = c->saved.w;
	  else
	    (*c->pbuf)[c->pos] = c->saved.c;
	  c->saved.w = L'\0';
	}
      c->pos = offset;
      if (c->pos < c->eof)
	{
	  if (c->wide > 0)
	    {
	      c->saved.w = *(wchar_t *)((*c->pbuf) + c->pos);
	      *(wchar_t *)((*c->pbuf) + c->pos) = L'\0';
	      *c->psize = c->pos / sizeof (wchar_t);
	    }
	  else
	    {
	      c->saved.c = (*c->pbuf)[c->pos];
	      (*c->pbuf)[c->pos] = '\0';
	      *c->psize = c->pos;
	    }
	}
      else if (c->wide > 0)
	*c->psize = c->eof / sizeof (wchar_t);
      else
	*c->psize = c->eof;
    }
  return (_fpos64_t) offset;
}
#endif /* __LARGE64_FILES */

/* Reclaim resources used by stream described by COOKIE.  */
static int
memcloser (struct _reent *ptr,
       void *cookie)
{
  memstream *c = (memstream *) cookie;
  char *buf;

  (void) ptr;
  /* Be nice and try to reduce any unused memory.  */
  buf = realloc (*c->pbuf,
		    c->wide > 0 ? (*c->psize + 1) * sizeof (wchar_t)
				: *c->psize + 1);
  if (buf)
    *c->pbuf = buf;
  free (c->storage);
  return 0;
}

/* Open a memstream that tracks a dynamic buffer in BUF and SIZE.
   Return the new stream, or fail with NULL.  */
static FILE *
internal_open_memstream_r (struct _reent *ptr,
       char **buf,
       size_t *size,
       int wide)
{
  FILE *fp;
  memstream *c;

  if (!buf || !size)
    {
<<<<<<< HEAD
      __errno_r(ptr) = EINVAL;
=======
      _REENT_ERRNO(ptr) = EINVAL;
>>>>>>> d92d3a3c
      return NULL;
    }
  if ((fp = __sfp (ptr)) == NULL)
    return NULL;
  if ((c = (memstream *) malloc (sizeof *c)) == NULL)
    {
      _newlib_sfp_lock_start ();
      fp->_flags = 0;		/* release */
#ifndef __SINGLE_THREAD__
      __lock_close_recursive (fp->_lock);
#endif
      _newlib_sfp_lock_end ();
      return NULL;
    }
  /* Use *size as a hint for initial sizing, but bound the initial
     malloc between 64 bytes (same as asprintf, to avoid frequent
     mallocs on small strings) and 64k bytes (to avoid overusing the
     heap if *size was garbage).  */
  c->max = *size;
  if (wide == 1)
    c->max *= sizeof(wchar_t);
  if (c->max < 64)
    c->max = 64;
#if (SIZE_MAX >= 64 * 1024)
  else if (c->max > (size_t)64 * 1024)
    c->max = (size_t)64 * 1024;
#endif
  *size = 0;
  *buf = malloc (c->max);
  if (!*buf)
    {
      _newlib_sfp_lock_start ();
      fp->_flags = 0;		/* release */
#ifndef __SINGLE_THREAD__
      __lock_close_recursive (fp->_lock);
#endif
      _newlib_sfp_lock_end ();
      free (c);
      return NULL;
    }
  if (wide == 1)
    **((wchar_t **)buf) = L'\0';
  else
    **buf = '\0';

  c->storage = c;
  c->pbuf = buf;
  c->psize = size;
  c->pos = 0;
  c->eof = 0;
  c->saved.w = L'\0';
  c->wide = (int8_t) wide;

  _newlib_flockfile_start (fp);
  fp->_file = -1;
  fp->_flags = __SWR;
  fp->_cookie = c;
  fp->_read = NULL;
  fp->_write = memwriter;
  fp->_seek = memseeker;
#ifdef __LARGE64_FILES
  fp->_seek64 = memseeker64;
  fp->_flags |= __SL64;
#endif
  fp->_close = memcloser;
  ORIENT (fp, wide);
  _newlib_flockfile_end (fp);
  return fp;
}

FILE *
_open_memstream_r (struct _reent *ptr,
       char **buf,
       size_t *size)
{
  return internal_open_memstream_r (ptr, buf, size, -1);
}

FILE *
_open_wmemstream_r (struct _reent *ptr,
       wchar_t **buf,
       size_t *size)
{
  return internal_open_memstream_r (ptr, (char **)buf, size, 1);
}

#ifndef _REENT_ONLY
FILE *
open_memstream (char **buf,
       size_t *size)
{
  return _open_memstream_r (_REENT, buf, size);
}

FILE *
open_wmemstream (wchar_t **buf,
       size_t *size)
{
  return _open_wmemstream_r (_REENT, buf, size);
}
#endif /* !_REENT_ONLY */<|MERGE_RESOLUTION|>--- conflicted
+++ resolved
@@ -107,11 +107,7 @@
      big that user cannot do ftello.  */
   if (sizeof (OFF_T) == sizeof (size_t) && (ssize_t) (c->pos + n) < 0)
     {
-<<<<<<< HEAD
-      __errno_r(ptr) = EFBIG;
-=======
       _REENT_ERRNO(ptr) = EFBIG;
->>>>>>> d92d3a3c
       return EOF;
     }
   /* Grow the buffer, if necessary.  Choose a geometric growth factor
@@ -167,30 +163,18 @@
     offset += c->eof;
   if (offset < 0)
     {
-<<<<<<< HEAD
-      __errno_r(ptr) = EINVAL;
-=======
       _REENT_ERRNO(ptr) = EINVAL;
->>>>>>> d92d3a3c
       offset = -1;
     }
   else if ((OFF_T) (size_t) offset != offset)
     {
-<<<<<<< HEAD
-      __errno_r(ptr) = ENOSPC;
-=======
       _REENT_ERRNO(ptr) = ENOSPC;
->>>>>>> d92d3a3c
       offset = -1;
     }
 #ifdef __LARGE64_FILES
   else if ((_fpos_t) offset != offset)
     {
-<<<<<<< HEAD
-      __errno_r(ptr) = EOVERFLOW;
-=======
       _REENT_ERRNO(ptr) = EOVERFLOW;
->>>>>>> d92d3a3c
       offset = -1;
     }
 #endif /* __LARGE64_FILES */
@@ -247,20 +231,12 @@
     offset += c->eof;
   if (offset < 0)
     {
-<<<<<<< HEAD
-      __errno_r(ptr) = EINVAL;
-=======
       _REENT_ERRNO(ptr) = EINVAL;
->>>>>>> d92d3a3c
       offset = -1;
     }
   else if ((_off64_t) (size_t) offset != offset)
     {
-<<<<<<< HEAD
-      __errno_r(ptr) = ENOSPC;
-=======
       _REENT_ERRNO(ptr) = ENOSPC;
->>>>>>> d92d3a3c
       offset = -1;
     }
   else
@@ -330,11 +306,7 @@
 
   if (!buf || !size)
     {
-<<<<<<< HEAD
-      __errno_r(ptr) = EINVAL;
-=======
       _REENT_ERRNO(ptr) = EINVAL;
->>>>>>> d92d3a3c
       return NULL;
     }
   if ((fp = __sfp (ptr)) == NULL)
