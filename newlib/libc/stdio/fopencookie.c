--- conflicted
+++ resolved
@@ -108,11 +108,7 @@
   (void) ptr;
   errno = 0;
   if ((result = c->readfn (c->cookie, buf, n)) < 0 && errno)
-<<<<<<< HEAD
-    __errno_r(ptr) = errno;
-=======
-    _REENT_ERRNO(ptr) = errno;
->>>>>>> d92d3a3c
+    _REENT_ERRNO(ptr) = errno;
   return result;
 }
 
@@ -134,11 +130,7 @@
     }
   errno = 0;
   if ((result = c->writefn (c->cookie, buf, n)) < 0 && errno)
-<<<<<<< HEAD
-    __errno_r(ptr) = errno;
-=======
-    _REENT_ERRNO(ptr) = errno;
->>>>>>> d92d3a3c
+    _REENT_ERRNO(ptr) = errno;
   return result;
 }
 
@@ -158,19 +150,11 @@
   (void) ptr;
   errno = 0;
   if (c->seekfn (c->cookie, &offset, whence) < 0 && errno)
-<<<<<<< HEAD
-    __errno_r(ptr) = errno;
+    _REENT_ERRNO(ptr) = errno;
 #ifdef __LARGE64_FILES
   else if ((_fpos_t)offset != offset)
     {
-      __errno_r(ptr) = EOVERFLOW;
-=======
-    _REENT_ERRNO(ptr) = errno;
-#ifdef __LARGE64_FILES
-  else if ((_fpos_t)offset != offset)
-    {
       _REENT_ERRNO(ptr) = EOVERFLOW;
->>>>>>> d92d3a3c
       offset = -1;
     }
 #endif /* __LARGE64_FILES */
@@ -189,11 +173,7 @@
   (void) ptr;
   errno = 0;
   if (c->seekfn (c->cookie, &offset, whence) < 0 && errno)
-<<<<<<< HEAD
-    __errno_r(ptr) = errno;
-=======
-    _REENT_ERRNO(ptr) = errno;
->>>>>>> d92d3a3c
+    _REENT_ERRNO(ptr) = errno;
   return (_fpos64_t) offset;
 }
 #endif /* __LARGE64_FILES */
@@ -209,11 +189,7 @@
     {
       errno = 0;
       if ((result = c->closefn (c->cookie)) < 0 && errno)
-<<<<<<< HEAD
-	__errno_r(ptr) = errno;
-=======
 	_REENT_ERRNO(ptr) = errno;
->>>>>>> d92d3a3c
     }
   free (c);
   return result;
@@ -236,11 +212,7 @@
   if (((flags & (__SRD | __SRW)) && !functions.read)
       || ((flags & (__SWR | __SRW)) && !functions.write))
     {
-<<<<<<< HEAD
-      __errno_r(ptr) = EINVAL;
-=======
       _REENT_ERRNO(ptr) = EINVAL;
->>>>>>> d92d3a3c
       return NULL;
     }
   if ((fp = __sfp (ptr)) == NULL)
