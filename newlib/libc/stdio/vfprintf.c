--- conflicted
+++ resolved
@@ -224,11 +224,7 @@
 			str = (unsigned char *)malloc (newsize);
 			if (!str)
 			{
-<<<<<<< HEAD
-				__errno_r(ptr) = ENOMEM;
-=======
 				_REENT_ERRNO(ptr) = ENOMEM;
->>>>>>> d92d3a3c
 				goto err;
 			}
 			memcpy (str, fp->_bf._base, curpos);
@@ -243,11 +239,7 @@
 				free (fp->_bf._base);
 				/* Ensure correct errno, even if free
 				 * changed it.  */
-<<<<<<< HEAD
-				__errno_r(ptr) = ENOMEM;
-=======
 				_REENT_ERRNO(ptr) = ENOMEM;
->>>>>>> d92d3a3c
 				goto err;
 			}
 		}
@@ -317,11 +309,7 @@
 				str = (unsigned char *)malloc (newsize);
 				if (!str)
 				{
-<<<<<<< HEAD
-					__errno_r(ptr) = ENOMEM;
-=======
 					_REENT_ERRNO(ptr) = ENOMEM;
->>>>>>> d92d3a3c
 					goto err;
 				}
 				memcpy (str, fp->_bf._base, curpos);
@@ -336,11 +324,7 @@
 					free (fp->_bf._base);
 					/* Ensure correct errno, even if free
 					 * changed it.  */
-<<<<<<< HEAD
-					__errno_r(ptr) = ENOMEM;
-=======
 					_REENT_ERRNO(ptr) = ENOMEM;
->>>>>>> d92d3a3c
 					goto err;
 				}
 			}
@@ -882,11 +866,7 @@
 		fp->_bf._base = fp->_p = malloc (64);
 		if (!fp->_p)
 		{
-<<<<<<< HEAD
-			__errno_r(data) = ENOMEM;
-=======
 			_REENT_ERRNO(data) = ENOMEM;
->>>>>>> d92d3a3c
 			return EOF;
 		}
 		fp->_bf._size = 64;
@@ -1396,11 +1376,7 @@
 		case 'm':  /* extension */
 			{
 				int dummy;
-<<<<<<< HEAD
-				cp = _strerror_r (data, __errno_r(data), 1, &dummy);
-=======
 				cp = _strerror_r (data, _REENT_ERRNO(data), 1, &dummy);
->>>>>>> d92d3a3c
 			}
 			flags &= ~LONGINT;
 			goto string;
