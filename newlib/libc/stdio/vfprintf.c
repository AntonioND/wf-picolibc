/*
 * Copyright (c) 1990 The Regents of the University of California.
 * All rights reserved.
 *
 * This code is derived from software contributed to Berkeley by
 * Chris Torek.
 *
 * Redistribution and use in source and binary forms, with or without
 * modification, are permitted provided that the following conditions
 * are met:
 * 1. Redistributions of source code must retain the above copyright
 *    notice, this list of conditions and the following disclaimer.
 * 2. Redistributions in binary form must reproduce the above copyright
 *    notice, this list of conditions and the following disclaimer in the
 *    documentation and/or other materials provided with the distribution.
 * 3. Neither the name of the University nor the names of its contributors
 *    may be used to endorse or promote products derived from this software
 *    without specific prior written permission.
 *
 * THIS SOFTWARE IS PROVIDED BY THE REGENTS AND CONTRIBUTORS ``AS IS'' AND
 * ANY EXPRESS OR IMPLIED WARRANTIES, INCLUDING, BUT NOT LIMITED TO, THE
 * IMPLIED WARRANTIES OF MERCHANTABILITY AND FITNESS FOR A PARTICULAR PURPOSE
 * ARE DISCLAIMED.  IN NO EVENT SHALL THE REGENTS OR CONTRIBUTORS BE LIABLE
 * FOR ANY DIRECT, INDIRECT, INCIDENTAL, SPECIAL, EXEMPLARY, OR CONSEQUENTIAL
 * DAMAGES (INCLUDING, BUT NOT LIMITED TO, PROCUREMENT OF SUBSTITUTE GOODS
 * OR SERVICES; LOSS OF USE, DATA, OR PROFITS; OR BUSINESS INTERRUPTION)
 * HOWEVER CAUSED AND ON ANY THEORY OF LIABILITY, WHETHER IN CONTRACT, STRICT
 * LIABILITY, OR TORT (INCLUDING NEGLIGENCE OR OTHERWISE) ARISING IN ANY WAY
 * OUT OF THE USE OF THIS SOFTWARE, EVEN IF ADVISED OF THE POSSIBILITY OF
 * SUCH DAMAGE.
 */

/*
FUNCTION
<<vfprintf>>, <<vprintf>>, <<vsprintf>>, <<vsnprintf>>, <<vasprintf>>, <<vasnprintf>>---format argument list

INDEX
	vfprintf
INDEX
	_vfprintf_r
INDEX
	vprintf
INDEX
	_vprintf_r
INDEX
	vsprintf
INDEX
	_vsprintf_r
INDEX
	vsnprintf
INDEX
	_vsnprintf_r
INDEX
	vasprintf
INDEX
	_vasprintf_r
INDEX
	vasnprintf
INDEX
	_vasnprintf_r

SYNOPSIS
	#include <stdio.h>
	#include <stdarg.h>
	int vprintf(const char *<[fmt]>, va_list <[list]>);
	int vfprintf(FILE *<[fp]>, const char *<[fmt]>, va_list <[list]>);
	int vsprintf(char *<[str]>, const char *<[fmt]>, va_list <[list]>);
	int vsnprintf(char *<[str]>, size_t <[size]>, const char *<[fmt]>,
                      va_list <[list]>);
	int vasprintf(char **<[strp]>, const char *<[fmt]>, va_list <[list]>);
	char *vasnprintf(char *<[str]>, size_t *<[size]>, const char *<[fmt]>,
                         va_list <[list]>);

	int vprintf( const char *<[fmt]>,
                        va_list <[list]>);
	int vfprintf( FILE *<[fp]>,
                        const char *<[fmt]>, va_list <[list]>);
	int vsprintf( char *<[str]>,
                        const char *<[fmt]>, va_list <[list]>);
	int vasprintf( char **<[str]>,
                         const char *<[fmt]>, va_list <[list]>);
	int vsnprintf( char *<[str]>,
                         size_t <[size]>, const char *<[fmt]>, va_list <[list]>);
	char *vasnprintf( char *<[str]>,
                            size_t *<[size]>, const char *<[fmt]>, va_list <[list]>);

DESCRIPTION
<<vprintf>>, <<vfprintf>>, <<vasprintf>>, <<vsprintf>>, <<vsnprintf>>,
and <<vasnprintf>> are (respectively) variants of <<printf>>,
<<fprintf>>, <<asprintf>>, <<sprintf>>, <<snprintf>>, and
<<asnprintf>>.  They differ only in allowing their caller to pass the
variable argument list as a <<va_list>> object (initialized by
<<va_start>>) rather than directly accepting a variable number of
arguments.  The caller is responsible for calling <<va_end>>.

<<_vprintf_r>>, <<_vfprintf_r>>, <<_vasprintf_r>>, <<_vsprintf_r>>,
<<_vsnprintf_r>>, and <<_vasnprintf_r>> are reentrant versions of the
above.

RETURNS
The return values are consistent with the corresponding functions.

PORTABILITY
ANSI C requires <<vprintf>>, <<vfprintf>>, <<vsprintf>>, and
<<vsnprintf>>.  The remaining functions are newlib extensions.

Supporting OS subroutines required: <<close>>, <<fstat>>, <<isatty>>,
<<lseek>>, <<read>>, <<sbrk>>, <<write>>.
*/

#if defined(LIBC_SCCS) && !defined(lint)
/*static char *sccsid = "from: @(#)vfprintf.c	5.50 (Berkeley) 12/16/92";*/
static char *rcsid = "$Id$";
#endif /* LIBC_SCCS and not lint */

/*
 * Actual printf innards.
 *
 * This code is large and complicated...
 */
#define _DEFAULT_SOURCE
#include <newlib.h>

#ifdef INTEGER_ONLY
# ifdef STRING_ONLY
#   define VFPRINTF svfiprintf
# else
#   define VFPRINTF vfiprintf
# endif
#else
# ifdef STRING_ONLY
#   define VFPRINTF svfprintf
# else
#   define VFPRINTF vfprintf
# endif
# ifndef NO_FLOATING_POINT
#  define FLOATING_POINT
# endif
#endif

#define _NO_POS_ARGS
#ifdef _WANT_IO_POS_ARGS
# undef _NO_POS_ARGS
#endif

#define _DEFAULT_SOURCE
#include <_ansi.h>
#include <stdio.h>
#include <stdlib.h>
#include <string.h>
#include <limits.h>
#include <stdint.h>
#include <wchar.h>
#include <sys/lock.h>
#include <stdarg.h>
#include "local.h"
#include "../stdlib/local.h"
#include "fvwrite.h"
#include "vfieeefp.h"

/* Currently a test is made to see if long double processing is warranted.
   This could be changed in the future should the __ldtoa code be
   preferred over __dtoa.  */
#define _NO_LONGDBL
#if defined _WANT_IO_LONG_DOUBLE && (LDBL_MANT_DIG > DBL_MANT_DIG)
#undef _NO_LONGDBL
#endif

#define _NO_LONGLONG
#if defined _WANT_IO_LONG_LONG \
	&& (defined __GNUC__ || __STDC_VERSION__ >= 199901L)
# undef _NO_LONGLONG
#endif

#ifdef STRING_ONLY

# ifdef _FVWRITE_IN_STREAMIO
<<<<<<< HEAD
#  define __SPRINT _ssprint
# else
#  define __SPRINT _ssputs
=======
#  define __SPRINT __ssprint_r
   int __ssprint_r (struct _reent *, FILE *, register struct __suio *);
# else
#  define __SPRINT __ssputs_r
   int __ssputs_r (struct _reent *, FILE *, const char *, size_t);
>>>>>>> bdcfea3a
# endif

#else /* !STRING_ONLY */

# ifdef _FVWRITE_IN_STREAMIO
<<<<<<< HEAD
#  define __SPRINT _sprint
# else
#  define __SPRINT _sfputs
# endif
#endif

/* The __sprint_r/__ssprint_r functions are shared between all versions of
   vfprintf and vfwprintf.  They must only be defined once, which we do in
   the INTEGER_ONLY versions here. */
#ifdef STRING_ONLY
#ifdef INTEGER_ONLY
#ifndef _FVWRITE_IN_STREAMIO
int
_ssputs (
       FILE *fp,
       const char *buf,
       size_t len)
{
	register int w;

	w = fp->_w;
	if (len >= (size_t) w && fp->_flags & (__SMBF | __SOPT)) {
		/* must be asprintf family */
		unsigned char *str;
		int curpos = (fp->_p - fp->_bf._base);
		/* Choose a geometric growth factor to avoid
	 	 * quadratic realloc behavior, but use a rate less
		 * than (1+sqrt(5))/2 to accomodate malloc
	 	 * overhead. asprintf EXPECTS us to overallocate, so
	 	 * that it can add a trailing \0 without
	 	 * reallocating.  The new allocation should thus be
	 	 * max(prev_size*1.5, curpos+len+1). */
		int newsize = fp->_bf._size * 3 / 2;
		if ((size_t) newsize < curpos + len + 1)
			newsize = curpos + len + 1;
		if (fp->_flags & __SOPT)
		{
			/* asnprintf leaves original buffer alone.  */
			str = (unsigned char *)malloc (newsize);
			if (!str)
			{
				_REENT_ERRNO(ptr) = ENOMEM;
				goto err;
			}
			memcpy (str, fp->_bf._base, curpos);
			fp->_flags = (fp->_flags & ~__SOPT) | __SMBF;
		}
		else
		{
			str = (unsigned char *)realloc (fp->_bf._base,
					newsize);
			if (!str) {
				/* Free unneeded buffer.  */
				free (fp->_bf._base);
				/* Ensure correct errno, even if free
				 * changed it.  */
				_REENT_ERRNO(ptr) = ENOMEM;
				goto err;
			}
		}
		fp->_bf._base = str;
		fp->_p = str + curpos;
		fp->_bf._size = newsize;
		w = len;
		fp->_w = newsize - curpos;
	}
	if (len < (size_t) w)
		w = len;
	(void)memmove ((void *) fp->_p, (void *) buf, (size_t) (w));
	fp->_w -= w;
	fp->_p += w;

	return 0;

err:
	fp->_flags |= __SERR;
	return EOF;
}
#endif

int
_ssprint (
       FILE *fp,
       register struct __suio *uio)
{
	register size_t len;
	register int w;
	register struct __siov *iov;
	register const char *p = NULL;

	iov = uio->uio_iov;
	len = 0;

	if (uio->uio_resid == 0) {
		uio->uio_iovcnt = 0;
		return (0);
	}

        do {
		while (len == 0) {
			p = iov->iov_base;
			len = iov->iov_len;
			iov++;
		}
		w = fp->_w;
		if (len >= (size_t) w && fp->_flags & (__SMBF | __SOPT)) {
			/* must be asprintf family */
			unsigned char *str;
			int curpos = (fp->_p - fp->_bf._base);
			/* Choose a geometric growth factor to avoid
		 	 * quadratic realloc behavior, but use a rate less
			 * than (1+sqrt(5))/2 to accomodate malloc
		 	 * overhead. asprintf EXPECTS us to overallocate, so
		 	 * that it can add a trailing \0 without
		 	 * reallocating.  The new allocation should thus be
		 	 * max(prev_size*1.5, curpos+len+1). */
			int newsize = fp->_bf._size * 3 / 2;
			if ((size_t) newsize < curpos + len + 1)
				newsize = curpos + len + 1;
			if (fp->_flags & __SOPT)
			{
				/* asnprintf leaves original buffer alone.  */
				str = (unsigned char *)malloc (newsize);
				if (!str)
				{
					_REENT_ERRNO(ptr) = ENOMEM;
					goto err;
				}
				memcpy (str, fp->_bf._base, curpos);
				fp->_flags = (fp->_flags & ~__SOPT) | __SMBF;
			}
			else
			{
				str = (unsigned char *)realloc (fp->_bf._base,
						newsize);
				if (!str) {
					/* Free unneeded buffer.  */
					free (fp->_bf._base);
					/* Ensure correct errno, even if free
					 * changed it.  */
					_REENT_ERRNO(ptr) = ENOMEM;
					goto err;
				}
			}
			fp->_bf._base = str;
			fp->_p = str + curpos;
			fp->_bf._size = newsize;
			w = len;
			fp->_w = newsize - curpos;
		}
		if (len < (size_t) w)
			w = len;
		(void)memmove ((void *) fp->_p, (void *) p, (size_t) (w));
		fp->_w -= w;
		fp->_p += w;
		w = len;          /* pretend we copied all */
		p += w;
		len -= w;
        } while ((uio->uio_resid -= w) != 0);

	uio->uio_resid = 0;
	uio->uio_iovcnt = 0;
	return 0;

err:
  fp->_flags |= __SERR;
  uio->uio_resid = 0;
  uio->uio_iovcnt = 0;
  return EOF;
}
#else /* !INTEGER_ONLY */
#ifndef _FVWRITE_IN_STREAMIO
int _ssputs ( FILE *, const char *, size_t);
#endif
int _ssprint ( FILE *, register struct __suio *);
#endif /* !INTEGER_ONLY */

#else /* !STRING_ONLY */
#ifdef INTEGER_ONLY

#ifndef _FVWRITE_IN_STREAMIO
int
_sfputs (
       FILE *fp,
       const char *buf,
       size_t len)
{
	register int i;

#if defined _WIDE_ORIENT && (!defined _ELIX_LEVEL || _ELIX_LEVEL >= 4)
	if (fp->_flags2 & __SWID) {
		wchar_t *p;

		p = (wchar_t *) buf;
		for (i = 0; i < (len / sizeof (wchar_t)); i++) {
			if (fputwc ( p[i], fp) == WEOF)
				return -1;
		}
	} else {
#else
	{
#endif
                for (i = 0; (size_t) i < len; i++) {
			if (fputc ( buf[i], fp) == EOF)
				return -1;
		}
	}
	return (0);
}
#endif
/*
 * Flush out all the vectors defined by the given uio,
 * then reset it so that it can be reused.
 */
int
_sprint (
       FILE *fp,
       register struct __suio *uio)
{
	register int err = 0;

	if (uio->uio_resid == 0) {
		uio->uio_iovcnt = 0;
		return (0);
	}
#if defined _WIDE_ORIENT && (!defined _ELIX_LEVEL || _ELIX_LEVEL >= 4)
	if (fp->_flags2 & __SWID) {
		struct __siov *iov;
		wchar_t *p;
		int i, len;

		iov = uio->uio_iov;
		for (; uio->uio_resid != 0;
		     uio->uio_resid -= len * sizeof (wchar_t), iov++) {
			p = (wchar_t *) iov->iov_base;
			len = iov->iov_len / sizeof (wchar_t);
			for (i = 0; i < len; i++) {
				if (fputwc ( p[i], fp) == WEOF) {
					err = -1;
					goto out;
				}
			}
		}
out:
		;
	} else
#endif
		err = _sfvwrite( fp, uio);
	uio->uio_resid = 0;
	uio->uio_iovcnt = 0;
	return (err);
}
#else /* !INTEGER_ONLY */
#ifndef _FVWRITE_IN_STREAMIO
int _sfputs ( FILE *, const char *buf, size_t);
#endif
int _sprint ( FILE *, register struct __suio *);
#endif /* !INTEGER_ONLY */
=======
#  define __SPRINT __sprint_r
   int __sprint_r (struct _reent *, FILE *, register struct __suio *);
# else
#  define __SPRINT __sfputs_r
   int __sfputs_r (struct _reent *, FILE *, const char *buf, size_t);
# endif
>>>>>>> bdcfea3a

#ifdef _UNBUF_STREAM_OPT
/*
 * Helper function for `fprintf to unbuffered unix file': creates a
 * temporary buffer.  We only work on write-only files; this avoids
 * worries about ungetc buffers and so forth.
 *
 * Make sure to avoid inlining.
 */
_NOINLINE_STATIC int
__sbprintf (struct _reent *rptr,
       register FILE *fp,
       const char *fmt,
       va_list ap)
{
	int ret;
	FILE fake;
	unsigned char buf[BUFSIZ];

	/* copy the important variables */
	fake._flags = fp->_flags & ~__SNBF;
	fake._flags2 = fp->_flags2;
	fake._file = fp->_file;
	fake._cookie = fp->_cookie;
	fake._write = fp->_write;

	/* set up the buffer */
	fake._bf._base = fake._p = buf;
	fake._bf._size = fake._w = sizeof (buf);
	fake._lbfsize = 0;	/* not actually used, but Just In Case */
#ifndef __SINGLE_THREAD__
	__lock_init_recursive (fake._lock);
#endif

	/* do the work, then copy any error status */
	ret = VFPRINTF (&fake, fmt, ap);
	if (ret >= 0 && fflush ( &fake))
		ret = EOF;
	if (fake._flags & __SERR)
		fp->_flags |= __SERR;

#ifndef __SINGLE_THREAD__
	__lock_close_recursive (fake._lock);
#endif
	return (ret);
}
#endif /* _UNBUF_STREAM_OPT */
#endif /* !STRING_ONLY */


#if defined (FLOATING_POINT) || defined (_WANT_IO_C99_FORMATS)
# include <locale.h>
#endif
#ifdef FLOATING_POINT
# include <math.h>

/* For %La, an exponent of 15 bits occupies the exponent character, a
   sign, and up to 5 digits.  */
# define MAXEXPLEN		7
# define DEFPREC		6

# ifdef _NO_LONGDBL

#  define _PRINTF_FLOAT_TYPE double
#  define _DTOA __dtoa
#  define FREXP frexp

# else /* !_NO_LONGDBL */

extern int _ldcheck (_LONG_DOUBLE *);

#  define _PRINTF_FLOAT_TYPE _LONG_DOUBLE
#  define _DTOA __ldtoa
#  define FREXP frexpl
# endif /* !_NO_LONGDBL */

static char *cvt(_PRINTF_FLOAT_TYPE, int, int, char *, int *,
                 int, int *, char *);

static int exponent(char *, int, int);

#endif /* FLOATING_POINT */

/* BUF must be big enough for the maximum %#llo (assuming long long is
   at most 64 bits, this would be 23 characters), the maximum
   multibyte character %C, and the maximum default precision of %La
   (assuming long double is at most 128 bits with 113 bits of
   mantissa, this would be 29 characters).  %e, %f, and %g use
   reentrant storage shared with mprec.  All other formats that use
   buf get by with fewer characters.  Making BUF slightly bigger
   reduces the need for malloc in %.*a and %S, when large precision or
   long strings are processed.
   The bigger size of 100 bytes is used on systems which allow number
   strings using the locale's grouping character.  Since that's a multibyte
   value, we should use a conservative value.
   */
#ifdef _WANT_IO_C99_FORMATS
#define	BUF		100
#else
#define	BUF		40
#endif
#if defined _MB_CAPABLE && MB_LEN_MAX > BUF
# undef BUF
# define BUF MB_LEN_MAX
#endif

#ifndef _NO_LONGLONG
# define quad_t long long
# define u_quad_t unsigned long long
#else
# define quad_t long
# define u_quad_t unsigned long
#endif

typedef quad_t * quad_ptr_t;
typedef void *void_ptr_t;
typedef char *   char_ptr_t;
typedef long *   long_ptr_t;
typedef int  *   int_ptr_t;
typedef short *  short_ptr_t;

#ifndef _NO_POS_ARGS
# ifdef NL_ARGMAX
#  define MAX_POS_ARGS NL_ARGMAX
# else
#  define MAX_POS_ARGS 32
# endif

union arg_val
{
  int val_int;
  u_int val_u_int;
  long val_long;
  u_long val_u_long;
  float val_float;
  double val_double;
  _LONG_DOUBLE val__LONG_DOUBLE;
  int_ptr_t val_int_ptr_t;
  short_ptr_t val_short_ptr_t;
  long_ptr_t val_long_ptr_t;
  char_ptr_t val_char_ptr_t;
  quad_ptr_t val_quad_ptr_t;
  void_ptr_t val_void_ptr_t;
  quad_t val_quad_t;
  u_quad_t val_u_quad_t;
  wint_t val_wint_t;
};

typedef struct {
    va_list ap;
} my_va_list;

static union arg_val *
get_arg (int n, char *fmt,
                 my_va_list *ap, int *numargs, union arg_val *args,
                 int *arg_type, char **last_fmt);
#endif /* !_NO_POS_ARGS */

/*
 * Macros for converting digits to letters and vice versa
 */
#define	to_digit(c)	((c) - '0')
#define is_digit(c)	((unsigned)to_digit (c) <= 9)
#define	to_char(n)	((n) + '0')

/*
 * Flags used during conversion.
 */
#define	ALT		0x001		/* alternate form */
#define	HEXPREFIX	0x002		/* add 0x or 0X prefix */
#define	LADJUST		0x004		/* left adjustment */
#define	LONGDBL		0x008		/* long double */
#define	LONGINT		0x010		/* long integer */
#ifndef _NO_LONGLONG
# define QUADINT	0x020		/* quad integer */
#else /* ifdef _NO_LONGLONG, make QUADINT equivalent to LONGINT, so
	 that %lld behaves the same as %ld, not as %d, as expected if:
	 sizeof (long long) = sizeof long > sizeof int  */
# define QUADINT	LONGINT
#endif
#define	SHORTINT	0x040		/* short integer */
#define	ZEROPAD		0x080		/* zero (as opposed to blank) pad */
#define FPT		0x100		/* Floating point number */
#ifdef _WANT_IO_C99_FORMATS
# define CHARINT	0x200		/* char as integer */
#else /* define as 0, to make SARG and UARG occupy fewer instructions  */
# define CHARINT	0
#endif
#ifdef _WANT_IO_C99_FORMATS
# define GROUPING	0x400		/* use grouping ("'" flag) */
#endif

int
VFPRINTF (
       FILE * fp,
       const char *fmt0,
       va_list ap)
{
	register char *fmt;	/* format string */
	register int ch;	/* character from fmt */
	register int n, m;	/* handy integers (short term usage) */
	register char *cp;	/* handy char pointer (short term usage) */
	register int flags;	/* flags as above */
#ifndef _NO_POS_ARGS
	char *fmt_anchor;       /* current format spec being processed */
	int N;                  /* arg number */
	int arg_index;          /* index into args processed directly */
	int numargs;            /* number of varargs read */
	char *saved_fmt;        /* saved fmt pointer */
        my_va_list my_ap;
        va_copy(my_ap.ap, ap);
	union arg_val args[MAX_POS_ARGS];
	int arg_type[MAX_POS_ARGS];
	int is_pos_arg;         /* is current format positional? */
	int old_is_pos_arg;     /* is current format positional? */
#endif
	int ret;		/* return value accumulator */
	int width;		/* width from format (%8d), or 0 */
	int prec;		/* precision from format (%.3d), or -1 */
	char sign;		/* sign prefix (' ', '+', '-', or \0) */
#ifdef _WANT_IO_C99_FORMATS
				/* locale specific numeric grouping */
	char *thousands_sep = NULL;
	size_t thsnd_len = 0;
	const char *grouping = NULL;
#endif
#ifdef FLOATING_POINT
	char *decimal_point = localeconv ()->decimal_point;
	size_t decp_len = strlen (decimal_point);
	char softsign;		/* temporary negative sign for floats */
	union { int i; _PRINTF_FLOAT_TYPE fp; } _double_ = {0};
# define _fpvalue (_double_.fp)
	int expt;		/* integer value of exponent */
	int expsize = 0;	/* character count for expstr */
	char expstr[MAXEXPLEN];	/* buffer for exponent string */
	int lead;		/* sig figs before decimal or group sep */
#endif /* FLOATING_POINT */
#if defined (FLOATING_POINT) || defined (_WANT_IO_C99_FORMATS)
	int ndig = 0;		/* actual number of digits returned by cvt */
#endif
#if defined (FLOATING_POINT) && defined (_WANT_IO_C99_FORMATS)
	int nseps;		/* number of group separators with ' */
	int nrepeats;		/* number of repeats of the last group */
#endif
	u_quad_t _uquad;	/* integer arguments %[diouxX] */
	enum { OCT, DEC, HEX } base;/* base for [diouxX] conversion */
	int dprec;		/* a copy of prec if [diouxX], 0 otherwise */
	int realsz;		/* field size expanded by dprec */
	int size;		/* size of converted field or string */
	char *xdigs = NULL;	/* digits for [xX] conversion */
#ifdef _FVWRITE_IN_STREAMIO
#define NIOV 8
	struct __suio uio;	/* output information: summary */
	struct __siov iov[NIOV];/* ... and individual io vectors */
	register struct __siov *iovp;/* for PRINT macro */
#endif
	char buf[BUF];		/* space for %c, %S, %[diouxX], %[aA] */
	char ox[2] = {0};	/* space for 0x hex-prefix */
#ifdef _MB_CAPABLE
	wchar_t wc;
	mbstate_t state;        /* mbtowc calls from library must not change state */
#endif
	char *malloc_buf = NULL;/* handy pointer for malloced buffers */

	/*
	 * Choose PADSIZE to trade efficiency vs. size.  If larger printf
	 * fields occur frequently, increase PADSIZE and make the initialisers
	 * below longer.
	 */
#define	PADSIZE	16		/* pad chunk size */
	static const char blanks[PADSIZE] =
	 {' ',' ',' ',' ',' ',' ',' ',' ',' ',' ',' ',' ',' ',' ',' ',' '};
	static const char zeroes[PADSIZE] =
	 {'0','0','0','0','0','0','0','0','0','0','0','0','0','0','0','0'};

#ifdef _MB_CAPABLE
	memset (&state, '\0', sizeof (state));
#endif
	/*
	 * BEWARE, these `goto error' on error, and PAD uses `n'.
	 */
#ifdef _FVWRITE_IN_STREAMIO
#define	PRINT(ptr, len) { \
	iovp->iov_base = (ptr); \
	iovp->iov_len = (len); \
	uio.uio_resid += (len); \
	iovp++; \
	if (++uio.uio_iovcnt >= NIOV) { \
		if (__SPRINT(fp, &uio)) \
			goto error; \
		iovp = iov; \
	} \
}
#define	PAD(howmany, with) { \
	if ((n = (howmany)) > 0) { \
		while (n > PADSIZE) { \
			PRINT (with, PADSIZE); \
			n -= PADSIZE; \
		} \
		PRINT (with, n); \
	} \
}
#define PRINTANDPAD(p, ep, len, with) { \
	int n = (ep) - (p); \
	if (n > (len)) \
		n = (len); \
	if (n > 0) \
		PRINT((p), n); \
	PAD((len) - (n > 0 ? n : 0), (with)); \
}
#define	FLUSH() { \
	if (uio.uio_resid && __SPRINT(fp, &uio)) \
		goto error; \
	uio.uio_iovcnt = 0; \
	iovp = iov; \
}
#else
#define PRINT(ptr, len) {		\
	if (__SPRINT (fp, (ptr), (len)) == EOF) \
		goto error;		\
}
#define	PAD(howmany, with) {		\
	if ((n = (howmany)) > 0) {	\
		while (n > PADSIZE) {	\
			PRINT (with, PADSIZE);	\
			n -= PADSIZE;	\
		}			\
		PRINT (with, n);	\
	}				\
}
#define PRINTANDPAD(p, ep, len, with) {	\
	int n = (ep) - (p);		\
	if (n > (len))			\
		n = (len);		\
	if (n > 0)			\
		PRINT((p), n);		\
	PAD((len) - (n > 0 ? n : 0), (with)); \
}
#define FLUSH()
#endif

	/* Macros to support positional arguments */
#ifndef _NO_POS_ARGS
# define GET_ARG(n, ap, type)						\
	(is_pos_arg							\
	 ? (n < numargs							\
	    ? args[n].val_##type					\
	    : get_arg (n, fmt_anchor, &my_ap, &numargs, args,     \
		       arg_type, &saved_fmt)->val_##type)		\
	 : (arg_index++ < numargs					\
	    ? args[n].val_##type					\
	    : (numargs < MAX_POS_ARGS					\
	       ? args[numargs++].val_##type = va_arg (my_ap.ap, type)		\
	       : va_arg (my_ap.ap, type))))
#else
# define GET_ARG(n, ap, type) (va_arg (ap, type))
#endif

	/*
	 * To extend shorts properly, we need both signed and unsigned
	 * argument extraction methods.
	 */
#ifndef _NO_LONGLONG
#define	SARG() \
	(flags&QUADINT ? GET_ARG (N, ap, quad_t) : \
	    flags&LONGINT ? GET_ARG (N, ap, long) : \
	    flags&SHORTINT ? (long)(short)GET_ARG (N, ap, int) : \
	    flags&CHARINT ? (long)(signed char)GET_ARG (N, ap, int) : \
	    (long)GET_ARG (N, ap, int))
#ifdef __MSP430__
#define	UARG() \
	(flags&QUADINT ? GET_ARG (N, ap, u_quad_t) : \
	    flags&LONGINT ? GET_ARG (N, ap, u_long) : \
	    flags&SHORTINT ? (u_long)(u_short)GET_ARG (N, ap, int) : \
	    flags&CHARINT ? (u_long)(GET_ARG (N, ap, int) & 0xff) : \
	    (u_long)GET_ARG (N, ap, u_int))
#else
#define	UARG() \
	(flags&QUADINT ? GET_ARG (N, ap, u_quad_t) : \
	    flags&LONGINT ? GET_ARG (N, ap, u_long) : \
	    flags&SHORTINT ? (u_long)(u_short)GET_ARG (N, ap, int) : \
	    flags&CHARINT ? (u_long)(unsigned char)GET_ARG (N, ap, int) : \
	    (u_long)GET_ARG (N, ap, u_int))
#endif
#else
#define	SARG() \
	(flags&LONGINT ? GET_ARG (N, ap, long) : \
	    flags&SHORTINT ? (long)(short)GET_ARG (N, ap, int) : \
	    flags&CHARINT ? (long)(signed char)GET_ARG (N, ap, int) : \
	    (long)GET_ARG (N, ap, int))
#ifdef __MSP430__
#define	UARG() \
	(flags&LONGINT ? GET_ARG (N, ap, u_long) : \
	    flags&SHORTINT ? (u_long)(u_short)GET_ARG (N, ap, int) : \
	    flags&CHARINT ? (u_long)(GET_ARG (N, ap, int) & 0xff) :     \
	    (u_long)GET_ARG (N, ap, u_int))
#else
#define	UARG() \
	(flags&LONGINT ? GET_ARG (N, ap, u_long) : \
	    flags&SHORTINT ? (u_long)(u_short)GET_ARG (N, ap, int) : \
	    flags&CHARINT ? (u_long)(unsigned char)GET_ARG (N, ap, int) : \
	    (u_long)GET_ARG (N, ap, u_int))
#endif
#endif

#ifndef STRING_ONLY
	/* Initialize std streams if not dealing with sprintf family.  */
	CHECK_INIT (data, fp);
	_newlib_flockfile_start (fp);

	if (ORIENT(fp, -1) != -1) {
		_newlib_flockfile_exit (fp);
		return (EOF);
	}

	/* sorry, fprintf(read_only_file, "") returns EOF, not 0 */
	if (cantwrite (data, fp)) {
		_newlib_flockfile_exit (fp);
		return (EOF);
	}

#ifdef _UNBUF_STREAM_OPT
	/* optimise fprintf(stderr) (and other unbuffered Unix files) */
	if ((fp->_flags & (__SNBF|__SWR|__SRW)) == (__SNBF|__SWR) &&
	    fp->_file >= 0) {
		_newlib_flockfile_exit (fp);
		return (__sbprintf (data, fp, fmt0, ap));
	}
#endif
#else /* STRING_ONLY */
        /* Create initial buffer if we are called by asprintf family.  */
        if (fp->_flags & __SMBF && !fp->_bf._base)
        {
		fp->_bf._base = fp->_p = malloc (64);
		if (!fp->_p)
		{
			_REENT_ERRNO(data) = ENOMEM;
			return EOF;
		}
		fp->_bf._size = 64;
        }
#endif /* STRING_ONLY */

	fmt = (char *)fmt0;
#ifdef _FVWRITE_IN_STREAMIO
	uio.uio_iov = iovp = iov;
	uio.uio_resid = 0;
	uio.uio_iovcnt = 0;
#endif
	ret = 0;
#ifndef _NO_POS_ARGS
	arg_index = 0;
	saved_fmt = NULL;
	arg_type[0] = -1;
	numargs = 0;
	is_pos_arg = 0;
#endif

	/*
	 * Scan the format for conversions (`%' character).
	 */
	for (;;) {
	        cp = fmt;
#ifdef _MB_CAPABLE
	        while ((n = __MBTOWC (&wc, fmt, MB_CUR_MAX,
				      &state)) != 0) {
		    if (n < 0) {
			/* Wave invalid chars through. */
			memset (&state, 0, sizeof state);
			n = 1;
		    }
                    else if (wc == '%')
                        break;
                    fmt += n;
		}
#else
                while (*fmt != '\0' && *fmt != '%')
                    fmt += 1;
#endif
		if ((m = fmt - cp) != 0) {
			PRINT (cp, m);
			ret += m;
		}
#ifdef _MB_CAPABLE
		if (n <= 0)
                    goto done;
#else
                if (*fmt == '\0')
                    goto done;
#endif
#ifndef _NO_POS_ARGS
		fmt_anchor = fmt;
#endif
		fmt++;		/* skip over '%' */

		flags = 0;
		dprec = 0;
		width = 0;
		prec = -1;
		sign = '\0';
#ifdef FLOATING_POINT
		lead = 0;
#ifdef _WANT_IO_C99_FORMATS
		nseps = nrepeats = 0;
#endif
#endif
#ifndef _NO_POS_ARGS
		N = arg_index;
		is_pos_arg = 0;
#endif

rflag:		ch = *fmt++;
reswitch:	switch (ch) {
#ifdef _WANT_IO_C99_FORMATS
		case '\'':
			thousands_sep = localeconv ()->thousands_sep;
			thsnd_len = strlen (thousands_sep);
			grouping = localeconv ()->grouping;
			if (thsnd_len > 0 && grouping && *grouping)
			  flags |= GROUPING;
			goto rflag;
#endif
		case ' ':
			/*
			 * ``If the space and + flags both appear, the space
			 * flag will be ignored.''
			 *	-- ANSI X3J11
			 */
			if (!sign)
				sign = ' ';
			goto rflag;
		case '#':
			flags |= ALT;
			goto rflag;
		case '*':
#ifndef _NO_POS_ARGS
			/* we must check for positional arg used for dynamic width */
			n = N;
			old_is_pos_arg = is_pos_arg;
			is_pos_arg = 0;
			if (is_digit (*fmt)) {
				char *old_fmt = fmt;

				n = 0;
				ch = *fmt++;
				do {
					n = 10 * n + to_digit (ch);
					ch = *fmt++;
				} while (is_digit (ch));

				if (ch == '$') {
					if (n <= MAX_POS_ARGS) {
						n -= 1;
						is_pos_arg = 1;
					}
					else
						goto error;
				}
				else {
					fmt = old_fmt;
					goto rflag;
				}
			}
#endif /* !_NO_POS_ARGS */

			/*
			 * ``A negative field width argument is taken as a
			 * - flag followed by a positive field width.''
			 *	-- ANSI X3J11
			 * They don't exclude field widths read from args.
			 */
			width = GET_ARG (n, ap, int);
#ifndef _NO_POS_ARGS
			is_pos_arg = old_is_pos_arg;
#endif
			if (width >= 0)
				goto rflag;
			width = -width;
			__PICOLIBC_FALLTHROUGH;
		case '-':
			flags |= LADJUST;
			goto rflag;
		case '+':
			sign = '+';
			goto rflag;
		case '.':
			if ((ch = *fmt++) == '*') {
#ifndef _NO_POS_ARGS
				/* we must check for positional arg used for dynamic width */
				n = N;
				old_is_pos_arg = is_pos_arg;
				is_pos_arg = 0;
				if (is_digit (*fmt)) {
					char *old_fmt = fmt;

					n = 0;
					ch = *fmt++;
					do {
						n = 10 * n + to_digit (ch);
						ch = *fmt++;
					} while (is_digit (ch));

					if (ch == '$') {
						if (n <= MAX_POS_ARGS) {
							n -= 1;
							is_pos_arg = 1;
						}
						else
							goto error;
					}
					else {
						fmt = old_fmt;
						goto rflag;
					}
				}
#endif /* !_NO_POS_ARGS */
				prec = GET_ARG (n, ap, int);
#ifndef _NO_POS_ARGS
				is_pos_arg = old_is_pos_arg;
#endif
				if (prec < 0)
					prec = -1;
				goto rflag;
			}
			n = 0;
			while (is_digit (ch)) {
				n = 10 * n + to_digit (ch);
				ch = *fmt++;
			}
			prec = n < 0 ? -1 : n;
			goto reswitch;
		case '0':
			/*
			 * ``Note that 0 is taken as a flag, not as the
			 * beginning of a field width.''
			 *	-- ANSI X3J11
			 */
			flags |= ZEROPAD;
			goto rflag;
		case '1': case '2': case '3': case '4':
		case '5': case '6': case '7': case '8': case '9':
			n = 0;
			do {
				n = 10 * n + to_digit (ch);
				ch = *fmt++;
			} while (is_digit (ch));
#ifndef _NO_POS_ARGS
			if (ch == '$') {
				if (n <= MAX_POS_ARGS) {
					N = n - 1;
					is_pos_arg = 1;
					goto rflag;
				}
				else
					goto error;
			}
#endif /* !_NO_POS_ARGS */
			width = n;
			goto reswitch;
#ifdef FLOATING_POINT
		case 'L':
			flags |= LONGDBL;
			goto rflag;
#endif
		case 'h':
#ifdef _WANT_IO_C99_FORMATS
			if (*fmt == 'h') {
				fmt++;
				flags |= CHARINT;
			} else
#endif
				flags |= SHORTINT;
			goto rflag;
		case 'l':
#if defined _WANT_IO_C99_FORMATS || !defined _NO_LONGLONG
			if (*fmt == 'l') {
				fmt++;
				flags |= QUADINT;
			} else
#endif
				flags |= LONGINT;
			goto rflag;
		case 'q': /* extension */
			flags |= QUADINT;
			goto rflag;
#ifdef _WANT_IO_C99_FORMATS
		case 'j':
		  if (sizeof (intmax_t) == sizeof (long))
		    flags |= LONGINT;
		  else
		    flags |= QUADINT;
		  goto rflag;
		case 'z':
		  if (sizeof (size_t) < sizeof (int))
		    /* POSIX states size_t is 16 or more bits, as is short.  */
		    flags |= SHORTINT;
		  else if (sizeof (size_t) == sizeof (int))
		    /* no flag needed */;
		  else if (sizeof (size_t) <= sizeof (long))
		    flags |= LONGINT;
		  else
		    /* POSIX states that at least one programming
		       environment must support size_t no wider than
		       long, but that means other environments can
		       have size_t as wide as long long.  */
		    flags |= QUADINT;
		  goto rflag;
		case 't':
		  if (sizeof (ptrdiff_t) < sizeof (int))
		    /* POSIX states ptrdiff_t is 16 or more bits, as
		       is short.  */
		    flags |= SHORTINT;
		  else if (sizeof (ptrdiff_t) == sizeof (int))
		    /* no flag needed */;
		  else if (sizeof (ptrdiff_t) <= sizeof (long))
		    flags |= LONGINT;
		  else
		    /* POSIX states that at least one programming
		       environment must support ptrdiff_t no wider than
		       long, but that means other environments can
		       have ptrdiff_t as wide as long long.  */
		    flags |= QUADINT;
		  goto rflag;
		case 'C':
#endif /* _WANT_IO_C99_FORMATS */
		case 'c':
			cp = buf;
#ifdef _MB_CAPABLE
			if (ch == 'C' || (flags & LONGINT)) {
				mbstate_t ps;

				memset ((void *)&ps, '\0', sizeof (mbstate_t));
				if ((size = (int)wcrtomb (cp,
					       (wchar_t)GET_ARG (N, ap, wint_t),
						&ps)) == -1) {
					fp->_flags |= __SERR;
					goto error;
				}
			}
			else
#endif /* _MB_CAPABLE */
			{
				*cp = GET_ARG (N, ap, int);
				size = 1;
			}
			sign = '\0';
			break;
		case 'D':  /* extension */
			flags |= LONGINT;
			__PICOLIBC_FALLTHROUGH;
		case 'd':
		case 'i':
			_uquad = SARG ();
#ifndef _NO_LONGLONG
			if ((quad_t)_uquad < 0)
#else
			if ((long) _uquad < 0)
#endif
			{

				_uquad = -_uquad;
				sign = '-';
			}
			base = DEC;
			goto number;
#ifdef FLOATING_POINT
# ifdef _WANT_IO_C99_FORMATS
		case 'a':
		case 'A':
		case 'F':
# endif
		case 'e':
		case 'E':
		case 'f':
		case 'g':
		case 'G':
# ifdef _NO_LONGDBL
			if (flags & LONGDBL) {
				_fpvalue = (double) GET_ARG (N, ap, _LONG_DOUBLE);
			} else {
				_fpvalue = GET_ARG (N, ap, double);
			}

			/* do this before tricky precision changes

			   If the output is infinite or NaN, leading
			   zeros are not permitted.  Otherwise, scanf
			   could not read what printf wrote.
			 */
			if (isinf (_fpvalue)) {
				if (_fpvalue < 0)
					sign = '-';
				if (ch <= 'G') /* 'A', 'E', 'F', or 'G' */
					cp = "INF";
				else
					cp = "inf";
				size = 3;
				flags &= ~ZEROPAD;
				break;
			}
			if (isnan (_fpvalue)) {
				if (signbit (_fpvalue))
					sign = '-';
				if (ch <= 'G') /* 'A', 'E', 'F', or 'G' */
					cp = "NAN";
				else
					cp = "nan";
				size = 3;
				flags &= ~ZEROPAD;
				break;
			}

# else /* !_NO_LONGDBL */

			if (flags & LONGDBL) {
				_fpvalue = GET_ARG (N, ap, _LONG_DOUBLE);
			} else {
				_fpvalue = (_LONG_DOUBLE)GET_ARG (N, ap, double);
			}

			/* do this before tricky precision changes */
			expt = _ldcheck (&_fpvalue);
			if (expt == 2) {
				if (_fpvalue < 0)
					sign = '-';
				if (ch <= 'G') /* 'A', 'E', 'F', or 'G' */
					cp = "INF";
				else
					cp = "inf";
				size = 3;
				flags &= ~ZEROPAD;
				break;
			}
			if (expt == 1) {
				if (signbit (_fpvalue))
					sign = '-';
				if (ch <= 'G') /* 'A', 'E', 'F', or 'G' */
					cp = "NAN";
				else
					cp = "nan";
				size = 3;
				flags &= ~ZEROPAD;
				break;
			}
# endif /* !_NO_LONGDBL */

# ifdef _WANT_IO_C99_FORMATS
			if (ch == 'a' || ch == 'A') {
				ox[0] = '0';
				ox[1] = ch == 'a' ? 'x' : 'X';
				flags |= HEXPREFIX;
				if (prec >= BUF)
				  {
				    if ((malloc_buf =
					 (char *)malloc (prec + 1))
					== NULL)
				      {
					fp->_flags |= __SERR;
					goto error;
				      }
				    cp = malloc_buf;
				  }
				else
				  cp = buf;
			} else
# endif /* _WANT_IO_C99_FORMATS */
			if (prec == -1) {
				prec = DEFPREC;
			} else if ((ch == 'g' || ch == 'G') && prec == 0) {
				prec = 1;
			}

			flags |= FPT;

			cp = cvt (_fpvalue, prec, flags, &softsign,
				  &expt, ch, &ndig, cp);
			if (!cp)
				goto error;

			if (ch == 'g' || ch == 'G') {
				if (expt <= -4 || expt > prec)
					ch -= 2; /* 'e' or 'E' */
				else
					ch = 'g';
			}
# ifdef _WANT_IO_C99_FORMATS
			else if (ch == 'F')
				ch = 'f';
# endif
			if (ch <= 'e') {	/* 'a', 'A', 'e', or 'E' fmt */
				--expt;
				expsize = exponent (expstr, expt, ch);
				size = expsize + ndig;
				if (ndig > 1 || flags & ALT)
					size += decp_len;
# ifdef _WANT_IO_C99_FORMATS
				flags &= ~GROUPING;
# endif
			} else {
				if (ch == 'f') {		/* f fmt */
					if (expt > 0) {
						size = expt;
						if (prec || flags & ALT)
							size += prec + decp_len;
					} else	/* "0.X" */
						size = (prec || flags & ALT)
							  ? prec + 1 + decp_len
							  : 1;
				} else if (expt >= ndig) { /* fixed g fmt */
					size = expt;
					if (flags & ALT)
						size += decp_len;
				} else {
					size = ndig + decp_len;
					if (expt <= 0)
						size += 1 - expt;
				}
# ifdef _WANT_IO_C99_FORMATS
				if ((flags & GROUPING) && expt > 0) {
					/* space for thousands' grouping */
					nseps = nrepeats = 0;
					lead = expt;
					while (*grouping != CHAR_MAX) {
						if (lead <= *grouping)
							break;
						lead -= *grouping;
						if (grouping[1]) {
							nseps++;
							grouping++;
						} else
							nrepeats++;
					}
					size += (nseps + nrepeats) * thsnd_len;
				} else
# endif
					lead = expt;
			}

			if (softsign)
				sign = '-';
			break;
#endif /* FLOATING_POINT */
#ifdef _GLIBC_EXTENSION
		case 'm':  /* extension */
			{
				int dummy;
				cp = strerror ( _REENT_ERRNO(data), 1, &dummy);
			}
			flags &= ~LONGINT;
			goto string;
#endif
		case 'n':
#ifndef _NO_LONGLONG
			if (flags & QUADINT)
				*GET_ARG (N, ap, quad_ptr_t) = ret;
			else
#endif
			if (flags & LONGINT)
				*GET_ARG (N, ap, long_ptr_t) = ret;
			else if (flags & SHORTINT)
				*GET_ARG (N, ap, short_ptr_t) = ret;
#ifdef _WANT_IO_C99_FORMATS
			else if (flags & CHARINT)
				*GET_ARG (N, ap, char_ptr_t) = ret;
#endif
			else
				*GET_ARG (N, ap, int_ptr_t) = ret;
			continue;	/* no output */
		case 'O': /* extension */
			flags |= LONGINT;
			__PICOLIBC_FALLTHROUGH;
		case 'o':
			_uquad = UARG ();
			base = OCT;
#ifdef _WANT_IO_C99_FORMATS
			flags &= ~GROUPING;
#endif
			goto nosign;
		case 'p':
			/*
			 * ``The argument shall be a pointer to void.  The
			 * value of the pointer is converted to a sequence
			 * of printable characters, in an implementation-
			 * defined manner.''
			 *	-- ANSI X3J11
			 */
			/* NOSTRICT */
			_uquad = (uintptr_t) GET_ARG (N, ap, void_ptr_t);
			base = HEX;
			xdigs = "0123456789abcdef";
			flags |= HEXPREFIX;
			ox[0] = '0';
			ox[1] = ch = 'x';
			goto nosign;
		case 's':
#ifdef _WANT_IO_C99_FORMATS
		case 'S':
#endif
			cp = GET_ARG (N, ap, char_ptr_t);
#ifdef _GLIBC_EXTENSION
string:
#endif
			sign = '\0';
			/* Behavior is undefined if the user passed a
			   NULL string when precision is not 0.
			   However, we might as well mirror glibc behavior.  */
			if (cp == NULL) {
				cp = "(null)";
				size = ((unsigned) prec > 6U) ? 6 : prec;
			}
			else
#ifdef _MB_CAPABLE
			if (ch == 'S' || (flags & LONGINT)) {
				mbstate_t ps;
				const wchar_t *wcp;

				wcp = (const wchar_t *)cp;
				size = m = 0;
				memset ((void *)&ps, '\0', sizeof (mbstate_t));

				/* Count number of bytes needed for multibyte
				   string that will be produced from widechar
				   string.  */
				if (prec >= 0) {
					while (1) {
						if (wcp[m] == L'\0')
							break;
						if ((n = (int)wcrtomb (
						     buf, wcp[m], &ps)) == -1) {
							fp->_flags |= __SERR;
							goto error;
						}
						if (n + size > prec)
							break;
						m += 1;
						size += n;
						if (size == prec)
							break;
					}
				}
				else {
					if ((size = (int)wcsrtombs (
						   NULL, &wcp, 0, &ps)) == -1) {
						fp->_flags |= __SERR;
						goto error;
					}
					wcp = (const wchar_t *)cp;
				}

				if (size == 0)
					break;

				if (size >= BUF) {
					if ((malloc_buf =
					     (char *)malloc (size + 1))
					    == NULL) {
						fp->_flags |= __SERR;
						goto error;
					}
					cp = malloc_buf;
				} else
					cp = buf;

				/* Convert widechar string to multibyte string. */
				memset ((void *)&ps, '\0', sizeof (mbstate_t));
				if ((int)wcsrtombs (cp, &wcp, size, &ps)
				    != size) {
					fp->_flags |= __SERR;
					goto error;
				}
				cp[size] = '\0';
			}
			else
#endif /* _MB_CAPABLE */
			if (prec >= 0) {
				/*
				 * can't use strlen; can only look for the
				 * NUL in the first `prec' characters, and
				 * strlen () will go further.
				 */
				char *p = memchr (cp, 0, prec);

				if (p != NULL)
					size = p - cp;
				else
					size = prec;
			} else
				size = strlen (cp);

			break;
		case 'U': /* extension */
			flags |= LONGINT;
			__PICOLIBC_FALLTHROUGH;
		case 'u':
			_uquad = UARG ();
			base = DEC;
			goto nosign;
		case 'X':
			xdigs = "0123456789ABCDEF";
			goto hex;
		case 'x':
			xdigs = "0123456789abcdef";
hex:			_uquad = UARG ();
			base = HEX;
			/* leading 0x/X only if non-zero */
			if (flags & ALT && _uquad != 0) {
				ox[0] = '0';
				ox[1] = ch;
				flags |= HEXPREFIX;
			}

#ifdef _WANT_IO_C99_FORMATS
			flags &= ~GROUPING;
#endif
			/* unsigned conversions */
nosign:			sign = '\0';
			/*
			 * ``... diouXx conversions ... if a precision is
			 * specified, the 0 flag will be ignored.''
			 *	-- ANSI X3J11
			 */
number:			if ((dprec = prec) >= 0)
				flags &= ~ZEROPAD;

			/*
			 * ``The result of converting a zero value with an
			 * explicit precision of zero is no characters.''
			 *	-- ANSI X3J11
			 */
			cp = buf + BUF;
			if (_uquad != 0 || prec != 0) {
				/*
				 * Unsigned mod is hard, and unsigned mod
				 * by a constant is easier than that by
				 * a variable; hence this switch.
				 */
				switch (base) {
				case OCT:
					do {
						*--cp = to_char (_uquad & 7);
						_uquad >>= 3;
					} while (_uquad);
					/* handle octal leading 0 */
					if (flags & ALT && *cp != '0')
						*--cp = '0';
					break;

				case DEC:
					/* many numbers are 1 digit */
					if (_uquad < 10) {
						*--cp = to_char(_uquad);
						break;
					}
#ifdef _WANT_IO_C99_FORMATS
					ndig = 0;
#endif
					do {
					  *--cp = to_char (_uquad % 10);
#ifdef _WANT_IO_C99_FORMATS
					  ndig++;
					  /* If (*grouping == CHAR_MAX) then no
					     more grouping */
					  if ((flags & GROUPING)
					      && ndig == *grouping
					      && *grouping != CHAR_MAX
					      && _uquad > 9) {
					    cp -= thsnd_len;
					    strncpy (cp, thousands_sep,
						     thsnd_len);
					    ndig = 0;
					    /* If (grouping[1] == '\0') then we
					       have to use *grouping character
					       (last grouping rule) for all
					       next cases. */
					    if (grouping[1] != '\0')
					      grouping++;
					  }
#endif
					  _uquad /= 10;
					} while (_uquad != 0);
					break;

				case HEX:
					do {
						*--cp = xdigs[_uquad & 15];
						_uquad >>= 4;
					} while (_uquad);
					break;

				default:
					cp = "bug in vfprintf: bad base";
					size = strlen (cp);
					goto skipsize;
				}
			}
                       /*
			* ...result is to be converted to an 'alternate form'.
			* For o conversion, it increases the precision to force
			* the first digit of the result to be a zero."
			*     -- ANSI X3J11
			*
			* To demonstrate this case, compile and run:
                        *    printf ("%#.0o",0);
			*/
                       else if (base == OCT && (flags & ALT))
                         *--cp = '0';

			size = buf + BUF - cp;
		skipsize:
			break;
		default:	/* "%?" prints ?, unless ? is NUL */
			if (ch == '\0')
				goto done;
			/* pretend it was %c with argument ch */
			cp = buf;
			*cp = ch;
			size = 1;
			sign = '\0';
			break;
		}

		/*
		 * All reasonable formats wind up here.  At this point, `cp'
		 * points to a string which (if not flags&LADJUST) should be
		 * padded out to `width' places.  If flags&ZEROPAD, it should
		 * first be prefixed by any sign or other prefix; otherwise,
		 * it should be blank padded before the prefix is emitted.
		 * After any left-hand padding and prefixing, emit zeroes
		 * required by a decimal [diouxX] precision, then print the
		 * string proper, then emit zeroes required by any leftover
		 * floating precision; finally, if LADJUST, pad with blanks.
		 * If flags&FPT, ch must be in [aAeEfg].
		 *
		 * Compute actual size, so we know how much to pad.
		 * size excludes decimal prec; realsz includes it.
		 */
		realsz = dprec > size ? dprec : size;
		if (sign)
			realsz++;
		if (flags & HEXPREFIX)
			realsz+= 2;

		/* right-adjusting blank padding */
		if ((flags & (LADJUST|ZEROPAD)) == 0)
			PAD (width - realsz, blanks);

		/* prefix */
		if (sign)
			PRINT (&sign, 1);
		if (flags & HEXPREFIX)
			PRINT (ox, 2);

		/* right-adjusting zero padding */
		if ((flags & (LADJUST|ZEROPAD)) == ZEROPAD)
			PAD (width - realsz, zeroes);

		/* leading zeroes from decimal precision */
		PAD (dprec - size, zeroes);

		/* the string or number proper */
#ifdef FLOATING_POINT
		if ((flags & FPT) == 0) {
			PRINT (cp, size);
		} else {	/* glue together f_p fragments */
			if (ch >= 'f') {	/* 'f' or 'g' */
				if (_fpvalue == 0) {
					/* kludge for __dtoa irregularity */
					PRINT ("0", 1);
					if (expt < ndig || flags & ALT) {
						PRINT (decimal_point, decp_len);
						PAD (ndig - 1, zeroes);
					}
				} else if (expt <= 0) {
					PRINT ("0", 1);
					if (expt || ndig || flags & ALT) {
						PRINT (decimal_point, decp_len);
						PAD (-expt, zeroes);
						PRINT (cp, ndig);
					}
				} else {
					char *convbuf = cp;
					PRINTANDPAD(cp, convbuf + ndig,
						    lead, zeroes);
					cp += lead;
#ifdef _WANT_IO_C99_FORMATS
					if (flags & GROUPING) {
					    while (nseps > 0 || nrepeats > 0) {
						if (nrepeats > 0)
						    nrepeats--;
						else {
						    grouping--;
						    nseps--;
						}
						PRINT(thousands_sep, thsnd_len);
						PRINTANDPAD (cp, convbuf + ndig,
							     *grouping, zeroes);
						cp += *grouping;
					    }
					    if (cp > convbuf + ndig)
						cp = convbuf + ndig;
					}
#endif
					if (expt < ndig || flags & ALT)
					    PRINT (decimal_point, decp_len);
					PRINTANDPAD (cp, convbuf + ndig,
						     ndig - expt, zeroes);
				}
			} else {	/* 'a', 'A', 'e', or 'E' */
				if (ndig > 1 || flags & ALT) {
					PRINT (cp, 1);
					cp++;
					PRINT (decimal_point, decp_len);
					if (_fpvalue) {
						PRINT (cp, ndig - 1);
					} else	/* 0.[0..] */
						/* __dtoa irregularity */
						PAD (ndig - 1, zeroes);
				} else	/* XeYYY */
					PRINT (cp, 1);
				PRINT (expstr, expsize);
			}
		}
#else /* !FLOATING_POINT */
		PRINT (cp, size);
#endif
		/* left-adjusting padding (always blank) */
		if (flags & LADJUST)
			PAD (width - realsz, blanks);

		/* finally, adjust ret */
		ret += width > realsz ? width : realsz;

		FLUSH ();	/* copy out the I/O vectors */

                if (malloc_buf != NULL) {
			free (malloc_buf);
			malloc_buf = NULL;
		}
	}
done:
	FLUSH ();
error:
	if (malloc_buf != NULL)
		free (malloc_buf);
#ifndef STRING_ONLY
	_newlib_flockfile_end (fp);
#endif
	return (__sferror (fp) ? EOF : ret);
	/* NOTREACHED */
}

#ifdef FLOATING_POINT

/* Using reentrant DATA, convert finite VALUE into a string of digits
   with no decimal point, using NDIGITS precision and FLAGS as guides
   to whether trailing zeros must be included.  Set *SIGN to nonzero
   if VALUE was negative.  Set *DECPT to the exponent plus one.  Set
   *LENGTH to the length of the returned string.  CH must be one of
   [aAeEfFgG]; if it is [aA], then the return string lives in BUF,
   otherwise the return value shares the mprec reentrant storage.  */
static char *
cvt(_PRINTF_FLOAT_TYPE value, int ndigits, int flags,
    char *sign, int *decpt, int ch, int *length, char *buf)
{
	int mode, dsgn;
	char *digits, *bp, *rve;
# ifdef _NO_LONGDBL
	union double_union tmp;

	tmp.d = value;
	if (word0 (tmp) & Sign_bit) { /* this will check for < 0 and -0.0 */
		value = -value;
		*sign = '-';
	} else
		*sign = '\000';
# else /* !_NO_LONGDBL */
	union
	{
	  struct ldieee ieee;
	  _LONG_DOUBLE val;
	} ld;

	ld.val = value;
	if (ld.ieee.sign) { /* this will check for < 0 and -0.0 */
		value = -value;
		*sign = '-';
	} else
		*sign = '\000';
# endif /* !_NO_LONGDBL */

# ifdef _WANT_IO_C99_FORMATS
	if (ch == 'a' || ch == 'A') {
		/* This code assumes FLT_RADIX is a power of 2.  The initial
		   division ensures the digit before the decimal will be less
		   than FLT_RADIX (unless it is rounded later).	 There is no
		   loss of precision in these calculations.  */
		value = FREXP (value, decpt) / 8;
		if (!value)
			*decpt = 1;
		digits = ch == 'a' ? "0123456789abcdef" : "0123456789ABCDEF";
		bp = buf;
		do {
			value *= 16;
			mode = (int) value;
			value -= mode;
			*bp++ = digits[mode];
		} while (ndigits-- && value);
		if (value > (_PRINTF_FLOAT_TYPE) 0.5 || (value == (_PRINTF_FLOAT_TYPE) 0.5 && mode & 1)) {
			/* round to even */
			rve = bp;
			while (*--rve == digits[0xf]) {
				*rve = '0';
			}
			*rve = *rve == '9' ? digits[0xa] : *rve + 1;
		} else {
			while (ndigits-- >= 0) {
				*bp++ = '0';
			}
		}
		*length = bp - buf;
		return buf;
	}
# endif /* _WANT_IO_C99_FORMATS */
	if (ch == 'f' || ch == 'F') {
		mode = 3;		/* ndigits after the decimal point */
	} else {
		/* To obtain ndigits after the decimal point for the 'e'
		 * and 'E' formats, round to ndigits + 1 significant
		 * figures.
		 */
		if (ch == 'e' || ch == 'E') {
			ndigits++;
		}
		mode = 2;		/* ndigits significant digits */
	}

	digits = _DTOA (value, mode, ndigits, decpt, &dsgn, &rve);
	if (!digits)
		return NULL;

	if ((ch != 'g' && ch != 'G') || flags & ALT) {	/* Print trailing zeros */
		bp = digits + ndigits;
		if (ch == 'f' || ch == 'F') {
			if (*digits == '0' && value)
				*decpt = -ndigits + 1;
			bp += *decpt;
		}
		if (value == 0)	/* kludge for __dtoa irregularity */
			rve = bp;
		while (rve < bp)
			*rve++ = '0';
	}
	*length = rve - digits;
	return (digits);
}

static int
exponent(char *p0, int exp, int fmtch)
{
	register char *p, *t;
	char expbuf[MAXEXPLEN];
# ifdef _WANT_IO_C99_FORMATS
	int isa = fmtch == 'a' || fmtch == 'A';
# else
#  define isa 0
# endif

	p = p0;
	*p++ = isa ? 'p' - 'a' + fmtch : fmtch;
	if (exp < 0) {
		exp = -exp;
		*p++ = '-';
	}
	else
		*p++ = '+';
	t = expbuf + MAXEXPLEN;
	if (exp > 9) {
		do {
			*--t = to_char (exp % 10);
		} while ((exp /= 10) > 9);
		*--t = to_char (exp);
		for (; t < expbuf + MAXEXPLEN; *p++ = *t++);
	}
	else {
		if (!isa)
			*p++ = '0';
		*p++ = to_char (exp);
	}
	return (p - p0);
}
#endif /* FLOATING_POINT */


#ifndef _NO_POS_ARGS

/* Positional argument support.
   Written by Jeff Johnston

   Copyright (c) 2002 Red Hat Incorporated.
   All rights reserved.

   Redistribution and use in source and binary forms, with or without
   modification, are permitted provided that the following conditions are met:

      Redistributions of source code must retain the above copyright
      notice, this list of conditions and the following disclaimer.

      Redistributions in binary form must reproduce the above copyright
      notice, this list of conditions and the following disclaimer in the
      documentation and/or other materials provided with the distribution.

      The name of Red Hat Incorporated may not be used to endorse
      or promote products derived from this software without specific
      prior written permission.

   THIS SOFTWARE IS PROVIDED BY THE COPYRIGHT HOLDERS AND CONTRIBUTORS "AS IS"
   AND ANY EXPRESS OR IMPLIED WARRANTIES, INCLUDING, BUT NOT LIMITED TO, THE
   IMPLIED WARRANTIES OF MERCHANTABILITY AND FITNESS FOR A PARTICULAR PURPOSE ARE
   DISCLAIMED.  IN NO EVENT SHALL RED HAT INCORPORATED BE LIABLE FOR ANY
   DIRECT, INDIRECT, INCIDENTAL, SPECIAL, EXEMPLARY, OR CONSEQUENTIAL DAMAGES
   (INCLUDING, BUT NOT LIMITED TO, PROCUREMENT OF SUBSTITUTE GOODS OR SERVICES;
   LOSS OF USE, DATA, OR PROFITS; OR BUSINESS INTERRUPTION) HOWEVER CAUSED AND
   ON ANY THEORY OF LIABILITY, WHETHER IN CONTRACT, STRICT LIABILITY, OR TORT
   (INCLUDING NEGLIGENCE OR OTHERWISE) ARISING IN ANY WAY OUT OF THE USE OF THIS
   SOFTWARE, EVEN IF ADVISED OF THE POSSIBILITY OF SUCH DAMAGE. */

/* The below constant state tables are shared between all versions of
   vfprintf and vfwprintf.  They must only be defined once, which we do in
   the STRING_ONLY/INTEGER_ONLY versions here. */
#if defined (STRING_ONLY) && defined(INTEGER_ONLY)

const __CH_CLASS __chclass[256] = {
  /* 00-07 */  OTHER,   OTHER,   OTHER,   OTHER,   OTHER,   OTHER,   OTHER,   OTHER,
  /* 08-0f */  OTHER,   OTHER,   OTHER,   OTHER,   OTHER,   OTHER,   OTHER,   OTHER,
  /* 10-17 */  OTHER,   OTHER,   OTHER,   OTHER,   OTHER,   OTHER,   OTHER,   OTHER,
  /* 18-1f */  OTHER,   OTHER,   OTHER,   OTHER,   OTHER,   OTHER,   OTHER,   OTHER,
  /* 20-27 */  FLAG,    OTHER,   OTHER,   FLAG,    DOLLAR,  OTHER,   OTHER,   FLAG,
  /* 28-2f */  OTHER,   OTHER,   STAR,    FLAG,    OTHER,   FLAG,    DOT,     OTHER,
  /* 30-37 */  ZERO,    DIGIT,   DIGIT,   DIGIT,   DIGIT,   DIGIT,   DIGIT,   DIGIT,
  /* 38-3f */  DIGIT,   DIGIT,   OTHER,   OTHER,   OTHER,   OTHER,   OTHER,   OTHER,
  /* 40-47 */  OTHER,   SPEC,    OTHER,   SPEC,    SPEC,    SPEC,    SPEC,    SPEC,
  /* 48-4f */  OTHER,   OTHER,   OTHER,   OTHER,   MODFR,   OTHER,   OTHER,   SPEC,
  /* 50-57 */  OTHER,   OTHER,   OTHER,   SPEC,    OTHER,   SPEC,    OTHER,   OTHER,
  /* 58-5f */  SPEC,    OTHER,   OTHER,   OTHER,   OTHER,   OTHER,   OTHER,   OTHER,
  /* 60-67 */  OTHER,   SPEC,    OTHER,   SPEC,    SPEC,    SPEC,    SPEC,    SPEC,
  /* 68-6f */  MODFR,   SPEC,    MODFR,   OTHER,   MODFR,   OTHER,   SPEC,    SPEC,
  /* 70-77 */  SPEC,    MODFR,   OTHER,   SPEC,    MODFR,   SPEC,    OTHER,   OTHER,
  /* 78-7f */  SPEC,    OTHER,   MODFR,   OTHER,   OTHER,   OTHER,   OTHER,   OTHER,
  /* 80-87 */  OTHER,   OTHER,   OTHER,   OTHER,   OTHER,   OTHER,   OTHER,   OTHER,
  /* 88-8f */  OTHER,   OTHER,   OTHER,   OTHER,   OTHER,   OTHER,   OTHER,   OTHER,
  /* 90-97 */  OTHER,   OTHER,   OTHER,   OTHER,   OTHER,   OTHER,   OTHER,   OTHER,
  /* 98-9f */  OTHER,   OTHER,   OTHER,   OTHER,   OTHER,   OTHER,   OTHER,   OTHER,
  /* a0-a7 */  OTHER,   OTHER,   OTHER,   OTHER,   OTHER,   OTHER,   OTHER,   OTHER,
  /* a8-af */  OTHER,   OTHER,   OTHER,   OTHER,   OTHER,   OTHER,   OTHER,   OTHER,
  /* b0-b7 */  OTHER,   OTHER,   OTHER,   OTHER,   OTHER,   OTHER,   OTHER,   OTHER,
  /* b8-bf */  OTHER,   OTHER,   OTHER,   OTHER,   OTHER,   OTHER,   OTHER,   OTHER,
  /* c0-c7 */  OTHER,   OTHER,   OTHER,   OTHER,   OTHER,   OTHER,   OTHER,   OTHER,
  /* c8-cf */  OTHER,   OTHER,   OTHER,   OTHER,   OTHER,   OTHER,   OTHER,   OTHER,
  /* d0-d7 */  OTHER,   OTHER,   OTHER,   OTHER,   OTHER,   OTHER,   OTHER,   OTHER,
  /* d8-df */  OTHER,   OTHER,   OTHER,   OTHER,   OTHER,   OTHER,   OTHER,   OTHER,
  /* e0-e7 */  OTHER,   OTHER,   OTHER,   OTHER,   OTHER,   OTHER,   OTHER,   OTHER,
  /* e8-ef */  OTHER,   OTHER,   OTHER,   OTHER,   OTHER,   OTHER,   OTHER,   OTHER,
  /* f0-f7 */  OTHER,   OTHER,   OTHER,   OTHER,   OTHER,   OTHER,   OTHER,   OTHER,
  /* f8-ff */  OTHER,   OTHER,   OTHER,   OTHER,   OTHER,   OTHER,   OTHER,   OTHER,
};

const __STATE __state_table[MAX_STATE][MAX_CH_CLASS] = {
  /*             '0'     '1-9'     '$'     MODFR    SPEC    '.'     '*'    FLAG    OTHER */
  /* START */  { SFLAG,   WDIG,    DONE,   SMOD,    DONE,   SDOT,  VARW,   SFLAG,  DONE },
  /* SFLAG */  { SFLAG,   WDIG,    DONE,   SMOD,    DONE,   SDOT,  VARW,   SFLAG,  DONE },
  /* WDIG  */  { DONE,    DONE,    WIDTH,  SMOD,    DONE,   SDOT,  DONE,   DONE,   DONE },
  /* WIDTH */  { DONE,    DONE,    DONE,   SMOD,    DONE,   SDOT,  DONE,   DONE,   DONE },
  /* SMOD  */  { DONE,    DONE,    DONE,   DONE,    DONE,   DONE,  DONE,   DONE,   DONE },
  /* SDOT  */  { SDOT,    PREC,    DONE,   SMOD,    DONE,   DONE,  VARP,   DONE,   DONE },
  /* VARW  */  { DONE,    VWDIG,   DONE,   SMOD,    DONE,   SDOT,  DONE,   DONE,   DONE },
  /* VARP  */  { DONE,    VPDIG,   DONE,   SMOD,    DONE,   DONE,  DONE,   DONE,   DONE },
  /* PREC  */  { DONE,    DONE,    DONE,   SMOD,    DONE,   DONE,  DONE,   DONE,   DONE },
  /* VWDIG */  { DONE,    DONE,    WIDTH,  DONE,    DONE,   DONE,  DONE,   DONE,   DONE },
  /* VPDIG */  { DONE,    DONE,    PREC,   DONE,    DONE,   DONE,  DONE,   DONE,   DONE },
};

const __ACTION __action_table[MAX_STATE][MAX_CH_CLASS] = {
  /*             '0'     '1-9'     '$'     MODFR    SPEC    '.'     '*'    FLAG    OTHER */
  /* START */  { NOOP,    NUMBER,  NOOP,   GETMOD,  GETARG, NOOP,  NOOP,   NOOP,   NOOP },
  /* SFLAG */  { NOOP,    NUMBER,  NOOP,   GETMOD,  GETARG, NOOP,  NOOP,   NOOP,   NOOP },
  /* WDIG  */  { NOOP,    NOOP,    GETPOS, GETMOD,  GETARG, NOOP,  NOOP,   NOOP,   NOOP },
  /* WIDTH */  { NOOP,    NOOP,    NOOP,   GETMOD,  GETARG, NOOP,  NOOP,   NOOP,   NOOP },
  /* SMOD  */  { NOOP,    NOOP,    NOOP,   NOOP,    GETARG, NOOP,  NOOP,   NOOP,   NOOP },
  /* SDOT  */  { NOOP,    SKIPNUM, NOOP,   GETMOD,  GETARG, NOOP,  NOOP,   NOOP,   NOOP },
  /* VARW  */  { NOOP,    NUMBER,  NOOP,   GETPW,   GETPWB, GETPW, NOOP,   NOOP,   NOOP },
  /* VARP  */  { NOOP,    NUMBER,  NOOP,   GETPW,   GETPWB, NOOP,  NOOP,   NOOP,   NOOP },
  /* PREC  */  { NOOP,    NOOP,    NOOP,   GETMOD,  GETARG, NOOP,  NOOP,   NOOP,   NOOP },
  /* VWDIG */  { NOOP,    NOOP,    PWPOS,  NOOP,    NOOP,   NOOP,  NOOP,   NOOP,   NOOP },
  /* VPDIG */  { NOOP,    NOOP,    PWPOS,  NOOP,    NOOP,   NOOP,  NOOP,   NOOP,   NOOP },
};

#endif /* STRING_ONLY && INTEGER_ONLY */

/* function to get positional parameter N where n = N - 1 */
static union arg_val *
get_arg (
       int n,
       char *fmt,
       my_va_list *ap,
       int *numargs_p,
       union arg_val *args,
       int *arg_type,
       char **last_fmt)
{
  int ch;
  int number, flags;
  int spec_type;
  int numargs = *numargs_p;
  __CH_CLASS chtype;
  __STATE state, next_state;
  __ACTION action;
  int pos, last_arg;
  int max_pos_arg = n;
  /* Only need types that can be reached via vararg promotions.  */
  enum types { INT, LONG_INT, QUAD_INT, CHAR_PTR, DOUBLE, LONG_DOUBLE, WIDE_CHAR };
# ifdef _MB_CAPABLE
  wchar_t wc;
  mbstate_t wc_state;
  int nbytes;
# endif

  /* if this isn't the first call, pick up where we left off last time */
  if (*last_fmt != NULL)
    fmt = *last_fmt;

# ifdef _MB_CAPABLE
  memset (&wc_state, '\0', sizeof (wc_state));
# endif

  /* we need to process either to end of fmt string or until we have actually
     read the desired parameter from the vararg list. */
  while (*fmt && n >= numargs)
    {
# ifdef _MB_CAPABLE
      while ((nbytes = __MBTOWC (data, &wc, fmt, MB_CUR_MAX, &wc_state)) > 0)
	{
	  fmt += nbytes;
	  if (wc == '%')
	    break;
	}

      if (nbytes <= 0)
	break;
# else
      while (*fmt != '\0' && *fmt != '%')
	fmt += 1;

      if (*fmt == '\0')
	break;

      fmt++;
# endif /* ! _MB_CAPABLE */
      state = START;
      flags = 0;
      pos = -1;
      number = 0;
      spec_type = INT;

      /* Use state/action table to process format specifiers.  We ignore invalid
         formats and we are only interested in information that tells us how to
         read the vararg list. */
      while (state != DONE)
	{
	  ch = *fmt++;
	  chtype = __chclass[ch];
	  next_state = __state_table[state][chtype];
	  action = __action_table[state][chtype];
	  state = next_state;

	  switch (action)
	    {
	    case GETMOD:  /* we have format modifier */
	      switch (ch)
		{
		case 'h':
		  /* No flag needed, since short and char promote to int.  */
		  break;
		case 'L':
		  flags |= LONGDBL;
		  break;
		case 'q':
		  flags |= QUADINT;
		  break;
# ifdef _WANT_IO_C99_FORMATS
		case 'j':
		  if (sizeof (intmax_t) == sizeof (long))
		    flags |= LONGINT;
		  else
		    flags |= QUADINT;
		  break;
		case 'z':
		  if (sizeof (size_t) <= sizeof (int))
		    /* no flag needed */;
		  else if (sizeof (size_t) <= sizeof (long))
		    flags |= LONGINT;
		  else
		    /* POSIX states that at least one programming
		       environment must support size_t no wider than
		       long, but that means other environments can
		       have size_t as wide as long long.  */
		    flags |= QUADINT;
		  break;
		case 't':
		  if (sizeof (ptrdiff_t) <= sizeof (int))
		    /* no flag needed */;
		  else if (sizeof (ptrdiff_t) <= sizeof (long))
		    flags |= LONGINT;
		  else
		    /* POSIX states that at least one programming
		       environment must support ptrdiff_t no wider than
		       long, but that means other environments can
		       have ptrdiff_t as wide as long long.  */
		    flags |= QUADINT;
		  break;
# endif /* _WANT_IO_C99_FORMATS */
		case 'l':
		default:
# if defined _WANT_IO_C99_FORMATS || !defined _NO_LONGLONG
		  if (*fmt == 'l')
		    {
		      flags |= QUADINT;
		      ++fmt;
		    }
		  else
# endif
		    flags |= LONGINT;
		  break;
		}
	      break;
	    case GETARG: /* we have format specifier */
	      {
		numargs &= (MAX_POS_ARGS - 1);
		/* process the specifier and translate it to a type to fetch from varargs */
		switch (ch)
		  {
		  case 'd':
		  case 'i':
		  case 'o':
		  case 'x':
		  case 'X':
		  case 'u':
		    if (flags & LONGINT)
		      spec_type = LONG_INT;
# ifndef _NO_LONGLONG
		    else if (flags & QUADINT)
		      spec_type = QUAD_INT;
# endif
		    else
		      spec_type = INT;
		    break;
		  case 'D':
		  case 'U':
		  case 'O':
		    spec_type = LONG_INT;
		    break;
# ifdef _WANT_IO_C99_FORMATS
		  case 'a':
		  case 'A':
		  case 'F':
# endif
		  case 'f':
		  case 'g':
		  case 'G':
		  case 'E':
		  case 'e':
# ifndef _NO_LONGDBL
		    if (flags & LONGDBL)
		      spec_type = LONG_DOUBLE;
		    else
# endif
		      spec_type = DOUBLE;
		    break;
		  case 's':
# ifdef _WANT_IO_C99_FORMATS
		  case 'S':
# endif
		  case 'p':
		  case 'n':
		    spec_type = CHAR_PTR;
		    break;
		  case 'c':
# ifdef _WANT_IO_C99_FORMATS
		    if (flags & LONGINT)
		      spec_type = WIDE_CHAR;
		    else
# endif
		      spec_type = INT;
		    break;
# ifdef _WANT_IO_C99_FORMATS
		  case 'C':
		    spec_type = WIDE_CHAR;
		    break;
# endif
		  }

		/* if we have a positional parameter, just store the type, otherwise
		   fetch the parameter from the vararg list */
		if (pos != -1)
		  arg_type[pos] = spec_type;
		else
		  {
		    switch (spec_type)
		      {
		      case LONG_INT:
			args[numargs++].val_long = va_arg (ap->ap, long);
			break;
		      case QUAD_INT:
			args[numargs++].val_quad_t = va_arg (ap->ap, quad_t);
			break;
		      case WIDE_CHAR:
			args[numargs++].val_wint_t = va_arg (ap->ap, wint_t);
			break;
		      case INT:
			args[numargs++].val_int = va_arg (ap->ap, int);
			break;
		      case CHAR_PTR:
			args[numargs++].val_char_ptr_t = va_arg (ap->ap, char *);
			break;
		      case DOUBLE:
			args[numargs++].val_double = va_arg (ap->ap, double);
			break;
		      case LONG_DOUBLE:
			args[numargs++].val__LONG_DOUBLE = va_arg (ap->ap, _LONG_DOUBLE);
			break;
		      }
		  }
	      }
	      break;
	    case GETPOS: /* we have positional specifier */
	      if (arg_type[0] == -1)
		memset (arg_type, 0, sizeof (int) * MAX_POS_ARGS);
	      pos = number - 1;
	      max_pos_arg = (max_pos_arg > pos ? max_pos_arg : pos);
	      break;
	    case PWPOS:  /* we have positional specifier for width or precision */
	      if (arg_type[0] == -1)
		memset (arg_type, 0, sizeof (int) * MAX_POS_ARGS);
	      number -= 1;
	      arg_type[number] = INT;
	      max_pos_arg = (max_pos_arg > number ? max_pos_arg : number);
	      break;
	    case GETPWB: /* we require format pushback */
	      --fmt;
	      __PICOLIBC_FALLTHROUGH;
	    case GETPW:  /* we have a variable precision or width to acquire */
	      args[numargs++].val_int = va_arg (ap->ap, int);
	      break;
	    case NUMBER: /* we have a number to process */
	      number = (ch - '0');
	      while ((ch = *fmt) != '\0' && is_digit (ch))
		{
		  number = number * 10 + (ch - '0');
		  ++fmt;
		}
	      break;
	    case SKIPNUM: /* we have a number to skip */
	      while ((ch = *fmt) != '\0' && is_digit (ch))
		++fmt;
	      break;
	    case NOOP:
	    default:
	      break; /* do nothing */
	    }
	}
    }

  /* process all arguments up to at least the one we are looking for and if we
     have seen the end of the string, then process up to the max argument needed */
  if (*fmt == '\0')
    last_arg = max_pos_arg;
  else
    last_arg = n;

  while (numargs <= last_arg)
    {
      switch (arg_type[numargs])
	{
	case LONG_INT:
	  args[numargs++].val_long = va_arg (ap->ap, long);
	  break;
	case QUAD_INT:
	  args[numargs++].val_quad_t = va_arg (ap->ap, quad_t);
	  break;
	case CHAR_PTR:
	  args[numargs++].val_char_ptr_t = va_arg (ap->ap, char *);
	  break;
	case DOUBLE:
	  args[numargs++].val_double = va_arg (ap->ap, double);
	  break;
	case LONG_DOUBLE:
	  args[numargs++].val__LONG_DOUBLE = va_arg (ap->ap, _LONG_DOUBLE);
	  break;
	case WIDE_CHAR:
	  args[numargs++].val_wint_t = va_arg (ap->ap, wint_t);
	  break;
	case INT:
	default:
	  args[numargs++].val_char_ptr_t = va_arg (ap->ap, char *);
	  break;
	}
    }

  /* alter the global numargs value and keep a reference to the last bit of the fmt
     string we processed here because the caller will continue processing where we started */
  *numargs_p = numargs;
  *last_fmt = fmt;
  return &args[n];
}
#endif /* !_NO_POS_ARGS */<|MERGE_RESOLUTION|>--- conflicted
+++ resolved
@@ -175,289 +175,22 @@
 #ifdef STRING_ONLY
 
 # ifdef _FVWRITE_IN_STREAMIO
-<<<<<<< HEAD
-#  define __SPRINT _ssprint
+#  define __SPRINT __ssprint
+   int __ssprint (FILE *, register struct __suio *);
 # else
-#  define __SPRINT _ssputs
-=======
-#  define __SPRINT __ssprint_r
-   int __ssprint_r (struct _reent *, FILE *, register struct __suio *);
+#  define __SPRINT __ssputs
+   int __ssputs (FILE *, const char *, size_t);
+# endif
+
+#else /* !STRING_ONLY */
+
+# ifdef _FVWRITE_IN_STREAMIO
+#  define __SPRINT __sprint
+   int __sprint (FILE *, register struct __suio *);
 # else
-#  define __SPRINT __ssputs_r
-   int __ssputs_r (struct _reent *, FILE *, const char *, size_t);
->>>>>>> bdcfea3a
+#  define __SPRINT __sfputs
+   int __sfputs (FILE *, const char *buf, size_t);
 # endif
-
-#else /* !STRING_ONLY */
-
-# ifdef _FVWRITE_IN_STREAMIO
-<<<<<<< HEAD
-#  define __SPRINT _sprint
-# else
-#  define __SPRINT _sfputs
-# endif
-#endif
-
-/* The __sprint_r/__ssprint_r functions are shared between all versions of
-   vfprintf and vfwprintf.  They must only be defined once, which we do in
-   the INTEGER_ONLY versions here. */
-#ifdef STRING_ONLY
-#ifdef INTEGER_ONLY
-#ifndef _FVWRITE_IN_STREAMIO
-int
-_ssputs (
-       FILE *fp,
-       const char *buf,
-       size_t len)
-{
-	register int w;
-
-	w = fp->_w;
-	if (len >= (size_t) w && fp->_flags & (__SMBF | __SOPT)) {
-		/* must be asprintf family */
-		unsigned char *str;
-		int curpos = (fp->_p - fp->_bf._base);
-		/* Choose a geometric growth factor to avoid
-	 	 * quadratic realloc behavior, but use a rate less
-		 * than (1+sqrt(5))/2 to accomodate malloc
-	 	 * overhead. asprintf EXPECTS us to overallocate, so
-	 	 * that it can add a trailing \0 without
-	 	 * reallocating.  The new allocation should thus be
-	 	 * max(prev_size*1.5, curpos+len+1). */
-		int newsize = fp->_bf._size * 3 / 2;
-		if ((size_t) newsize < curpos + len + 1)
-			newsize = curpos + len + 1;
-		if (fp->_flags & __SOPT)
-		{
-			/* asnprintf leaves original buffer alone.  */
-			str = (unsigned char *)malloc (newsize);
-			if (!str)
-			{
-				_REENT_ERRNO(ptr) = ENOMEM;
-				goto err;
-			}
-			memcpy (str, fp->_bf._base, curpos);
-			fp->_flags = (fp->_flags & ~__SOPT) | __SMBF;
-		}
-		else
-		{
-			str = (unsigned char *)realloc (fp->_bf._base,
-					newsize);
-			if (!str) {
-				/* Free unneeded buffer.  */
-				free (fp->_bf._base);
-				/* Ensure correct errno, even if free
-				 * changed it.  */
-				_REENT_ERRNO(ptr) = ENOMEM;
-				goto err;
-			}
-		}
-		fp->_bf._base = str;
-		fp->_p = str + curpos;
-		fp->_bf._size = newsize;
-		w = len;
-		fp->_w = newsize - curpos;
-	}
-	if (len < (size_t) w)
-		w = len;
-	(void)memmove ((void *) fp->_p, (void *) buf, (size_t) (w));
-	fp->_w -= w;
-	fp->_p += w;
-
-	return 0;
-
-err:
-	fp->_flags |= __SERR;
-	return EOF;
-}
-#endif
-
-int
-_ssprint (
-       FILE *fp,
-       register struct __suio *uio)
-{
-	register size_t len;
-	register int w;
-	register struct __siov *iov;
-	register const char *p = NULL;
-
-	iov = uio->uio_iov;
-	len = 0;
-
-	if (uio->uio_resid == 0) {
-		uio->uio_iovcnt = 0;
-		return (0);
-	}
-
-        do {
-		while (len == 0) {
-			p = iov->iov_base;
-			len = iov->iov_len;
-			iov++;
-		}
-		w = fp->_w;
-		if (len >= (size_t) w && fp->_flags & (__SMBF | __SOPT)) {
-			/* must be asprintf family */
-			unsigned char *str;
-			int curpos = (fp->_p - fp->_bf._base);
-			/* Choose a geometric growth factor to avoid
-		 	 * quadratic realloc behavior, but use a rate less
-			 * than (1+sqrt(5))/2 to accomodate malloc
-		 	 * overhead. asprintf EXPECTS us to overallocate, so
-		 	 * that it can add a trailing \0 without
-		 	 * reallocating.  The new allocation should thus be
-		 	 * max(prev_size*1.5, curpos+len+1). */
-			int newsize = fp->_bf._size * 3 / 2;
-			if ((size_t) newsize < curpos + len + 1)
-				newsize = curpos + len + 1;
-			if (fp->_flags & __SOPT)
-			{
-				/* asnprintf leaves original buffer alone.  */
-				str = (unsigned char *)malloc (newsize);
-				if (!str)
-				{
-					_REENT_ERRNO(ptr) = ENOMEM;
-					goto err;
-				}
-				memcpy (str, fp->_bf._base, curpos);
-				fp->_flags = (fp->_flags & ~__SOPT) | __SMBF;
-			}
-			else
-			{
-				str = (unsigned char *)realloc (fp->_bf._base,
-						newsize);
-				if (!str) {
-					/* Free unneeded buffer.  */
-					free (fp->_bf._base);
-					/* Ensure correct errno, even if free
-					 * changed it.  */
-					_REENT_ERRNO(ptr) = ENOMEM;
-					goto err;
-				}
-			}
-			fp->_bf._base = str;
-			fp->_p = str + curpos;
-			fp->_bf._size = newsize;
-			w = len;
-			fp->_w = newsize - curpos;
-		}
-		if (len < (size_t) w)
-			w = len;
-		(void)memmove ((void *) fp->_p, (void *) p, (size_t) (w));
-		fp->_w -= w;
-		fp->_p += w;
-		w = len;          /* pretend we copied all */
-		p += w;
-		len -= w;
-        } while ((uio->uio_resid -= w) != 0);
-
-	uio->uio_resid = 0;
-	uio->uio_iovcnt = 0;
-	return 0;
-
-err:
-  fp->_flags |= __SERR;
-  uio->uio_resid = 0;
-  uio->uio_iovcnt = 0;
-  return EOF;
-}
-#else /* !INTEGER_ONLY */
-#ifndef _FVWRITE_IN_STREAMIO
-int _ssputs ( FILE *, const char *, size_t);
-#endif
-int _ssprint ( FILE *, register struct __suio *);
-#endif /* !INTEGER_ONLY */
-
-#else /* !STRING_ONLY */
-#ifdef INTEGER_ONLY
-
-#ifndef _FVWRITE_IN_STREAMIO
-int
-_sfputs (
-       FILE *fp,
-       const char *buf,
-       size_t len)
-{
-	register int i;
-
-#if defined _WIDE_ORIENT && (!defined _ELIX_LEVEL || _ELIX_LEVEL >= 4)
-	if (fp->_flags2 & __SWID) {
-		wchar_t *p;
-
-		p = (wchar_t *) buf;
-		for (i = 0; i < (len / sizeof (wchar_t)); i++) {
-			if (fputwc ( p[i], fp) == WEOF)
-				return -1;
-		}
-	} else {
-#else
-	{
-#endif
-                for (i = 0; (size_t) i < len; i++) {
-			if (fputc ( buf[i], fp) == EOF)
-				return -1;
-		}
-	}
-	return (0);
-}
-#endif
-/*
- * Flush out all the vectors defined by the given uio,
- * then reset it so that it can be reused.
- */
-int
-_sprint (
-       FILE *fp,
-       register struct __suio *uio)
-{
-	register int err = 0;
-
-	if (uio->uio_resid == 0) {
-		uio->uio_iovcnt = 0;
-		return (0);
-	}
-#if defined _WIDE_ORIENT && (!defined _ELIX_LEVEL || _ELIX_LEVEL >= 4)
-	if (fp->_flags2 & __SWID) {
-		struct __siov *iov;
-		wchar_t *p;
-		int i, len;
-
-		iov = uio->uio_iov;
-		for (; uio->uio_resid != 0;
-		     uio->uio_resid -= len * sizeof (wchar_t), iov++) {
-			p = (wchar_t *) iov->iov_base;
-			len = iov->iov_len / sizeof (wchar_t);
-			for (i = 0; i < len; i++) {
-				if (fputwc ( p[i], fp) == WEOF) {
-					err = -1;
-					goto out;
-				}
-			}
-		}
-out:
-		;
-	} else
-#endif
-		err = _sfvwrite( fp, uio);
-	uio->uio_resid = 0;
-	uio->uio_iovcnt = 0;
-	return (err);
-}
-#else /* !INTEGER_ONLY */
-#ifndef _FVWRITE_IN_STREAMIO
-int _sfputs ( FILE *, const char *buf, size_t);
-#endif
-int _sprint ( FILE *, register struct __suio *);
-#endif /* !INTEGER_ONLY */
-=======
-#  define __SPRINT __sprint_r
-   int __sprint_r (struct _reent *, FILE *, register struct __suio *);
-# else
-#  define __SPRINT __sfputs_r
-   int __sfputs_r (struct _reent *, FILE *, const char *buf, size_t);
-# endif
->>>>>>> bdcfea3a
 
 #ifdef _UNBUF_STREAM_OPT
 /*
@@ -468,7 +201,7 @@
  * Make sure to avoid inlining.
  */
 _NOINLINE_STATIC int
-__sbprintf (struct _reent *rptr,
+__sbprintf (
        register FILE *fp,
        const char *fmt,
        va_list ap)
@@ -884,7 +617,7 @@
 	if ((fp->_flags & (__SNBF|__SWR|__SRW)) == (__SNBF|__SWR) &&
 	    fp->_file >= 0) {
 		_newlib_flockfile_exit (fp);
-		return (__sbprintf (data, fp, fmt0, ap));
+		return (__sbprintf (fp, fmt0, ap));
 	}
 #endif
 #else /* STRING_ONLY */
