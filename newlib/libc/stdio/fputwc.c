--- conflicted
+++ resolved
@@ -155,11 +155,7 @@
     }
 
   for (i = 0; i < len; i++)
-<<<<<<< HEAD
-    if (_sputc ( (unsigned char) buf[i], fp) == EOF)
-=======
-    if (__swputc_r (ptr, (unsigned char) buf[i], fp) == EOF)
->>>>>>> bdcfea3a
+    if (__swputc ((unsigned char) buf[i], fp) == EOF)
       return WEOF;
 
   return (wint_t) wc;
@@ -173,12 +169,7 @@
   wint_t r;
 
   _newlib_flockfile_start (fp);
-<<<<<<< HEAD
-  ORIENT(fp, 1);
   r = __fputwc(wc, fp);
-=======
-  __fputwc(ptr, wc, fp);
->>>>>>> bdcfea3a
   _newlib_flockfile_end (fp);
   return r;
 }