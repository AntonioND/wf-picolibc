/* Copyright (C) 2007 Eric Blake
 * Permission to use, copy, modify, and distribute this software
 * is freely granted, provided that this notice is preserved.
 */

/*
FUNCTION
<<fmemopen>>---open a stream around a fixed-length string

INDEX
	fmemopen

SYNOPSIS
	#include <stdio.h>
	FILE *fmemopen(void *restrict <[buf]>, size_t <[size]>,
		       const char *restrict <[mode]>);

DESCRIPTION
<<fmemopen>> creates a seekable <<FILE>> stream that wraps a
fixed-length buffer of <[size]> bytes starting at <[buf]>.  The stream
is opened with <[mode]> treated as in <<fopen>>, where append mode
starts writing at the first NUL byte.  If <[buf]> is NULL, then
<[size]> bytes are automatically provided as if by <<malloc>>, with
the initial size of 0, and <[mode]> must contain <<+>> so that data
can be read after it is written.

The stream maintains a current position, which moves according to
bytes read or written, and which can be one past the end of the array.
The stream also maintains a current file size, which is never greater
than <[size]>.  If <[mode]> starts with <<r>>, the position starts at
<<0>>, and file size starts at <[size]> if <[buf]> was provided.  If
<[mode]> starts with <<w>>, the position and file size start at <<0>>,
and if <[buf]> was provided, the first byte is set to NUL.  If
<[mode]> starts with <<a>>, the position and file size start at the
location of the first NUL byte, or else <[size]> if <[buf]> was
provided.

When reading, NUL bytes have no significance, and reads cannot exceed
the current file size.  When writing, the file size can increase up to
<[size]> as needed, and NUL bytes may be embedded in the stream (see
<<open_memstream>> for an alternative that automatically enlarges the
buffer).  When the stream is flushed or closed after a write that
changed the file size, a NUL byte is written at the current position
if there is still room; if the stream is not also open for reading, a
NUL byte is additionally written at the last byte of <[buf]> when the
stream has exceeded <[size]>, so that a write-only <[buf]> is always
NUL-terminated when the stream is flushed or closed (and the initial
<[size]> should take this into account).  It is not possible to seek
outside the bounds of <[size]>.  A NUL byte written during a flush is
restored to its previous value when seeking elsewhere in the string.

RETURNS
The return value is an open FILE pointer on success.  On error,
<<NULL>> is returned, and <<errno>> will be set to EINVAL if <[size]>
is zero or <[mode]> is invalid, ENOMEM if <[buf]> was NULL and memory
could not be allocated, or EMFILE if too many streams are already
open.

PORTABILITY
This function is being added to POSIX 200x, but is not in POSIX 2001.

Supporting OS subroutines required: <<sbrk>>.
*/

#define _DEFAULT_SOURCE
#include <stdio.h>
#include <errno.h>
#include <string.h>
#include <sys/lock.h>
#include "local.h"

/* Describe details of an open memstream.  */
typedef struct fmemcookie {
  void *storage; /* storage to free on close */
  char *buf; /* buffer start */
  size_t pos; /* current position */
  size_t eof; /* current file size */
  size_t max; /* maximum file size */
  char append; /* nonzero if appending */
  char writeonly; /* 1 if write-only */
  char saved; /* saved character that lived at pos before write-only NUL */
} fmemcookie;

/* Read up to non-zero N bytes into BUF from stream described by
   COOKIE; return number of bytes read (0 on EOF).  */
static _READ_WRITE_RETURN_TYPE
fmemreader (struct _reent *ptr,
       void *cookie,
       char *buf,
       _READ_WRITE_BUFSIZE_TYPE n)
{
  fmemcookie *c = (fmemcookie *) cookie;
  (void) ptr;
  /* Can't read beyond current size, but EOF condition is not an error.  */
  if (c->pos > c->eof)
    return 0;
  if (n >= 0 && (size_t) n >= c->eof - c->pos)
    n = c->eof - c->pos;
  memcpy (buf, c->buf + c->pos, n);
  c->pos += n;
  return n;
}

/* Write up to non-zero N bytes of BUF into the stream described by COOKIE,
   returning the number of bytes written or EOF on failure.  */
static _READ_WRITE_RETURN_TYPE
fmemwriter (struct _reent *ptr,
       void *cookie,
       const char *buf,
       _READ_WRITE_BUFSIZE_TYPE n)
{
  fmemcookie *c = (fmemcookie *) cookie;
  int adjust = 0; /* true if at EOF, but still need to write NUL.  */

  (void) ptr;
  /* Append always seeks to eof; otherwise, if we have previously done
     a seek beyond eof, ensure all intermediate bytes are NUL.  */
  if (c->append)
    c->pos = c->eof;
  else if (c->pos > c->eof)
    memset (c->buf + c->eof, '\0', c->pos - c->eof);
  /* Do not write beyond EOF; saving room for NUL on write-only stream.  */
  if (c->pos + n > c->max - c->writeonly)
    {
      adjust = c->writeonly;
      n = c->max - c->pos;
    }
  /* Now n is the number of bytes being modified, and adjust is 1 if
     the last byte is NUL instead of from buf.  Write a NUL if
     write-only; or if read-write, eof changed, and there is still
     room.  When we are within the file contents, remember what we
     overwrite so we can restore it if we seek elsewhere later.  */
  if (c->pos + n > c->eof)
    {
      c->eof = c->pos + n;
      if (c->eof - adjust < c->max)
	c->saved = c->buf[c->eof - adjust] = '\0';
    }
  else if (c->writeonly)
    {
      if (n)
	{
	  c->saved = c->buf[c->pos + n - adjust];
	  c->buf[c->pos + n - adjust] = '\0';
	}
      else
	adjust = 0;
    }
  c->pos += n;
  if (n - adjust)
    memcpy (c->buf + c->pos - n, buf, n - adjust);
  else
    {
<<<<<<< HEAD
      __errno_r(ptr) = ENOSPC;
=======
      _REENT_ERRNO(ptr) = ENOSPC;
>>>>>>> d92d3a3c
      return EOF;
    }
  return n;
}

/* Seek to position POS relative to WHENCE within stream described by
   COOKIE; return resulting position or fail with EOF.  */
static _fpos_t
fmemseeker (struct _reent *ptr,
       void *cookie,
       _fpos_t pos,
       int whence)
{
  fmemcookie *c = (fmemcookie *) cookie;
#ifndef __LARGE64_FILES
  off_t offset = (off_t) pos;
#else /* __LARGE64_FILES */
  _off64_t offset = (_off64_t) pos;
#endif /* __LARGE64_FILES */

  (void) ptr;
  if (whence == SEEK_CUR)
    offset += c->pos;
  else if (whence == SEEK_END)
    offset += c->eof;
  if (offset < 0)
    {
<<<<<<< HEAD
      __errno_r(ptr) = EINVAL;
=======
      _REENT_ERRNO(ptr) = EINVAL;
>>>>>>> d92d3a3c
      offset = -1;
    }
  else if (offset > (off_t) c->max)
    {
<<<<<<< HEAD
      __errno_r(ptr) = ENOSPC;
=======
      _REENT_ERRNO(ptr) = ENOSPC;
>>>>>>> d92d3a3c
      offset = -1;
    }
#ifdef __LARGE64_FILES
  else if ((_fpos_t) offset != offset)
    {
<<<<<<< HEAD
      __errno_r(ptr) = EOVERFLOW;
=======
      _REENT_ERRNO(ptr) = EOVERFLOW;
>>>>>>> d92d3a3c
      offset = -1;
    }
#endif /* __LARGE64_FILES */
  else
    {
      if (c->writeonly && c->pos < c->eof)
	{
	  c->buf[c->pos] = c->saved;
	  c->saved = '\0';
	}
      c->pos = offset;
      if (c->writeonly && c->pos < c->eof)
	{
	  c->saved = c->buf[c->pos];
	  c->buf[c->pos] = '\0';
	}
    }
  return (_fpos_t) offset;
}

/* Seek to position POS relative to WHENCE within stream described by
   COOKIE; return resulting position or fail with EOF.  */
#ifdef __LARGE64_FILES
static _fpos64_t
fmemseeker64 (struct _reent *ptr,
       void *cookie,
       _fpos64_t pos,
       int whence)
{
  _off64_t offset = (_off64_t) pos;
  fmemcookie *c = (fmemcookie *) cookie;
  (void) ptr;
  if (whence == SEEK_CUR)
    offset += c->pos;
  else if (whence == SEEK_END)
    offset += c->eof;
  if (offset < 0)
    {
<<<<<<< HEAD
      __errno_r(ptr) = EINVAL;
=======
      _REENT_ERRNO(ptr) = EINVAL;
>>>>>>> d92d3a3c
      offset = -1;
    }
  else if (offset > (_off64_t) c->max)
    {
<<<<<<< HEAD
      __errno_r(ptr) = ENOSPC;
=======
      _REENT_ERRNO(ptr) = ENOSPC;
>>>>>>> d92d3a3c
      offset = -1;
    }
  else
    {
      if (c->writeonly && c->pos < c->eof)
	{
	  c->buf[c->pos] = c->saved;
	  c->saved = '\0';
	}
      c->pos = offset;
      if (c->writeonly && c->pos < c->eof)
	{
	  c->saved = c->buf[c->pos];
	  c->buf[c->pos] = '\0';
	}
    }
  return (_fpos64_t) offset;
}
#endif /* __LARGE64_FILES */

/* Reclaim resources used by stream described by COOKIE.  */
static int
fmemcloser (struct _reent *ptr,
       void *cookie)
{
  fmemcookie *c = (fmemcookie *) cookie;
  (void) ptr;
  free (c->storage);
  return 0;
}

/* Open a memstream around buffer BUF of SIZE bytes, using MODE.
   Return the new stream, or fail with NULL.  */
FILE *
_fmemopen_r (struct _reent *ptr,
       void *__restrict buf,
       size_t size,
       const char *__restrict mode)
{
  FILE *fp;
  fmemcookie *c;
  int flags;
  int dummy;

  if ((flags = __sflags (ptr, mode, &dummy)) == 0)
    return NULL;
  if (!size || !(buf || flags & __SRW))
    {
<<<<<<< HEAD
      __errno_r(ptr) = EINVAL;
=======
      _REENT_ERRNO(ptr) = EINVAL;
>>>>>>> d92d3a3c
      return NULL;
    }
  if ((fp = __sfp (ptr)) == NULL)
    return NULL;
  if ((c = (fmemcookie *) malloc (sizeof *c + (buf ? 0 : size)))
      == NULL)
    {
      _newlib_sfp_lock_start ();
      fp->_flags = 0;		/* release */
#ifndef __SINGLE_THREAD__
      __lock_close_recursive (fp->_lock);
#endif
      _newlib_sfp_lock_end ();
      return NULL;
    }

  c->storage = c;
  c->max = size;
  /* 9 modes to worry about.  */
  /* w/a, buf or no buf: Guarantee a NUL after any file writes.  */
  c->writeonly = (flags & __SWR) != 0;
  c->saved = '\0';
  if (!buf)
    {
      /* r+/w+/a+, and no buf: file starts empty.  */
      c->buf = (char *) (c + 1);
      c->buf[0] = '\0';
      c->pos = c->eof = 0;
      c->append = (flags & __SAPP) != 0;
    }
  else
    {
      c->buf = (char *) buf;
      switch (*mode)
	{
	case 'a':
	  /* a/a+ and buf: position and size at first NUL.  */
	  buf = memchr (c->buf, '\0', size);
	  c->eof = c->pos = buf ? (size_t) ((char *) buf - c->buf) : size;
	  if (!buf && c->writeonly)
	    /* a: guarantee a NUL within size even if no writes.  */
	    c->buf[size - 1] = '\0';
	  c->append = 1;
	  break;
	case 'r':
	  /* r/r+ and buf: read at beginning, full size available.  */
	  c->pos = c->append = 0;
	  c->eof = size;
	  break;
	case 'w':
	  /* w/w+ and buf: write at beginning, truncate to empty.  */
	  c->pos = c->append = c->eof = 0;
	  *c->buf = '\0';
	  break;
	default:
	  abort ();
	}
    }

  _newlib_flockfile_start (fp);
  fp->_file = -1;
  fp->_flags = flags;
  fp->_cookie = c;
  fp->_read = flags & (__SRD | __SRW) ? fmemreader : NULL;
  fp->_write = flags & (__SWR | __SRW) ? fmemwriter : NULL;
  fp->_seek = fmemseeker;
#ifdef __LARGE64_FILES
  fp->_seek64 = fmemseeker64;
  fp->_flags |= __SL64;
#endif
  fp->_close = fmemcloser;
  _newlib_flockfile_end (fp);
  return fp;
}

#ifndef _REENT_ONLY
FILE *
fmemopen (void *__restrict buf,
       size_t size,
       const char *__restrict mode)
{
  return _fmemopen_r (_REENT, buf, size, mode);
}
#endif /* !_REENT_ONLY */<|MERGE_RESOLUTION|>--- conflicted
+++ resolved
@@ -151,11 +151,7 @@
     memcpy (c->buf + c->pos - n, buf, n - adjust);
   else
     {
-<<<<<<< HEAD
-      __errno_r(ptr) = ENOSPC;
-=======
       _REENT_ERRNO(ptr) = ENOSPC;
->>>>>>> d92d3a3c
       return EOF;
     }
   return n;
@@ -183,30 +179,18 @@
     offset += c->eof;
   if (offset < 0)
     {
-<<<<<<< HEAD
-      __errno_r(ptr) = EINVAL;
-=======
       _REENT_ERRNO(ptr) = EINVAL;
->>>>>>> d92d3a3c
       offset = -1;
     }
   else if (offset > (off_t) c->max)
     {
-<<<<<<< HEAD
-      __errno_r(ptr) = ENOSPC;
-=======
       _REENT_ERRNO(ptr) = ENOSPC;
->>>>>>> d92d3a3c
       offset = -1;
     }
 #ifdef __LARGE64_FILES
   else if ((_fpos_t) offset != offset)
     {
-<<<<<<< HEAD
-      __errno_r(ptr) = EOVERFLOW;
-=======
       _REENT_ERRNO(ptr) = EOVERFLOW;
->>>>>>> d92d3a3c
       offset = -1;
     }
 #endif /* __LARGE64_FILES */
@@ -245,20 +229,12 @@
     offset += c->eof;
   if (offset < 0)
     {
-<<<<<<< HEAD
-      __errno_r(ptr) = EINVAL;
-=======
       _REENT_ERRNO(ptr) = EINVAL;
->>>>>>> d92d3a3c
       offset = -1;
     }
   else if (offset > (_off64_t) c->max)
     {
-<<<<<<< HEAD
-      __errno_r(ptr) = ENOSPC;
-=======
       _REENT_ERRNO(ptr) = ENOSPC;
->>>>>>> d92d3a3c
       offset = -1;
     }
   else
@@ -307,11 +283,7 @@
     return NULL;
   if (!size || !(buf || flags & __SRW))
     {
-<<<<<<< HEAD
-      __errno_r(ptr) = EINVAL;
-=======
       _REENT_ERRNO(ptr) = EINVAL;
->>>>>>> d92d3a3c
       return NULL;
     }
   if ((fp = __sfp (ptr)) == NULL)
