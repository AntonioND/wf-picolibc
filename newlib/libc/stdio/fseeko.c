/*
 * Copyright (c) 1990 The Regents of the University of California.
 * All rights reserved.
 *
 * Redistribution and use in source and binary forms are permitted
 * provided that the above copyright notice and this paragraph are
 * duplicated in all such forms and that any documentation,
 * and/or other materials related to such
 * distribution and use acknowledge that the software was developed
 * by the University of California, Berkeley.  The name of the
 * University may not be used to endorse or promote products derived
 * from this software without specific prior written permission.
 * THIS SOFTWARE IS PROVIDED ``AS IS'' AND WITHOUT ANY EXPRESS OR
 * IMPLIED WARRANTIES, INCLUDING, WITHOUT LIMITATION, THE IMPLIED
 * WARRANTIES OF MERCHANTABILITY AND FITNESS FOR A PARTICULAR PURPOSE.
 */

/*
FUNCTION
<<fseek>>, <<fseeko>>---set file position

INDEX
	fseek
INDEX
	fseeko
INDEX
	_fseek_r
INDEX
	_fseeko_r

SYNOPSIS
	#include <stdio.h>
	int fseek(FILE *<[fp]>, long <[offset]>, int <[whence]>)
	int fseeko(FILE *<[fp]>, off_t <[offset]>, int <[whence]>)
	int _fseek_r(struct _reent *<[ptr]>, FILE *<[fp]>,
	             long <[offset]>, int <[whence]>)
	int _fseeko_r(struct _reent *<[ptr]>, FILE *<[fp]>,
	             off_t <[offset]>, int <[whence]>)

DESCRIPTION
Objects of type <<FILE>> can have a ``position'' that records how much
of the file your program has already read.  Many of the <<stdio>> functions
depend on this position, and many change it as a side effect.

You can use <<fseek>>/<<fseeko>> to set the position for the file identified by
<[fp]>.  The value of <[offset]> determines the new position, in one
of three ways selected by the value of <[whence]> (defined as macros
in `<<stdio.h>>'):

<<SEEK_SET>>---<[offset]> is the absolute file position (an offset
from the beginning of the file) desired.  <[offset]> must be positive.

<<SEEK_CUR>>---<[offset]> is relative to the current file position.
<[offset]> can meaningfully be either positive or negative.

<<SEEK_END>>---<[offset]> is relative to the current end of file.
<[offset]> can meaningfully be either positive (to increase the size
of the file) or negative.

See <<ftell>>/<<ftello>> to determine the current file position.

RETURNS
<<fseek>>/<<fseeko>> return <<0>> when successful.  On failure, the
result is <<EOF>>.  The reason for failure is indicated in <<errno>>:
either <<ESPIPE>> (the stream identified by <[fp]> doesn't support
repositioning) or <<EINVAL>> (invalid file position).

PORTABILITY
ANSI C requires <<fseek>>.

<<fseeko>> is defined by the Single Unix specification.

Supporting OS subroutines required: <<close>>, <<fstat>>, <<isatty>>,
<<lseek>>, <<read>>, <<sbrk>>, <<write>>.
*/

#define _DEFAULT_SOURCE
#include <_ansi.h>
#include <stdio.h>
#include <string.h>
#include <time.h>
#include <fcntl.h>
#include <stdlib.h>
#include <errno.h>
#include <sys/stat.h>
#include "local.h"

#define	POS_ERR	(-(_fpos_t)1)

/*
 * Seek the given file to the given offset.
 * `Whence' must be one of the three SEEK_* macros.
 */

int
_fseeko_r (struct _reent *ptr,
       register FILE *fp,
       _off_t offset,
       int whence)
{
  _fpos_t (*seekfn) (struct _reent *, void *, _fpos_t, int);
#ifdef _FSEEK_OPTIMIZATION
  _fpos_t target;
  size_t n;
#ifdef __USE_INTERNAL_STAT64
  struct stat64 st;
#else
  struct stat st;
#endif
#endif
  _fpos_t curoff = 0;
  int havepos;

  /* Make sure stdio is set up.  */

  CHECK_INIT (ptr, fp);

  _newlib_flockfile_start (fp);

  /* If we've been doing some writing, and we're in append mode
     then we don't really know where the filepos is.  */

  if (fp->_flags & __SAPP && fp->_flags & __SWR)
    {
      /* So flush the buffer and seek to the end.  */
      _fflush_r (ptr, fp);
    }

  /* Have to be able to seek.  */

  if ((seekfn = fp->_seek) == NULL)
    {
<<<<<<< HEAD
      __errno_r(ptr) = ESPIPE;	/* ??? */
=======
      _REENT_ERRNO(ptr) = ESPIPE;	/* ??? */
>>>>>>> d92d3a3c
      _newlib_flockfile_exit (fp);
      return EOF;
    }

  /*
   * Change any SEEK_CUR to SEEK_SET, and check `whence' argument.
   * After this, whence is either SEEK_SET or SEEK_END.
   */

  switch (whence)
    {
    case SEEK_CUR:
      /*
       * In order to seek relative to the current stream offset,
       * we have to first find the current stream offset a la
       * ftell (see ftell for details).
       */
      _fflush_r (ptr, fp);   /* may adjust seek offset on append stream */
      if (fp->_flags & __SOFF)
	curoff = fp->_offset;
      else
	{
	  curoff = seekfn (ptr, fp->_cookie, (_fpos_t) 0, SEEK_CUR);
	  if (curoff == -1L)
	    {
	      _newlib_flockfile_exit (fp);
	      return EOF;
	    }
	}
      if (fp->_flags & __SRD)
	{
	  curoff -= fp->_r;
	  if (HASUB (fp))
	    curoff -= fp->_ur;
	}
      else if (fp->_flags & __SWR && fp->_p != NULL)
	curoff += fp->_p - fp->_bf._base;

      offset += curoff;
      whence = SEEK_SET;
      havepos = 1;
      break;

    case SEEK_SET:
    case SEEK_END:
      havepos = 0;
      break;

    default:
<<<<<<< HEAD
      __errno_r(ptr) = EINVAL;
=======
      _REENT_ERRNO(ptr) = EINVAL;
>>>>>>> d92d3a3c
      _newlib_flockfile_exit (fp);
      return (EOF);
    }

  (void) havepos;

  /*
   * Can only optimise if:
   *	reading (and not reading-and-writing);
   *	not unbuffered; and
   *	this is a `regular' Unix file (and hence seekfn==__sseek).
   * We must check __NBF first, because it is possible to have __NBF
   * and __SOPT both set.
   */

  if (fp->_bf._base == NULL)
    __smakebuf_r (ptr, fp);

#ifdef _FSEEK_OPTIMIZATION
  if (fp->_flags & (__SWR | __SRW | __SNBF | __SNPT))
    goto dumb;
  if ((fp->_flags & __SOPT) == 0)
    {
      if (seekfn != __sseek
	  || fp->_file < 0
#ifdef __USE_INTERNAL_STAT64
	  || _fstat64_r (ptr, fp->_file, &st)
#else
	  || _fstat_r (ptr, fp->_file, &st)
#endif
	  || (st.st_mode & S_IFMT) != S_IFREG)
	{
	  fp->_flags |= __SNPT;
	  goto dumb;
	}
#ifdef	HAVE_BLKSIZE
      fp->_blksize = st.st_blksize;
#else
      fp->_blksize = 1024;
#endif
      fp->_flags |= __SOPT;
    }

  /*
   * We are reading; we can try to optimise.
   * Figure out where we are going and where we are now.
   */

  if (whence == SEEK_SET)
    target = offset;
  else
    {
#ifdef __USE_INTERNAL_STAT64
      if (_fstat64_r (ptr, fp->_file, &st))
#else
      if (_fstat_r (ptr, fp->_file, &st))
#endif
	goto dumb;
      target = st.st_size + offset;
    }

  if (!havepos)
    {
      if (fp->_flags & __SOFF)
	curoff = fp->_offset;
      else
	{
	  curoff = seekfn (ptr, fp->_cookie, 0L, SEEK_CUR);
	  if (curoff == POS_ERR)
	    goto dumb;
	}
      curoff -= fp->_r;
      if (HASUB (fp))
	curoff -= fp->_ur;
    }

  /*
   * Compute the number of bytes in the input buffer (pretending
   * that any ungetc() input has been discarded).  Adjust current
   * offset backwards by this count so that it represents the
   * file offset for the first byte in the current input buffer.
   */

  if (HASUB (fp))
    {
      curoff += fp->_r;       /* kill off ungetc */
      n = fp->_up - fp->_bf._base;
      curoff -= n;
      n += fp->_ur;
    }
  else
    {
      n = fp->_p - fp->_bf._base;
      curoff -= n;
      n += fp->_r;
    }

  /*
   * If the target offset is within the current buffer,
   * simply adjust the pointers, clear EOF, undo ungetc(),
   * and return.
   */

  if (target >= curoff && target < curoff + n)
    {
      register int o = target - curoff;

      fp->_p = fp->_bf._base + o;
      fp->_r = n - o;
      if (HASUB (fp))
	FREEUB (ptr, fp);
      fp->_flags &= ~__SEOF;
      memset (&fp->_mbstate, 0, sizeof (_mbstate_t));
      _newlib_flockfile_exit (fp);
      return 0;
    }

  /*
   * The place we want to get to is not within the current buffer,
   * but we can still be kind to the kernel copyout mechanism.
   * By aligning the file offset to a block boundary, we can let
   * the kernel use the VM hardware to map pages instead of
   * copying bytes laboriously.  Using a block boundary also
   * ensures that we only read one block, rather than two.
   */

  curoff = target & ~(fp->_blksize - 1);
  if (seekfn (ptr, fp->_cookie, curoff, SEEK_SET) == POS_ERR)
    goto dumb;
  fp->_r = 0;
  fp->_p = fp->_bf._base;
  if (HASUB (fp))
    FREEUB (ptr, fp);
  fp->_flags &= ~__SEOF;
  n = target - curoff;
  if (n)
    {
      if (__srefill_r (ptr, fp) || fp->_r < n)
	goto dumb;
      fp->_p += n;
      fp->_r -= n;
    }
  memset (&fp->_mbstate, 0, sizeof (_mbstate_t));
  _newlib_flockfile_exit (fp);
  return 0;

  /*
   * We get here if we cannot optimise the seek ... just
   * do it.  Allow the seek function to change fp->_bf._base.
   */
dumb:
#endif

  if (_fflush_r (ptr, fp)
      || seekfn (ptr, fp->_cookie, offset, whence) == POS_ERR)
    {
      _newlib_flockfile_exit (fp);
      return EOF;
    }
  /* success: clear EOF indicator and discard ungetc() data */
  if (HASUB (fp))
    FREEUB (ptr, fp);
  fp->_p = fp->_bf._base;
  fp->_r = 0;
  /* fp->_w = 0; *//* unnecessary (I think...) */
  fp->_flags &= ~__SEOF;
  /* Reset no-optimization flag after successful seek.  The
     no-optimization flag may be set in the case of a read
     stream that is flushed which by POSIX/SUSv3 standards,
     means that a corresponding seek must not optimize.  The
     optimization is then allowed if no subsequent flush
     is performed.  */
  fp->_flags &= ~__SNPT;
  memset (&fp->_mbstate, 0, sizeof (_mbstate_t));
  _newlib_flockfile_end (fp);
  return 0;
}

#ifndef _REENT_ONLY

int
fseeko (register FILE *fp,
       _off_t offset,
       int whence)
{
  return _fseeko_r (_REENT, fp, offset, whence);
}

#endif /* !_REENT_ONLY */<|MERGE_RESOLUTION|>--- conflicted
+++ resolved
@@ -130,11 +130,7 @@
 
   if ((seekfn = fp->_seek) == NULL)
     {
-<<<<<<< HEAD
-      __errno_r(ptr) = ESPIPE;	/* ??? */
-=======
       _REENT_ERRNO(ptr) = ESPIPE;	/* ??? */
->>>>>>> d92d3a3c
       _newlib_flockfile_exit (fp);
       return EOF;
     }
@@ -184,11 +180,7 @@
       break;
 
     default:
-<<<<<<< HEAD
-      __errno_r(ptr) = EINVAL;
-=======
       _REENT_ERRNO(ptr) = EINVAL;
->>>>>>> d92d3a3c
       _newlib_flockfile_exit (fp);
       return (EOF);
     }
