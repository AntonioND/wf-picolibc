--- conflicted
+++ resolved
@@ -548,54 +548,6 @@
 #include <errno.h>
 #include "local.h"
 
-<<<<<<< HEAD
-=======
-/* NOTE:  _swprintf_r() should be identical to swprintf() except for the
- * former having ptr as a parameter and the latter needing to declare it as
- * a variable set to _REENT.  */
-
-int
-_swprintf_r (struct _reent *ptr,
-       wchar_t *str,
-       size_t size,
-       const wchar_t *fmt, ...)
-{
-  int ret;
-  va_list ap;
-  FILE f;
-
-  if (size > INT_MAX / sizeof (wchar_t))
-    {
-      _REENT_ERRNO(ptr) = EOVERFLOW;	/* POSIX extension */
-      return EOF;
-    }
-  f._flags = __SWR | __SSTR;
-  f._flags2 = 0;
-  f._bf._base = f._p = (unsigned char *) str;
-  f._bf._size = f._w = (size > 0 ? (size - 1) * sizeof (wchar_t) : 0);
-  f._file = -1;  /* No file. */
-  va_start (ap, fmt);
-  ret = _svfwprintf_r (ptr, &f, fmt, ap);
-  va_end (ap);
-  /* _svfwprintf_r() does not put in a terminating NUL, so add one if
-   * appropriate, which is whenever size is > 0.  _svfwprintf_r() stops
-   * after n-1, so always just put at the end.  */
-  if (size > 0)  {
-    *(wchar_t *)f._p = L'\0';	/* terminate the string */
-  }
-  if(ret >= size)  {
-    /* _svfwprintf_r() returns how many wide characters it would have printed
-     * if there were enough space.  Return an error if too big to fit in str,
-     * unlike snprintf, which returns the size needed.  */
-    _REENT_ERRNO(ptr) = EOVERFLOW;	/* POSIX extension */
-    ret = -1;
-  }
-  return (ret);
-}
-
-#ifndef _REENT_ONLY
-
->>>>>>> bdcfea3a
 int
 swprintf (wchar_t *__restrict str,
        size_t size,
