--- conflicted
+++ resolved
@@ -564,11 +564,7 @@
 
   if (size > INT_MAX / sizeof (wchar_t))
     {
-<<<<<<< HEAD
-      __errno_r(ptr) = EOVERFLOW;	/* POSIX extension */
-=======
       _REENT_ERRNO(ptr) = EOVERFLOW;	/* POSIX extension */
->>>>>>> d92d3a3c
       return EOF;
     }
   f._flags = __SWR | __SSTR;
@@ -588,11 +584,7 @@
     /* _svfwprintf_r() returns how many wide characters it would have printed
      * if there were enough space.  Return an error if too big to fit in str,
      * unlike snprintf, which returns the size needed.  */
-<<<<<<< HEAD
-    __errno_r(ptr) = EOVERFLOW;	/* POSIX extension */
-=======
     _REENT_ERRNO(ptr) = EOVERFLOW;	/* POSIX extension */
->>>>>>> d92d3a3c
     ret = -1;
   }
   return (ret);
@@ -612,11 +604,7 @@
 
   if (size > INT_MAX / sizeof (wchar_t))
     {
-<<<<<<< HEAD
-      __errno_r(ptr) = EOVERFLOW;	/* POSIX extension */
-=======
       _REENT_ERRNO(ptr) = EOVERFLOW;	/* POSIX extension */
->>>>>>> d92d3a3c
       return EOF;
     }
   f._flags = __SWR | __SSTR;
@@ -636,11 +624,7 @@
     /* _svfwprintf_r() returns how many wide characters it would have printed
      * if there were enough space.  Return an error if too big to fit in str,
      * unlike snprintf, which returns the size needed.  */
-<<<<<<< HEAD
-    __errno_r(ptr) = EOVERFLOW;	/* POSIX extension */
-=======
     _REENT_ERRNO(ptr) = EOVERFLOW;	/* POSIX extension */
->>>>>>> d92d3a3c
     ret = -1;
   }
   return (ret);
