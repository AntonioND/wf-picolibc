--- conflicted
+++ resolved
@@ -282,10 +282,7 @@
       fp->_p -= sizeof (wchar_t);
       fp->_r += sizeof (wchar_t);
     }
-<<<<<<< HEAD
-=======
-
->>>>>>> 6c1f49f8
+
   return wc;
 }
 
