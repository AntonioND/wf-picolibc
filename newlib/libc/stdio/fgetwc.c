/*-
 * Copyright (c) 2002-2004 Tim J. Robbins.
 * All rights reserved.
 *
 * Redistribution and use in source and binary forms, with or without
 * modification, are permitted provided that the following conditions
 * are met:
 * 1. Redistributions of source code must retain the above copyright
 *    notice, this list of conditions and the following disclaimer.
 * 2. Redistributions in binary form must reproduce the above copyright
 *    notice, this list of conditions and the following disclaimer in the
 *    documentation and/or other materials provided with the distribution.
 *
 * THIS SOFTWARE IS PROVIDED BY THE AUTHOR AND CONTRIBUTORS ``AS IS'' AND
 * ANY EXPRESS OR IMPLIED WARRANTIES, INCLUDING, BUT NOT LIMITED TO, THE
 * IMPLIED WARRANTIES OF MERCHANTABILITY AND FITNESS FOR A PARTICULAR PURPOSE
 * ARE DISCLAIMED.  IN NO EVENT SHALL THE AUTHOR OR CONTRIBUTORS BE LIABLE
 * FOR ANY DIRECT, INDIRECT, INCIDENTAL, SPECIAL, EXEMPLARY, OR CONSEQUENTIAL
 * DAMAGES (INCLUDING, BUT NOT LIMITED TO, PROCUREMENT OF SUBSTITUTE GOODS
 * OR SERVICES; LOSS OF USE, DATA, OR PROFITS; OR BUSINESS INTERRUPTION)
 * HOWEVER CAUSED AND ON ANY THEORY OF LIABILITY, WHETHER IN CONTRACT, STRICT
 * LIABILITY, OR TORT (INCLUDING NEGLIGENCE OR OTHERWISE) ARISING IN ANY WAY
 * OUT OF THE USE OF THIS SOFTWARE, EVEN IF ADVISED OF THE POSSIBILITY OF
 * SUCH DAMAGE.
 */

/*
FUNCTION
<<fgetwc>>, <<getwc>>, <<fgetwc_unlocked>>, <<getwc_unlocked>>---get a wide character from a file or stream

INDEX
	fgetwc
INDEX
	fgetwc_unlocked
INDEX
	_fgetwc_r
INDEX
	_fgetwc_unlocked_r
INDEX
	getwc
INDEX
	getwc_unlocked
INDEX
	_getwc_r
INDEX
	_getwc_unlocked_r

SYNOPSIS
	#include <stdio.h>
	#include <wchar.h>
	wint_t fgetwc(FILE *<[fp]>);

	#define _GNU_SOURCE
	#include <stdio.h>
	#include <wchar.h>
	wint_t fgetwc_unlocked(FILE *<[fp]>);

	#include <stdio.h>
	#include <wchar.h>
	wint_t fgetwc( FILE *<[fp]>);

	#include <stdio.h>
	#include <wchar.h>
	wint_t fgetwc_unlocked( FILE *<[fp]>);

	#include <stdio.h>
	#include <wchar.h>
	wint_t getwc(FILE *<[fp]>);

	#define _GNU_SOURCE
	#include <stdio.h>
	#include <wchar.h>
	wint_t getwc_unlocked(FILE *<[fp]>);

	#include <stdio.h>
	#include <wchar.h>
	wint_t getwc( FILE *<[fp]>);

	#include <stdio.h>
	#include <wchar.h>
	wint_t getwc_unlocked( FILE *<[fp]>);

DESCRIPTION
Use <<fgetwc>> to get the next wide character from the file or stream
identified by <[fp]>.  As a side effect, <<fgetwc>> advances the file's
current position indicator.

<<fgetwc_unlocked>> is a non-thread-safe version of <<fgetwc>>.
<<fgetwc_unlocked>> may only safely be used within a scope
protected by flockfile() (or ftrylockfile()) and funlockfile().  This
function may safely be used in a multi-threaded program if and only
if they are called while the invoking thread owns the (FILE *)
object, as is the case after a successful call to the flockfile() or
ftrylockfile() functions.  If threads are disabled, then
<<fgetwc_unlocked>> is equivalent to <<fgetwc>>.

The <<getwc>> and <<getwc_unlocked>> functions or macros functions identically
to <<fgetwc>> and <<fgetwc_unlocked>>.  It may be implemented as a macro, and
may evaluate its argument more than once. There is no reason ever to use it.

<<_fgetwc_r>>, <<_getwc_r>>, <<_fgetwc_unlocked_r>>, and <<_getwc_unlocked_r>>
are simply reentrant versions of the above functions that are passed the
additional reentrant structure pointer argument: <[ptr]>.

RETURNS
The next wide character cast to <<wint_t>>, unless there is no more data,
or the host system reports a read error; in either of these situations,
<<fgetwc>> and <<getwc>> return <<WEOF>>.

You can distinguish the two situations that cause an <<EOF>> result by
using the <<ferror>> and <<feof>> functions.

PORTABILITY
<<fgetwc>> and <<getwc>> are required by C99 and POSIX.1-2001.

<<fgetwc_unlocked>> and <<getwc_unlocked>> are GNU extensions.
*/

#define _DEFAULT_SOURCE
#include <_ansi.h>
#include <errno.h>
#include <stdio.h>
#include <stdlib.h>
#include <wchar.h>
#include "local.h"

wint_t
__fgetwc (
	register FILE *fp)
{
  wchar_t wc;
  size_t nconv;

  if (fp->_r <= 0 && _srefill ( fp))
    return (WEOF);
  if (MB_CUR_MAX == 1)
    {
      /* Fast path for single-byte encodings. */
      wc = *fp->_p++;
      fp->_r--;
      return (wc);
    }
  do
    {
      nconv = mbrtowc (&wc, (char *) fp->_p, fp->_r, &fp->_mbstate);
      if (nconv == (size_t)-1)
	break;
      else if (nconv == (size_t)-2)
	continue;
      else if (nconv == 0)
	{
	  /*
	   * Assume that the only valid representation of
	   * the null wide character is a single null byte.
	   */
	  fp->_p++;
	  fp->_r--;
	  return (L'\0');
	}
      else
        {
	  fp->_p += nconv;
	  fp->_r -= nconv;
	  return (wc);
	}
    }
  while (_srefill( fp) == 0);
  fp->_flags |= __SERR;
  errno = EILSEQ;
  return (WEOF);
}

wint_t
fgetwc (
	register FILE *fp)
{
  wint_t r;

  _newlib_flockfile_start (fp);
<<<<<<< HEAD
  ORIENT(fp, 1);
  r = __fgetwc (fp);
=======
  if (ORIENT(fp, 1) != 1)
    r = WEOF;
  else
    r = __fgetwc (ptr, fp);
>>>>>>> bdcfea3a
  _newlib_flockfile_end (fp);
  return r;
}<|MERGE_RESOLUTION|>--- conflicted
+++ resolved
@@ -177,15 +177,10 @@
   wint_t r;
 
   _newlib_flockfile_start (fp);
-<<<<<<< HEAD
-  ORIENT(fp, 1);
-  r = __fgetwc (fp);
-=======
   if (ORIENT(fp, 1) != 1)
     r = WEOF;
   else
-    r = __fgetwc (ptr, fp);
->>>>>>> bdcfea3a
+    r = __fgetwc (fp);
   _newlib_flockfile_end (fp);
   return r;
 }