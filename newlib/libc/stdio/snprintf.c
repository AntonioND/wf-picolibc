--- conflicted
+++ resolved
@@ -37,11 +37,7 @@
 
   if (size > INT_MAX)
     {
-<<<<<<< HEAD
-      __errno_r(ptr) = EOVERFLOW;
-=======
       _REENT_ERRNO(ptr) = EOVERFLOW;
->>>>>>> d92d3a3c
       return EOF;
     }
   f._flags = __SWR | __SSTR;
@@ -52,11 +48,7 @@
   ret = _svfprintf_r (ptr, &f, fmt, ap);
   va_end (ap);
   if (ret < EOF)
-<<<<<<< HEAD
-    __errno_r(ptr) = EOVERFLOW;
-=======
     _REENT_ERRNO(ptr) = EOVERFLOW;
->>>>>>> d92d3a3c
   if (size > 0)
     *f._p = 0;
   return (ret);
@@ -84,11 +76,7 @@
 
   if (size > INT_MAX)
     {
-<<<<<<< HEAD
-      __errno_r(ptr) = EOVERFLOW;
-=======
       _REENT_ERRNO(ptr) = EOVERFLOW;
->>>>>>> d92d3a3c
       return EOF;
     }
   f._flags = __SWR | __SSTR;
@@ -99,11 +87,7 @@
   ret = _svfprintf_r (ptr, &f, fmt, ap);
   va_end (ap);
   if (ret < EOF)
-<<<<<<< HEAD
-    __errno_r(ptr) = EOVERFLOW;
-=======
     _REENT_ERRNO(ptr) = EOVERFLOW;
->>>>>>> d92d3a3c
   if (size > 0)
     *f._p = 0;
   return (ret);
