--- conflicted
+++ resolved
@@ -598,35 +598,10 @@
 }
 
 #ifdef _NANO_FORMATTED_IO
-int __nonnull((1, 2)) _NOTHROW
-siprintf ( char *, const char *, ...)
+int
+siprintf (char *, const char *, ...)
        _ATTRIBUTE ((__alias__("sprintf")));
 #endif
-
-<<<<<<< HEAD
-=======
-#ifndef _REENT_ONLY
-
-int
-sprintf (char *__restrict str,
-       const char *__restrict fmt, ...)
-{
-  int ret;
-  va_list ap;
-  FILE f;
-
-  f._flags = __SWR | __SSTR;
-  f._flags2 = 0;
-  f._bf._base = f._p = (unsigned char *) str;
-  f._bf._size = f._w = INT_MAX;
-  f._file = -1;  /* No file. */
-  va_start (ap, fmt);
-  ret = _svfprintf_r (_REENT, &f, fmt, ap);
-  va_end (ap);
-  *f._p = '\0';	/* terminate the string */
-  return (ret);
-}
->>>>>>> bdcfea3a
 
 #ifdef __LONG_DOUBLE_IEEE128__
 #if defined(_HAVE_ALIAS_ATTRIBUTE)
