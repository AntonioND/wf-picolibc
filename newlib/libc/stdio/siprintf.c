/*
 * Copyright (c) 1990 The Regents of the University of California.
 * All rights reserved.
 *
 * Redistribution and use in source and binary forms are permitted
 * provided that the above copyright notice and this paragraph are
 * duplicated in all such forms and that any documentation,
 * and/or other materials related to such
 * distribution and use acknowledge that the software was developed
 * by the University of California, Berkeley.  The name of the
 * University may not be used to endorse or promote products derived
 * from this software without specific prior written permission.
 * THIS SOFTWARE IS PROVIDED ``AS IS'' AND WITHOUT ANY EXPRESS OR
 * IMPLIED WARRANTIES, INCLUDING, WITHOUT LIMITATION, THE IMPLIED
 * WARRANTIES OF MERCHANTABILITY AND FITNESS FOR A PARTICULAR PURPOSE.
 */

/*
FUNCTION
<<siprintf>>, <<fiprintf>>, <<iprintf>>, <<sniprintf>>, <<asiprintf>>, <<asniprintf>>---format output (integer only)

INDEX
	fiprintf
INDEX
	_fiprintf_r
INDEX
	iprintf
INDEX
	_iprintf_r
INDEX
	siprintf
INDEX
	_siprintf_r
INDEX
	sniprintf
INDEX
	_sniprintf_r
INDEX
	asiprintf
INDEX
	_asiprintf_r
INDEX
	asniprintf
INDEX
	_asniprintf_r

SYNOPSIS
        #include <stdio.h>

        int iprintf(const char *<[format]>, ...);
        int fiprintf(FILE *<[fd]>, const char *<[format]> , ...);
        int siprintf(char *<[str]>, const char *<[format]>, ...);
        int sniprintf(char *<[str]>, size_t <[size]>, const char *<[format]>, 
			...);
        int asiprintf(char **<[strp]>, const char *<[format]>, ...);
        char *asniprintf(char *<[str]>, size_t *<[size]>, 
			const char *<[format]>, ...);

        int iprintf( const char *<[format]>, ...);
        int fiprintf( FILE *<[fd]>,
                        const char *<[format]>, ...);
        int siprintf( char *<[str]>,
                        const char *<[format]>, ...);
        int sniprintf( char *<[str]>, size_t <[size]>,
                         const char *<[format]>, ...);
        int asiprintf( char **<[strp]>,
                         const char *<[format]>, ...);
        char *asniprintf( char *<[str]>,
                            size_t *<[size]>, const char *<[format]>, ...);

DESCRIPTION
        <<iprintf>>, <<fiprintf>>, <<siprintf>>, <<sniprintf>>,
        <<asiprintf>>, and <<asniprintf>> are the same as <<printf>>,
        <<fprintf>>, <<sprintf>>, <<snprintf>>, <<asprintf>>, and
        <<asnprintf>>, respectively, except that they restrict usage
        to non-floating-point format specifiers.

        <<_iprintf_r>>, <<_fiprintf_r>>, <<_asiprintf_r>>,
        <<_siprintf_r>>, <<_sniprintf_r>>, <<_asniprintf_r>> are
        simply reentrant versions of the functions above.

RETURNS
Similar to <<printf>>, <<fprintf>>, <<sprintf>>, <<snprintf>>, <<asprintf>>,
and <<asnprintf>>.

PORTABILITY
<<iprintf>>, <<fiprintf>>, <<siprintf>>, <<sniprintf>>, <<asiprintf>>,
and <<asniprintf>> are newlib extensions.

Supporting OS subroutines required: <<close>>, <<fstat>>, <<isatty>>,
<<lseek>>, <<read>>, <<sbrk>>, <<write>>.
*/

#define _DEFAULT_SOURCE
#include <_ansi.h>
#include <stdio.h>
#include <stdarg.h>
#include <limits.h>
#include "local.h"

int
siprintf (
       char *str,
       const char *fmt, ...)
{
  int ret;
  va_list ap;
  FILE f;

  f._flags = __SWR | __SSTR;
  f._flags2 = 0;
  f._bf._base = f._p = (unsigned char *) str;
  f._bf._size = f._w = INT_MAX;
  f._file = -1;  /* No file. */
  va_start (ap, fmt);
  ret = svfiprintf ( &f, fmt, ap);
  va_end (ap);
  *f._p = 0;
  return (ret);
<<<<<<< HEAD
}
=======
}

#ifndef _REENT_ONLY

int
siprintf (char *str,
       const char *fmt, ...)
{
  int ret;
  va_list ap;
  FILE f;

  f._flags = __SWR | __SSTR;
  f._flags2 = 0;
  f._bf._base = f._p = (unsigned char *) str;
  f._bf._size = f._w = INT_MAX;
  f._file = -1;  /* No file. */
  va_start (ap, fmt);
  ret = _svfiprintf_r (_REENT, &f, fmt, ap);
  va_end (ap);
  *f._p = 0;
  return (ret);
}

#endif
>>>>>>> bdcfea3a
<|MERGE_RESOLUTION|>--- conflicted
+++ resolved
@@ -117,32 +117,4 @@
   va_end (ap);
   *f._p = 0;
   return (ret);
-<<<<<<< HEAD
-}
-=======
-}
-
-#ifndef _REENT_ONLY
-
-int
-siprintf (char *str,
-       const char *fmt, ...)
-{
-  int ret;
-  va_list ap;
-  FILE f;
-
-  f._flags = __SWR | __SSTR;
-  f._flags2 = 0;
-  f._bf._base = f._p = (unsigned char *) str;
-  f._bf._size = f._w = INT_MAX;
-  f._file = -1;  /* No file. */
-  va_start (ap, fmt);
-  ret = _svfiprintf_r (_REENT, &f, fmt, ap);
-  va_end (ap);
-  *f._p = 0;
-  return (ret);
-}
-
-#endif
->>>>>>> bdcfea3a
+}