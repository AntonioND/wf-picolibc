/* Copyright (C) 2007, 2008 Eric Blake
 * Permission to use, copy, modify, and distribute this software
 * is freely granted, provided that this notice is preserved.
 */
/* This code was derived from asprintf.c */
/* doc in sprintf.c */

#define _DEFAULT_SOURCE
#include <_ansi.h>
#include <stdio.h>
#include <stdarg.h>
#include <limits.h>
#include <errno.h>
#include "local.h"

char *
_asnprintf_r (struct _reent *__restrict ptr,
       char *buf,
       size_t *lenp,
       const char *__restrict fmt, ...)
{
  int ret;
  va_list ap;
  FILE f;
  size_t len = *lenp;

  if (buf && len)
    {
      /* mark an existing buffer, but allow allocation of larger string */
      f._flags = __SWR | __SSTR | __SOPT;
    }
  else
    {
      /* mark a zero-length reallocatable buffer */
      f._flags = __SWR | __SSTR | __SMBF;
      len = 0;
      buf = NULL;
    }
  f._bf._base = f._p = (unsigned char *) buf;
  /* For now, inherit the 32-bit signed limit of FILE._bf._size.
     FIXME - it would be nice to rewrite sys/reent.h to support size_t
     for _size.  */
  if (len > INT_MAX)
    {
<<<<<<< HEAD
      __errno_r(ptr) = EOVERFLOW;
=======
      _REENT_ERRNO(ptr) = EOVERFLOW;
>>>>>>> d92d3a3c
      return NULL;
    }
  f._bf._size = f._w = len;
  f._file = -1;  /* No file. */
  va_start (ap, fmt);
  ret = _svfprintf_r (ptr, &f, fmt, ap);
  va_end (ap);
  if (ret < 0)
    return NULL;
  *lenp = ret;
  *f._p = '\0';
  return (char *) f._bf._base;
}

#ifdef _NANO_FORMATTED_IO
char *
_asniprintf_r (struct _reent *, char *, size_t *, const char *, ...)
       _ATTRIBUTE ((__alias__("_asnprintf_r")));
#endif

#ifndef _REENT_ONLY

char *
asnprintf (char *__restrict buf,
       size_t *__restrict lenp,
       const char *__restrict fmt, ...)
{
  int ret;
  va_list ap;
  FILE f;
  size_t len = *lenp;
  struct _reent *ptr = _REENT;

  if (buf && len)
    {
      /* mark an existing buffer, but allow allocation of larger string */
      f._flags = __SWR | __SSTR | __SOPT;
    }
  else
    {
      /* mark a zero-length reallocatable buffer */
      f._flags = __SWR | __SSTR | __SMBF;
      len = 0;
      buf = NULL;
    }
  f._bf._base = f._p = (unsigned char *) buf;
  /* For now, inherit the 32-bit signed limit of FILE._bf._size.
     FIXME - it would be nice to rewrite sys/reent.h to support size_t
     for _size.  */
  if (len > INT_MAX)
    {
<<<<<<< HEAD
      __errno_r(ptr) = EOVERFLOW;
=======
      _REENT_ERRNO(ptr) = EOVERFLOW;
>>>>>>> d92d3a3c
      return NULL;
    }
  f._bf._size = f._w = len;
  f._file = -1;  /* No file. */
  va_start (ap, fmt);
  ret = _svfprintf_r (ptr, &f, fmt, ap);
  va_end (ap);
  if (ret < 0)
    return NULL;
  *lenp = ret;
  *f._p = '\0';
  return (char *) f._bf._base;
}

#ifdef _NANO_FORMATTED_IO
char *
asniprintf (char *, size_t *, const char *, ...)
       _ATTRIBUTE ((__alias__("asnprintf")));
#endif
#endif /* ! _REENT_ONLY */<|MERGE_RESOLUTION|>--- conflicted
+++ resolved
@@ -42,11 +42,7 @@
      for _size.  */
   if (len > INT_MAX)
     {
-<<<<<<< HEAD
-      __errno_r(ptr) = EOVERFLOW;
-=======
       _REENT_ERRNO(ptr) = EOVERFLOW;
->>>>>>> d92d3a3c
       return NULL;
     }
   f._bf._size = f._w = len;
@@ -98,11 +94,7 @@
      for _size.  */
   if (len > INT_MAX)
     {
-<<<<<<< HEAD
-      __errno_r(ptr) = EOVERFLOW;
-=======
       _REENT_ERRNO(ptr) = EOVERFLOW;
->>>>>>> d92d3a3c
       return NULL;
     }
   f._bf._size = f._w = len;
