/*-
 * Copyright (c) 2002-2004 Tim J. Robbins.
 * All rights reserved.
 *
 * Redistribution and use in source and binary forms, with or without
 * modification, are permitted provided that the following conditions
 * are met:
 * 1. Redistributions of source code must retain the above copyright
 *    notice, this list of conditions and the following disclaimer.
 * 2. Redistributions in binary form must reproduce the above copyright
 *    notice, this list of conditions and the following disclaimer in the
 *    documentation and/or other materials provided with the distribution.
 *
 * THIS SOFTWARE IS PROVIDED BY THE AUTHOR AND CONTRIBUTORS ``AS IS'' AND
 * ANY EXPRESS OR IMPLIED WARRANTIES, INCLUDING, BUT NOT LIMITED TO, THE
 * IMPLIED WARRANTIES OF MERCHANTABILITY AND FITNESS FOR A PARTICULAR PURPOSE
 * ARE DISCLAIMED.  IN NO EVENT SHALL THE AUTHOR OR CONTRIBUTORS BE LIABLE
 * FOR ANY DIRECT, INDIRECT, INCIDENTAL, SPECIAL, EXEMPLARY, OR CONSEQUENTIAL
 * DAMAGES (INCLUDING, BUT NOT LIMITED TO, PROCUREMENT OF SUBSTITUTE GOODS
 * OR SERVICES; LOSS OF USE, DATA, OR PROFITS; OR BUSINESS INTERRUPTION)
 * HOWEVER CAUSED AND ON ANY THEORY OF LIABILITY, WHETHER IN CONTRACT, STRICT
 * LIABILITY, OR TORT (INCLUDING NEGLIGENCE OR OTHERWISE) ARISING IN ANY WAY
 * OUT OF THE USE OF THIS SOFTWARE, EVEN IF ADVISED OF THE POSSIBILITY OF
 * SUCH DAMAGE.
 */

/*
FUNCTION        
<<fputws>>, <<fputws_unlocked>>---write a wide character string in a file or stream

INDEX
	fputws   
INDEX
	fputws_unlocked 
INDEX
	_fputws_r
INDEX
	_fputws_unlocked_r

SYNOPSIS
	#include <wchar.h>
	int fputws(const wchar_t *__restrict <[ws]>, FILE *__restrict <[fp]>);

	#define _GNU_SOURCE
	#include <wchar.h>
	int fputws_unlocked(const wchar_t *__restrict <[ws]>, FILE *__restrict <[fp]>);

	#include <wchar.h>
	int fputws( const wchar_t *<[ws]>,
                      FILE *<[fp]>);

	#include <wchar.h>
	int fputws_unlocked( const wchar_t *<[ws]>,
                               FILE *<[fp]>);

DESCRIPTION
<<fputws>> writes the wide character string at <[ws]> (but without the
trailing null) to the file or stream identified by <[fp]>.

<<fputws_unlocked>> is a non-thread-safe version of <<fputws>>.
<<fputws_unlocked>> may only safely be used within a scope
protected by flockfile() (or ftrylockfile()) and funlockfile().  This
function may safely be used in a multi-threaded program if and only
if they are called while the invoking thread owns the (FILE *)
object, as is the case after a successful call to the flockfile() or
ftrylockfile() functions.  If threads are disabled, then
<<fputws_unlocked>> is equivalent to <<fputws>>.

<<_fputws_r>> and <<_fputws_unlocked_r>> are simply reentrant versions of the
above that take an additional reentrant struct pointer argument: <[ptr]>.

RETURNS
If successful, the result is a non-negative integer; otherwise, the result
is <<-1>> to indicate an error.

PORTABILITY
<<fputws>> is required by C99 and POSIX.1-2001.

<<fputws_unlocked>> is a GNU extension.
*/

#define _DEFAULT_SOURCE
#include <_ansi.h>
#include <errno.h>
#include <limits.h>
#include <stdio.h>
#include <wchar.h>
#include "fvwrite.h"
#include "local.h"

#ifdef __IMPL_UNLOCKED__
#define _fputws_r _fputws_unlocked_r
#define fputws fputws_unlocked
#endif

int
fputws (
	const wchar_t *ws,
	FILE *fp)
{
  size_t nbytes;
  char buf[BUFSIZ];
#ifdef _FVWRITE_IN_STREAMIO
  struct __suio uio;
  struct __siov iov;

  _newlib_flockfile_start (fp);
  if (ORIENT (fp, 1) != 1)
    goto error;
  if (cantwrite (ptr, fp) != 0)
    goto error;
  uio.uio_iov = &iov;
  uio.uio_iovcnt = 1;
  iov.iov_base = buf;
  do
    {
      nbytes = wcsrtombs(buf, &ws, sizeof (buf), &fp->_mbstate);
      if (nbytes == (size_t) -1)
	goto error;
      iov.iov_len = uio.uio_resid = nbytes;
      if (_sfvwrite( fp, &uio) != 0)
	goto error;
    }
  while (ws != NULL);
  _newlib_flockfile_exit (fp);
  return (0);

error:
  _newlib_flockfile_end (fp);
  return (-1);
#else
  _newlib_flockfile_start (fp);
  if (cantwrite (ptr, fp) != 0)
    goto error;

  do
    {
      size_t i = 0;
      nbytes = wcsrtombs (buf, &ws, sizeof (buf), &fp->_mbstate);
      if (nbytes == (size_t) -1)
	goto error;
      while (i < nbytes)
        {
<<<<<<< HEAD
	  if (_sputc ( buf[i], fp) == EOF)
=======
	  if (__swputc_r (ptr, buf[i], fp) == EOF)
>>>>>>> bdcfea3a
	    goto error;
	  i++;
        }
    }
  while (ws != NULL);
  _newlib_flockfile_exit (fp);
  return (0);

error:
  _newlib_flockfile_end (fp);
  return (-1);
#endif
}<|MERGE_RESOLUTION|>--- conflicted
+++ resolved
@@ -141,11 +141,7 @@
 	goto error;
       while (i < nbytes)
         {
-<<<<<<< HEAD
-	  if (_sputc ( buf[i], fp) == EOF)
-=======
-	  if (__swputc_r (ptr, buf[i], fp) == EOF)
->>>>>>> bdcfea3a
+	  if (__swputc(buf[i], fp) == EOF)
 	    goto error;
 	  i++;
         }
