--- conflicted
+++ resolved
@@ -62,11 +62,7 @@
 
   if (size > INT_MAX)
     {
-<<<<<<< HEAD
-      __errno_r(ptr) = EOVERFLOW;
-=======
       _REENT_ERRNO(ptr) = EOVERFLOW;
->>>>>>> d92d3a3c
       return EOF;
     }
   f._flags = __SWR | __SSTR;
@@ -75,11 +71,7 @@
   f._file = -1;  /* No file. */
   ret = _svfprintf_r (ptr, &f, fmt, ap);
   if (ret < EOF)
-<<<<<<< HEAD
-    __errno_r(ptr) = EOVERFLOW;
-=======
     _REENT_ERRNO(ptr) = EOVERFLOW;
->>>>>>> d92d3a3c
   if (size > 0)
     *f._p = 0;
   return ret;
