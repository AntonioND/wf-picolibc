--- conflicted
+++ resolved
@@ -585,11 +585,7 @@
   print ALIASESBI_C "#include <_ansi.h>\n";
   print ALIASESBI_C "#include \"encnames.h\"\n\n";
   print ALIASESBI_C "const char\n";
-<<<<<<< HEAD
-  print ALIASESBI_C "$var_aliases[] =\n";
-=======
   print ALIASESBI_C "$var_aliases\[\] =\n";
->>>>>>> 93511d57
   print ALIASESBI_C "{\n";
 
   foreach my $enc (sort keys %{$_[0]})
