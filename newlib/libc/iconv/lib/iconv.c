--- conflicted
+++ resolved
@@ -163,11 +163,7 @@
        || (ic->handlers != &_iconv_null_conversion_handlers
            && ic->handlers != &_iconv_ucs_conversion_handlers))
     {
-<<<<<<< HEAD
-      errno = EBADF;
-=======
       _REENT_ERRNO (rptr) = EBADF;
->>>>>>> d92d3a3c
       return (size_t)-1;
     }
 
@@ -213,31 +209,19 @@
            ic->handlers->set_state (ic->data, &state_save, 1);
         }
        
-<<<<<<< HEAD
-      errno = E2BIG;
-=======
       _REENT_ERRNO (rptr) = E2BIG;
->>>>>>> d92d3a3c
       return (size_t)-1;
     }
   
   if (*inbytesleft == 0)
     {
-<<<<<<< HEAD
-      errno = EINVAL;
-=======
       _REENT_ERRNO (rptr) = EINVAL;
->>>>>>> d92d3a3c
       return (size_t)-1;
     }
    
   if (*outbytesleft == 0 || *outbuf == NULL)
     {
-<<<<<<< HEAD
-      errno = E2BIG;
-=======
       _REENT_ERRNO (rptr) = E2BIG;
->>>>>>> d92d3a3c
       return (size_t)-1;
     }
 
@@ -261,11 +245,7 @@
        || (ic->handlers != &_iconv_null_conversion_handlers
            && ic->handlers != &_iconv_ucs_conversion_handlers))
     {
-<<<<<<< HEAD
-      errno = EBADF;
-=======
       _REENT_ERRNO (rptr) = EBADF;
->>>>>>> d92d3a3c
       return -1;
     }
 
