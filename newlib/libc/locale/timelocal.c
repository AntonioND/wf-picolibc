/*-
 * Copyright (c) 2001 Alexey Zelkin <phantom@FreeBSD.org>
 * Copyright (c) 1997 FreeBSD Inc.
 * All rights reserved.
 *
 * Redistribution and use in source and binary forms, with or without
 * modification, are permitted provided that the following conditions
 * are met:
 * 1. Redistributions of source code must retain the above copyright
 *    notice, this list of conditions and the following disclaimer.
 * 2. Redistributions in binary form must reproduce the above copyright
 *    notice, this list of conditions and the following disclaimer in the
 *    documentation and/or other materials provided with the distribution.
 *
 * THIS SOFTWARE IS PROVIDED BY THE AUTHOR AND CONTRIBUTORS ``AS IS'' AND
 * ANY EXPRESS OR IMPLIED WARRANTIES, INCLUDING, BUT NOT LIMITED TO, THE
 * IMPLIED WARRANTIES OF MERCHANTABILITY AND FITNESS FOR A PARTICULAR PURPOSE
 * ARE DISCLAIMED.  IN NO EVENT SHALL THE AUTHOR OR CONTRIBUTORS BE LIABLE
 * FOR ANY DIRECT, INDIRECT, INCIDENTAL, SPECIAL, EXEMPLARY, OR CONSEQUENTIAL
 * DAMAGES (INCLUDING, BUT NOT LIMITED TO, PROCUREMENT OF SUBSTITUTE GOODS
 * OR SERVICES; LOSS OF USE, DATA, OR PROFITS; OR BUSINESS INTERRUPTION)
 * HOWEVER CAUSED AND ON ANY THEORY OF LIABILITY, WHETHER IN CONTRACT, STRICT
 * LIABILITY, OR TORT (INCLUDING NEGLIGENCE OR OTHERWISE) ARISING IN ANY WAY
 * OUT OF THE USE OF THIS SOFTWARE, EVEN IF ADVISED OF THE POSSIBILITY OF
 * SUCH DAMAGE.
 */

#include <sys/cdefs.h>

#include <stddef.h>
#include "setlocale.h"

#define LCTIME_SIZE (sizeof(struct lc_time_T) / sizeof(char *))

const struct lc_time_T	_C_time_locale = {
	{
		"Jan", "Feb", "Mar", "Apr", "May", "Jun",
		"Jul", "Aug", "Sep", "Oct", "Nov", "Dec"
	}, {
		"January", "February", "March", "April", "May", "June",
		"July", "August", "September", "October", "November", "December"
	}, {
		"Sun", "Mon", "Tue", "Wed",
		"Thu", "Fri", "Sat"
	}, {
		"Sunday", "Monday", "Tuesday", "Wednesday",
		"Thursday", "Friday", "Saturday"
	},

	/* X_fmt */
	"%H:%M:%S",

	/*
	 * x_fmt
	 * Since the C language standard calls for
	 * "date, using locale's date format," anything goes.
	 * Using just numbers (as here) makes Quakers happier;
	 * it's also compatible with SVR4.
	 */
	"%m/%d/%y",

	/*
	 * c_fmt
	 */
	"%a %b %e %H:%M:%S %Y",

	/* am pm */
	{ "AM", "PM" },

	/* date_fmt */
	"%a %b %e %H:%M:%S %Z %Y",
	
	/* alt_month
	 * Standalone months forms for %OB
	 */
	{
		"January", "February", "March", "April", "May", "June",
		"July", "August", "September", "October", "November", "December"
	},

	/* md_order
	 * Month / day order in dates
	 */
	"md",

	/* ampm_fmt
	 * To determine 12-hour clock format time (empty, if N/A)
	 */
	"%I:%M:%S %p",

	/* era
	 * Era.  This and the following entries are used if the alternative
	 * date format is specified in strftime
	 */
	"",

	/* era_d_fmt
	 * Era date format used with the %Ex
	 */
	"",

	/* era_d_t_fmt
	 * Era date/time format (%Ec)
	 */
	"",

	/* era_t_fmt
	 * Era time format (%EX)
	 */
	"",

	/* alt_digits
	 * Alternate digits used if %O format prefix is specified
	 */
	""
#ifdef __HAVE_LOCALE_INFO_EXTENDED__
	, "ASCII",	/* codeset */
	{
		L"Jan", L"Feb", L"Mar", L"Apr", L"May", L"Jun",
		L"Jul", L"Aug", L"Sep", L"Oct", L"Nov", L"Dec"
	}, {
		L"January", L"February", L"March", L"April", L"May", L"June",
		L"July", L"August", L"September", L"October", L"November",
		L"December"
	}, {
		L"Sun", L"Mon", L"Tue", L"Wed",
		L"Thu", L"Fri", L"Sat"
	}, {
		L"Sunday", L"Monday", L"Tuesday", L"Wednesday",
		L"Thursday", L"Friday", L"Saturday"
	},
	L"%H:%M:%S",
	L"%m/%d/%y",
	L"%a %b %e %H:%M:%S %Y",
	{ L"AM", L"PM" },
	L"%a %b %e %H:%M:%S %Z %Y",
	L"%I:%M:%S %p",
	L"",
	L"",
	L"",
	L"",
	L""
#endif
};

#ifdef __CYGWIN__
int
__time_load_locale (struct __locale_t *locale, const char *name,
		    void *f_wctomb, const char *charset)
{
  int	ret = 0;
  struct lc_time_T ti;
  char *bufp = NULL;
<<<<<<< HEAD
=======

#ifdef __HAVE_LOCALE_INFO__
#ifdef __CYGWIN__
>>>>>>> dcb2b7d7
  extern int __set_lc_time_from_win (const char *, const struct lc_time_T *,
				     struct lc_time_T *, char **, void *,
				     const char *);
  ret = __set_lc_time_from_win (name, &_C_time_locale, &ti, &bufp,
				f_wctomb, charset);
  /* ret == -1: error, ret == 0: C/POSIX, ret > 0: valid */
  if (ret >= 0)
    {
      struct lc_time_T *tip = NULL;

      if (ret > 0)
	{
	  tip = (struct lc_time_T *) calloc (1, sizeof *tip);
	  if (!tip)
	    {
	      free (bufp);
	      return -1;
	    }
	  *tip = ti;
	}
      struct __lc_cats tmp = locale->lc_cat[LC_TIME];
      locale->lc_cat[LC_TIME].ptr = ret == 0 ? &_C_time_locale : tip;
      locale->lc_cat[LC_TIME].buf = bufp;
      /* If buf is not NULL, both pointers have been alloc'ed */
      if (tmp.buf)
	{
	  free ((void *) tmp.ptr);
	  free (tmp.buf);
	}
      ret = 0;
    }
<<<<<<< HEAD
=======
#else
  /* TODO */
#endif
#endif /* __HAVE_LOCALE_INFO__ */
>>>>>>> dcb2b7d7
  return (ret);
}
#endif<|MERGE_RESOLUTION|>--- conflicted
+++ resolved
@@ -151,12 +151,9 @@
   int	ret = 0;
   struct lc_time_T ti;
   char *bufp = NULL;
-<<<<<<< HEAD
-=======
 
 #ifdef __HAVE_LOCALE_INFO__
 #ifdef __CYGWIN__
->>>>>>> dcb2b7d7
   extern int __set_lc_time_from_win (const char *, const struct lc_time_T *,
 				     struct lc_time_T *, char **, void *,
 				     const char *);
@@ -188,13 +185,10 @@
 	}
       ret = 0;
     }
-<<<<<<< HEAD
-=======
 #else
   /* TODO */
 #endif
 #endif /* __HAVE_LOCALE_INFO__ */
->>>>>>> dcb2b7d7
   return (ret);
 }
 #endif