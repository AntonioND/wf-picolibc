/*-
 * Copyright (C) 1997 by Andrey A. Chernov, Moscow, Russia.
 * All rights reserved.
 *
 * Redistribution and use in source and binary forms, with or without
 * modification, are permitted provided that the following conditions
 * are met:
 * 1. Redistributions of source code must retain the above copyright
 *    notice, this list of conditions and the following disclaimer.
 * 2. Redistributions in binary form must reproduce the above copyright
 *    notice, this list of conditions and the following disclaimer in the
 *    documentation and/or other materials provided with the distribution.
 *
 * THIS SOFTWARE IS PROVIDED BY THE AUTHOR ``AS IS'' AND
 * ANY EXPRESS OR IMPLIED WARRANTIES, INCLUDING, BUT NOT LIMITED TO, THE
 * IMPLIED WARRANTIES OF MERCHANTABILITY AND FITNESS FOR A PARTICULAR PURPOSE
 * ARE DISCLAIMED.  IN NO EVENT SHALL THE REGENTS OR CONTRIBUTORS BE LIABLE
 * FOR ANY DIRECT, INDIRECT, INCIDENTAL, SPECIAL, EXEMPLARY, OR CONSEQUENTIAL
 * DAMAGES (INCLUDING, BUT NOT LIMITED TO, PROCUREMENT OF SUBSTITUTE GOODS
 * OR SERVICES; LOSS OF USE, DATA, OR PROFITS; OR BUSINESS INTERRUPTION)
 * HOWEVER CAUSED AND ON ANY THEORY OF LIABILITY, WHETHER IN CONTRACT, STRICT
 * LIABILITY, OR TORT (INCLUDING NEGLIGENCE OR OTHERWISE) ARISING IN ANY WAY
 * OUT OF THE USE OF THIS SOFTWARE, EVEN IF ADVISED OF THE POSSIBILITY OF
 * SUCH DAMAGE.
 *
 * $FreeBSD: src/lib/libc/locale/setlocale.h,v 1.4 2001/12/20 18:28:52 phantom Exp $
 */

#ifndef _SETLOCALE_H_
#define	_SETLOCALE_H_

#include <_ansi.h>
#include <sys/cdefs.h>
#include <limits.h>
#include <string.h>
#include <stdlib.h>
#include <wchar.h>
#include <locale.h>

__BEGIN_DECLS

extern struct __locale_t __global_locale;

#define __get_current_locale() _locale
#define __get_global_locale() (&__global_locale)

#define ENCODING_LEN 31
#define CATEGORY_LEN 11
#define _LC_LAST      7

#ifdef __CYGWIN__
struct lc_collate_T
{
  __uint32_t	 lcid;
  int	       (*mbtowc) (wchar_t *, const char *, size_t,
			  mbstate_t *);
  char		 codeset[ENCODING_LEN + 1];
};
extern const struct lc_collate_T _C_collate_locale;
#endif

struct lc_ctype_T
{
  const char	*codeset;	 /* codeset for mbtowc conversion */
  const char	*mb_cur_max;
#ifdef __HAVE_LOCALE_INFO_EXTENDED__
  const char	*outdigits[10];
  const wchar_t	*woutdigits[10];
#endif
};
extern const struct lc_ctype_T _C_ctype_locale;

struct lc_monetary_T
{
  const char	*int_curr_symbol;
  const char	*currency_symbol;
  const char	*mon_decimal_point;
  const char	*mon_thousands_sep;
  const char	*mon_grouping;
  const char	*positive_sign;
  const char	*negative_sign;
  const char	*int_frac_digits;
  const char	*frac_digits;
  const char	*p_cs_precedes;
  const char	*p_sep_by_space;
  const char	*n_cs_precedes;
  const char	*n_sep_by_space;
  const char	*p_sign_posn;
  const char	*n_sign_posn;
#ifdef __HAVE_LOCALE_INFO_EXTENDED__
  const char	*int_p_cs_precedes;
  const char	*int_p_sep_by_space;
  const char	*int_n_cs_precedes;
  const char	*int_n_sep_by_space;
  const char	*int_p_sign_posn;
  const char	*int_n_sign_posn;
  const char	*codeset;	 /* codeset for mbtowc conversion */
  const wchar_t	*wint_curr_symbol;
  const wchar_t	*wcurrency_symbol;
  const wchar_t	*wmon_decimal_point;
  const wchar_t	*wmon_thousands_sep;
  const wchar_t	*wpositive_sign;
  const wchar_t	*wnegative_sign;
#endif
};
extern const struct lc_monetary_T _C_monetary_locale;

struct lc_numeric_T
{
  const char	*decimal_point;
  const char	*thousands_sep;
  const char	*grouping;
#ifdef __HAVE_LOCALE_INFO_EXTENDED__
  const char	*codeset;	 /* codeset for mbtowc conversion */
  const wchar_t	*wdecimal_point;
  const wchar_t	*wthousands_sep;
#endif
};
extern const struct lc_numeric_T _C_numeric_locale;

struct lc_time_T
{
  const char	*mon[12];
  const char	*month[12];
  const char	*wday[7];
  const char	*weekday[7];
  const char	*X_fmt;
  const char	*x_fmt;
  const char	*c_fmt;
  const char	*am_pm[2];
  const char	*date_fmt;
  const char	*alt_month[12];	/* unused */
  const char	*md_order;
  const char	*ampm_fmt;
  const char	*era;
  const char	*era_d_fmt;
  const char	*era_d_t_fmt;
  const char	*era_t_fmt;
  const char	*alt_digits;
#ifdef __HAVE_LOCALE_INFO_EXTENDED__
  const char	*codeset;	 /* codeset for mbtowc conversion */
  const wchar_t	*wmon[12];
  const wchar_t	*wmonth[12];
  const wchar_t	*wwday[7];
  const wchar_t	*wweekday[7];
  const wchar_t	*wX_fmt;
  const wchar_t	*wx_fmt;
  const wchar_t	*wc_fmt;
  const wchar_t	*wam_pm[2];
  const wchar_t	*wdate_fmt;
  const wchar_t	*wampm_fmt;
  const wchar_t	*wera;
  const wchar_t	*wera_d_fmt;
  const wchar_t	*wera_d_t_fmt;
  const wchar_t	*wera_t_fmt;
  const wchar_t	*walt_digits;
#endif
};
extern const struct lc_time_T _C_time_locale;

struct	lc_messages_T
{
  const char	*yesexpr;
  const char	*noexpr;
  const char	*yesstr;
  const char	*nostr;
#ifdef __HAVE_LOCALE_INFO_EXTENDED__
  const char	*codeset;	 /* codeset for mbtowc conversion */
  const wchar_t	*wyesexpr;
  const wchar_t	*wnoexpr;
  const wchar_t	*wyesstr;
  const wchar_t	*wnostr;
#endif
};
extern const struct lc_messages_T _C_messages_locale;

struct __lc_cats
{
  const void	*ptr;
  char		*buf;
};

struct __locale_t
{
  char			 categories[_LC_LAST][ENCODING_LEN + 1];
  int			(*wctomb) (char *, wchar_t,
				   mbstate_t *);
  int			(*mbtowc) (wchar_t *,
				   const char *, size_t, mbstate_t *);
  int			 cjk_lang;
  const char		 *ctype_ptr;
  struct lconv		 lconv;
#ifndef __HAVE_LOCALE_INFO__
  char			 mb_cur_max[2];
  char			 ctype_codeset[ENCODING_LEN + 1];
  char			 message_codeset[ENCODING_LEN + 1];
#else
  struct __lc_cats	 lc_cat[_LC_LAST];
#endif
};

#ifdef _MB_CAPABLE
extern char *__loadlocale (struct __locale_t *, int, char *);
extern const char *__get_locale_env(int);
#endif /* _MB_CAPABLE */

extern struct lconv *__localeconv_l (struct __locale_t *locale);

extern size_t _wcsnrtombs_l (char *, const wchar_t **,
			     size_t, size_t, mbstate_t *, struct __locale_t *);

#ifdef __HAVE_LOCALE_INFO__
<<<<<<< HEAD
#define NEWLIB_THREAD_LOCAL_LOCALE NEWLIB_THREAD_LOCAL
=======
  return _REENT_LOCALE(r);
>>>>>>> d92d3a3c
#else
#define NEWLIB_THREAD_LOCAL_LOCALE
#endif

<<<<<<< HEAD
extern NEWLIB_THREAD_LOCAL_LOCALE struct __locale_t *_locale;
=======
/* In POSIX terms the current locale is the locale used by all functions
   using locale info without providing a locale as parameter (*_l functions).
   The current locale is either the locale of the current thread, if the
   thread called uselocale, or the global locale if not. */
_ELIDABLE_INLINE struct __locale_t *
__get_current_locale (void)
{
#ifdef __HAVE_LOCALE_INFO__
  return _REENT_LOCALE(_REENT) ?: __get_global_locale ();
#else
  return __get_global_locale();
#endif
}
>>>>>>> d92d3a3c

/* Only access fixed "C" locale using this function.  Fake for !_MB_CAPABLE
   targets by returning ptr to globale locale. */
_ELIDABLE_INLINE struct __locale_t *
__get_C_locale (void)
{
#ifndef _MB_CAPABLE
  return __get_global_locale ();
#else
  extern const struct __locale_t __C_locale;
  return (struct __locale_t *) &__C_locale;
#endif
}

#ifdef __CYGWIN__
_ELIDABLE_INLINE const struct lc_collate_T *
__get_collate_locale (struct __locale_t *locale)
{
  return (const struct lc_collate_T *) locale->lc_cat[LC_COLLATE].ptr;
}

_ELIDABLE_INLINE const struct lc_collate_T *
__get_current_collate_locale (void)
{
  return (const struct lc_collate_T *)
	 _locale->lc_cat[LC_COLLATE].ptr;
}
#endif

#ifdef __HAVE_LOCALE_INFO__
_ELIDABLE_INLINE const struct lc_ctype_T *
__get_ctype_locale (struct __locale_t *locale)
{
  return (const struct lc_ctype_T *) (locale)->lc_cat[LC_CTYPE].ptr;
}

_ELIDABLE_INLINE const struct lc_ctype_T *
__get_current_ctype_locale (void)
{
  return (const struct lc_ctype_T *)
	 _locale->lc_cat[LC_CTYPE].ptr;
}
#endif

_ELIDABLE_INLINE int
__locale_mb_cur_max_l (struct __locale_t *locale)
{
#ifdef __HAVE_LOCALE_INFO__
  return __get_ctype_locale (locale)->mb_cur_max[0];
#else
  return locale->mb_cur_max[0];
#endif
}

#ifdef __HAVE_LOCALE_INFO__
_ELIDABLE_INLINE const struct lc_monetary_T *
__get_monetary_locale (struct __locale_t *locale)
{
  return (const struct lc_monetary_T *) (locale)->lc_cat[LC_MONETARY].ptr;
}

_ELIDABLE_INLINE const struct lc_monetary_T *
__get_current_monetary_locale (void)
{
  return (const struct lc_monetary_T *)
	 _locale->lc_cat[LC_MONETARY].ptr;
}

_ELIDABLE_INLINE const struct lc_numeric_T *
__get_numeric_locale (struct __locale_t *locale)
{
  return (const struct lc_numeric_T *) (locale)->lc_cat[LC_NUMERIC].ptr;
}

_ELIDABLE_INLINE const struct lc_numeric_T *
__get_current_numeric_locale (void)
{
  return (const struct lc_numeric_T *)
	 _locale->lc_cat[LC_NUMERIC].ptr;
}

_ELIDABLE_INLINE const struct lc_time_T *
__get_time_locale (struct __locale_t *locale)
{
  return (const struct lc_time_T *) (locale)->lc_cat[LC_TIME].ptr;
}

_ELIDABLE_INLINE const struct lc_time_T *
__get_current_time_locale (void)
{
  return (const struct lc_time_T *)
	 _locale->lc_cat[LC_TIME].ptr;
}

_ELIDABLE_INLINE const struct lc_messages_T *
__get_messages_locale (struct __locale_t *locale)
{
  return (const struct lc_messages_T *) (locale)->lc_cat[LC_MESSAGES].ptr;
}

_ELIDABLE_INLINE const struct lc_messages_T *
__get_current_messages_locale (void)
{
  return (const struct lc_messages_T *)
	 _locale->lc_cat[LC_MESSAGES].ptr;
}
#else /* ! __HAVE_LOCALE_INFO__ */
_ELIDABLE_INLINE const struct lc_monetary_T *
__get_monetary_locale (struct __locale_t *locale)
{
  (void) locale;
  return &_C_monetary_locale;
}

_ELIDABLE_INLINE const struct lc_monetary_T *
__get_current_monetary_locale (void)
{
  return &_C_monetary_locale;
}

_ELIDABLE_INLINE const struct lc_numeric_T *
__get_numeric_locale (struct __locale_t *locale)
{
  (void) locale;
  return &_C_numeric_locale;
}

_ELIDABLE_INLINE const struct lc_numeric_T *
__get_current_numeric_locale (void)
{
  return &_C_numeric_locale;
}

_ELIDABLE_INLINE const struct lc_time_T *
__get_time_locale (struct __locale_t *locale)
{
  (void) locale;
  return &_C_time_locale;
}

_ELIDABLE_INLINE const struct lc_time_T *
__get_current_time_locale (void)
{
  return &_C_time_locale;
}

_ELIDABLE_INLINE const struct lc_messages_T *
__get_messages_locale (struct __locale_t *locale)
{
  (void) locale;
  return &_C_messages_locale;
}

_ELIDABLE_INLINE const struct lc_messages_T *
__get_current_messages_locale (void)
{
  return &_C_messages_locale;
}
#endif /* !__HAVE_LOCALE_INFO__ */

_ELIDABLE_INLINE const char *
__locale_charset (struct __locale_t *locale)
{
  (void) locale;
#ifdef __HAVE_LOCALE_INFO__
  return __get_ctype_locale (locale)->codeset;
#else
  return locale->ctype_codeset;
#endif
}

_ELIDABLE_INLINE const char *
__current_locale_charset (void)
{
#ifdef __HAVE_LOCALE_INFO__
  return __get_current_ctype_locale ()->codeset;
#else
  return _locale->ctype_codeset;
#endif
}

_ELIDABLE_INLINE const char *
__locale_msgcharset (void)
{
#ifdef __HAVE_LOCALE_INFO__
#ifdef __HAVE_LOCALE_INFO_EXTENDED__
  return (char *) __get_current_messages_locale ()->codeset;
#else
  return (char *) __get_current_ctype_locale ()->codeset;
#endif
#else
  return (char *) _locale->message_codeset;
#endif
}

_ELIDABLE_INLINE int
__locale_cjk_lang (void)
{
  return _locale->cjk_lang;
}

int __ctype_load_locale (struct __locale_t *, const char *, void *,
			 const char *, int);
int __monetary_load_locale (struct __locale_t *, const char *, void *,
			    const char *);
#ifdef __CYGWIN__
int __numeric_load_locale (struct __locale_t *, const char *, void *,
			   const char *);
int __time_load_locale (struct __locale_t *, const char *, void *,
			const char *);
#endif
int __messages_load_locale (struct __locale_t *, const char *, void *,
			    const char *);
#ifdef __CYGWIN__
int __collate_load_locale (struct __locale_t *, const char *, void *,
			   const char *);

extern void __set_charset_from_locale (const char *locale, char *charset);
extern char *__set_locale_from_locale_alias (const char *, char *);
#endif

__END_DECLS

#endif /* !_SETLOCALE_H_ */<|MERGE_RESOLUTION|>--- conflicted
+++ resolved
@@ -41,7 +41,6 @@
 
 extern struct __locale_t __global_locale;
 
-#define __get_current_locale() _locale
 #define __get_global_locale() (&__global_locale)
 
 #define ENCODING_LEN 31
@@ -210,18 +209,10 @@
 			     size_t, size_t, mbstate_t *, struct __locale_t *);
 
 #ifdef __HAVE_LOCALE_INFO__
-<<<<<<< HEAD
 #define NEWLIB_THREAD_LOCAL_LOCALE NEWLIB_THREAD_LOCAL
-=======
-  return _REENT_LOCALE(r);
->>>>>>> d92d3a3c
-#else
-#define NEWLIB_THREAD_LOCAL_LOCALE
-#endif
-
-<<<<<<< HEAD
 extern NEWLIB_THREAD_LOCAL_LOCALE struct __locale_t *_locale;
-=======
+#endif
+
 /* In POSIX terms the current locale is the locale used by all functions
    using locale info without providing a locale as parameter (*_l functions).
    The current locale is either the locale of the current thread, if the
@@ -230,12 +221,11 @@
 __get_current_locale (void)
 {
 #ifdef __HAVE_LOCALE_INFO__
-  return _REENT_LOCALE(_REENT) ?: __get_global_locale ();
+  return _locale ?: __get_global_locale ();
 #else
   return __get_global_locale();
 #endif
 }
->>>>>>> d92d3a3c
 
 /* Only access fixed "C" locale using this function.  Fake for !_MB_CAPABLE
    targets by returning ptr to globale locale. */
@@ -413,7 +403,7 @@
 #ifdef __HAVE_LOCALE_INFO__
   return __get_current_ctype_locale ()->codeset;
 #else
-  return _locale->ctype_codeset;
+  return __get_current_locale()->ctype_codeset;
 #endif
 }
 
@@ -427,14 +417,14 @@
   return (char *) __get_current_ctype_locale ()->codeset;
 #endif
 #else
-  return (char *) _locale->message_codeset;
+  return (char *) __get_current_locale()->message_codeset;
 #endif
 }
 
 _ELIDABLE_INLINE int
 __locale_cjk_lang (void)
 {
-  return _locale->cjk_lang;
+  return __get_current_locale()->cjk_lang;
 }
 
 int __ctype_load_locale (struct __locale_t *, const char *, void *,
