/*
FUNCTION
<<setlocale>>, <<localeconv>>---select or query locale

INDEX
	setlocale
INDEX
	localeconv

SYNOPSIS
	#include <locale.h>
	char *setlocale(int <[category]>, const char *<[locale]>);
	lconv *localeconv(void);

DESCRIPTION
<<setlocale>> is the facility defined by ANSI C to condition the
execution environment for international collating and formatting
information; <<localeconv>> reports on the settings of the current
locale.

This is a minimal implementation, supporting only the required <<"POSIX">>
and <<"C">> values for <[locale]>; strings representing other locales are not
honored unless _MB_CAPABLE is defined.

If _MB_CAPABLE is defined, POSIX locale strings are allowed, following
the form

  language[_TERRITORY][.charset][@@modifier]

<<"language">> is a two character string per ISO 639, or, if not available
for a given language, a three character string per ISO 639-3.
<<"TERRITORY">> is a country code per ISO 3166.  For <<"charset">> and
<<"modifier">> see below.

Additionally to the POSIX specifier, the following extension is supported
for backward compatibility with older implementations using newlib:
<<"C-charset">>.
Instead of <<"C-">>, you can also specify <<"C.">>.  Both variations allow
to specify language neutral locales while using other charsets than ASCII,
for instance <<"C.UTF-8">>, which keeps all settings as in the C locale,
but uses the UTF-8 charset.

The following charsets are recognized:
<<"UTF-8">>, <<"JIS">>, <<"EUCJP">>, <<"SJIS">>, <<"KOI8-R">>, <<"KOI8-U">>,
<<"KOI8-T">>, <<"GEORGIAN-PS">>, <<"PT154">>, <<"TIS-620">>, <<"ISO-8859-x">>
with 1 <= x <= 16, or <<"CPxxx">> with xxx in [437, 720, 737, 775, 850, 852,
855, 857, 858, 862, 866, 874, 932, 1125, 1250, 1251, 1252, 1253, 1254, 1255,
1256, 1257, 1258].

Charsets are case insensitive.  For instance, <<"EUCJP">> and <<"eucJP">>
are equivalent.  Charset names with dashes can also be written without
dashes, as in <<"UTF8">>, <<"iso88591">> or <<"koi8r">>.  <<"EUCJP">> and
<<"EUCKR">> are also recognized with dash, <<"EUC-JP">> and <<"EUC-KR">>.

Full support for all of the above charsets requires that newlib has been
build with multibyte support and support for all ISO and Windows Codepage.
Otherwise all singlebyte charsets are simply mapped to ASCII.  Right now,
only newlib for Cygwin is built with full charset support by default.
Under Cygwin, this implementation additionally supports the charsets
<<"GB18030">>, <<"GBK">>, <<"GB2312">>, <<"eucCN">>, <<"eucKR">>, and
<<"Big5">>.  Cygwin does not support <<"JIS">>.

Cygwin additionally supports locales from the file
/usr/share/locale/locale.alias.

(<<"">> is also accepted; if given, the settings are read from the
corresponding LC_* environment variables and $LANG according to POSIX rules.)

This implementation also supports the modifiers <<"cjknarrow">> and
<<"cjkwide">>, which affect how the functions <<wcwidth>> and <<wcswidth>>
handle characters from the "CJK Ambiguous Width" category of characters
described at http://www.unicode.org/reports/tr11/#Ambiguous.
These characters have a width of 1 for singlebyte charsets and UTF-8,
and a width of 2 for multibyte charsets other than UTF-8. Specifying
<<"cjknarrow">> or <<"cjkwide">> forces a width of 1 or 2, respectively.

This implementation also supports the modifier <<"cjksingle">>
to enforce single-width character properties.

If you use <<NULL>> as the <[locale]> argument, <<setlocale>> returns a
pointer to the string representing the current locale.  The acceptable
values for <[category]> are defined in `<<locale.h>>' as macros
beginning with <<"LC_">>.

<<localeconv>> returns a pointer to a structure (also defined in
`<<locale.h>>') describing the locale-specific conventions currently
in effect.  

RETURNS
A successful call to <<setlocale>> returns a pointer to a string
associated with the specified category for the new locale.  The string
returned by <<setlocale>> is such that a subsequent call using that
string will restore that category (or all categories in case of LC_ALL),
to that state.  The application shall not modify the string returned
which may be overwritten by a subsequent call to <<setlocale>>.
On error, <<setlocale>> returns <<NULL>>.

<<localeconv>> returns a pointer to a structure of type <<lconv>>,
which describes the formatting and collating conventions in effect (in
this implementation, always those of the C locale).

PORTABILITY
ANSI C requires <<setlocale>>, but the only locale required across all
implementations is the C locale.

NOTES
There is no ISO-8859-12 codepage.  It's also refused by this implementation.

No supporting OS subroutines are required.
*/

/* Parts of this code are originally taken from FreeBSD. */
/*
 * Copyright (c) 1996 - 2002 FreeBSD Project
 * Copyright (c) 1991, 1993
 *      The Regents of the University of California.  All rights reserved.
 *
 * This code is derived from software contributed to Berkeley by
 * Paul Borman at Krystal Technologies.
 *
 * Redistribution and use in source and binary forms, with or without
 * modification, are permitted provided that the following conditions
 * are met:
 * 1. Redistributions of source code must retain the above copyright
 *    notice, this list of conditions and the following disclaimer.
 * 2. Redistributions in binary form must reproduce the above copyright
 *    notice, this list of conditions and the following disclaimer in the
 *    documentation and/or other materials provided with the distribution.
 * 4. Neither the name of the University nor the names of its contributors
 *    may be used to endorse or promote products derived from this software
 *    without specific prior written permission.
 *
 * THIS SOFTWARE IS PROVIDED BY THE REGENTS AND CONTRIBUTORS ``AS IS'' AND
 * ANY EXPRESS OR IMPLIED WARRANTIES, INCLUDING, BUT NOT LIMITED TO, THE
 * IMPLIED WARRANTIES OF MERCHANTABILITY AND FITNESS FOR A PARTICULAR PURPOSE
 * ARE DISCLAIMED.  IN NO EVENT SHALL THE REGENTS OR CONTRIBUTORS BE LIABLE
 * FOR ANY DIRECT, INDIRECT, INCIDENTAL, SPECIAL, EXEMPLARY, OR CONSEQUENTIAL
 * DAMAGES (INCLUDING, BUT NOT LIMITED TO, PROCUREMENT OF SUBSTITUTE GOODS
 * OR SERVICES; LOSS OF USE, DATA, OR PROFITS; OR BUSINESS INTERRUPTION)
 * HOWEVER CAUSED AND ON ANY THEORY OF LIABILITY, WHETHER IN CONTRACT, STRICT
 * LIABILITY, OR TORT (INCLUDING NEGLIGENCE OR OTHERWISE) ARISING IN ANY WAY
 * OUT OF THE USE OF THIS SOFTWARE, EVEN IF ADVISED OF THE POSSIBILITY OF
 * SUCH DAMAGE.
 */

#define _DEFAULT_SOURCE
#include <newlib.h>
#include <errno.h>
#include <string.h>
#include <limits.h>
#include <stdlib.h>
#include <wchar.h>
#include "setlocale.h"
#include "../ctype/ctype_.h"
#include "../stdlib/local.h"

#ifdef __CYGWIN__ /* Has to be kept available as exported symbol for
		     backward compatibility.  Set it in setlocale, but
		     otherwise ignore it.  Applications compiled after
		     2010 don't use it anymore. */
int __EXPORT __mb_cur_max = 6;
#endif

#ifdef __HAVE_LOCALE_INFO__
NEWLIB_THREAD_LOCAL struct __locale_t *_locale = &__global_locale;
#endif

char *_PathLocale = NULL;

#ifdef _MB_CAPABLE
/*
 * Category names for getenv()
 */
static char *categories[_LC_LAST] = {
  "LC_ALL",
  "LC_COLLATE",
  "LC_CTYPE",
  "LC_MONETARY",
  "LC_NUMERIC",
  "LC_TIME",
  "LC_MESSAGES",
};
#endif /* _MB_CAPABLE */

/*
 * Default locale per POSIX.  Can be overridden on a per-target base.
 */
#ifndef DEFAULT_LOCALE
#define DEFAULT_LOCALE	"C"
#endif

#ifdef _MB_CAPABLE
/*
 * This variable can be changed by any outside mechanism.  This allows,
 * for instance, to load the default locale from a file.
 */
static const char __default_locale[ENCODING_LEN + 1] = DEFAULT_LOCALE;

const struct __locale_t __C_locale =
{
  { "C", "C", "C", "C", "C", "C", "C", },
  __ascii_wctomb,
  __ascii_mbtowc,
  0,
  DEFAULT_CTYPE_PTR,
  {
    ".", "", "", "", "", "", "", "", "", "",
    CHAR_MAX, CHAR_MAX, CHAR_MAX, CHAR_MAX,
    CHAR_MAX, CHAR_MAX, CHAR_MAX, CHAR_MAX,
    CHAR_MAX, CHAR_MAX, CHAR_MAX, CHAR_MAX,
    CHAR_MAX, CHAR_MAX
  },
#ifndef __HAVE_LOCALE_INFO__
  "\1",
  "ASCII",
  "ASCII",
#else /* __HAVE_LOCALE_INFO__ */
  {
    { NULL, NULL },			/* LC_ALL */
#ifdef __CYGWIN__
    { &_C_collate_locale, NULL },	/* LC_COLLATE */
#else
    { NULL, NULL },			/* LC_COLLATE */
#endif
    { &_C_ctype_locale, NULL },		/* LC_CTYPE */
    { &_C_monetary_locale, NULL },	/* LC_MONETARY */
    { &_C_numeric_locale, NULL },	/* LC_NUMERIC */
    { &_C_time_locale, NULL },		/* LC_TIME */
    { &_C_messages_locale, NULL },	/* LC_MESSAGES */
  },
#endif /* __HAVE_LOCALE_INFO__ */
};
#endif /* _MB_CAPABLE */

struct __locale_t __global_locale =
{
  { "C", "C", DEFAULT_LOCALE, "C", "C", "C", "C", },
#ifdef __CYGWIN__
  __utf8_wctomb,
  __utf8_mbtowc,
#else
  __ascii_wctomb,
  __ascii_mbtowc,
#endif
  0,
  DEFAULT_CTYPE_PTR,
  {
    ".", "", "", "", "", "", "", "", "", "",
    CHAR_MAX, CHAR_MAX, CHAR_MAX, CHAR_MAX,
    CHAR_MAX, CHAR_MAX, CHAR_MAX, CHAR_MAX,
    CHAR_MAX, CHAR_MAX, CHAR_MAX, CHAR_MAX,
    CHAR_MAX, CHAR_MAX
  },
#ifndef __HAVE_LOCALE_INFO__
  "\1",
  "ASCII",
  "ASCII",
#else /* __HAVE_LOCALE_INFO__ */
  {
    { NULL, NULL },			/* LC_ALL */
#ifdef __CYGWIN__
    { &_C_collate_locale, NULL },	/* LC_COLLATE */
    { &_C_utf8_ctype_locale, NULL },	/* LC_CTYPE */
#else
    { NULL, NULL },			/* LC_COLLATE */
    { &_C_ctype_locale, NULL },		/* LC_CTYPE */
#endif
    { &_C_monetary_locale, NULL },	/* LC_MONETARY */
    { &_C_numeric_locale, NULL },	/* LC_NUMERIC */
    { &_C_time_locale, NULL },		/* LC_TIME */
    { &_C_messages_locale, NULL },	/* LC_MESSAGES */
  },
#endif /* __HAVE_LOCALE_INFO__ */
};

#ifdef _MB_CAPABLE
/* Renamed from current_locale_string to make clear this is only the
   *global* string for setlocale (LC_ALL, NULL).  There's no equivalent
   functionality for uselocale. */
static char global_locale_string[_LC_LAST * (ENCODING_LEN + 1/*"/"*/ + 1)]
	    = "C";
static char *currentlocale (void);

#endif /* _MB_CAPABLE */

char *
setlocale (
       int category,
       const char *locale)
{
  (void) category;
#ifndef _MB_CAPABLE
  if (locale)
    { 
      if (strcmp (locale, "POSIX") && strcmp (locale, "C")
	  && strcmp (locale, ""))
        return NULL;
    }
  return "C";
#else /* _MB_CAPABLE */
  static char new_categories[_LC_LAST][ENCODING_LEN + 1];
  static char saved_categories[_LC_LAST][ENCODING_LEN + 1];
  int i, j, len, saverr;
  const char *env, *r;
  char *ret;

  if (category < LC_ALL || category >= _LC_LAST)
    {
<<<<<<< HEAD
      __errno_r(p) = EINVAL;
=======
      _REENT_ERRNO(p) = EINVAL;
>>>>>>> dcb2b7d7
      return NULL;
    }

  if (locale == NULL)
    return category != LC_ALL ? __get_global_locale ()->categories[category]
			      : global_locale_string;

  /*
   * Default to the current locale for everything.
   */
  for (i = 1; i < _LC_LAST; ++i)
    strcpy (new_categories[i], __get_global_locale ()->categories[i]);

  /*
   * Now go fill up new_categories from the locale argument
   */
  if (!*locale)
    {
      if (category == LC_ALL)
	{
	  for (i = 1; i < _LC_LAST; ++i)
	    {
	      env = __get_locale_env (i);
	      if (strlen (env) > ENCODING_LEN)
		{
<<<<<<< HEAD
		  __errno_r(p) = EINVAL;
=======
		  _REENT_ERRNO(p) = EINVAL;
>>>>>>> dcb2b7d7
		  return NULL;
		}
	      strcpy (new_categories[i], env);
	    }
	}
      else
	{
	  env = __get_locale_env (category);
	  if (strlen (env) > ENCODING_LEN)
	    {
<<<<<<< HEAD
	      __errno_r(p) = EINVAL;
=======
	      _REENT_ERRNO(p) = EINVAL;
>>>>>>> dcb2b7d7
	      return NULL;
	    }
	  strcpy (new_categories[category], env);
	}
    }
  else if (category != LC_ALL)
    {
      if (strlen (locale) > ENCODING_LEN)
	{
<<<<<<< HEAD
	  __errno_r(p) = EINVAL;
=======
	  _REENT_ERRNO(p) = EINVAL;
>>>>>>> dcb2b7d7
	  return NULL;
	}
      strcpy (new_categories[category], locale);
    }
  else
    {
      if ((r = strchr (locale, '/')) == NULL)
	{
	  if (strlen (locale) > ENCODING_LEN)
	    {
<<<<<<< HEAD
	      __errno_r(p) = EINVAL;
=======
	      _REENT_ERRNO(p) = EINVAL;
>>>>>>> dcb2b7d7
	      return NULL;
	    }
	  for (i = 1; i < _LC_LAST; ++i)
	    strcpy (new_categories[i], locale);
	}
      else
	{
	  for (i = 1; r[1] == '/'; ++r)
	    ;
	  if (!r[1])
	    {
<<<<<<< HEAD
	      __errno_r(p) = EINVAL;
=======
	      _REENT_ERRNO(p) = EINVAL;
>>>>>>> dcb2b7d7
	      return NULL;  /* Hmm, just slashes... */
	    }
	  do
	    {
	      if (i == _LC_LAST)
		break;  /* Too many slashes... */
	      if ((len = r - locale) > ENCODING_LEN)
		{
<<<<<<< HEAD
		  __errno_r(p) = EINVAL;
=======
		  _REENT_ERRNO(p) = EINVAL;
>>>>>>> dcb2b7d7
		  return NULL;
		}
	      strlcpy (new_categories[i], locale, len + 1);
	      i++;
	      while (*r == '/')
		r++;
	      locale = r;
	      while (*r && *r != '/')
		r++;
	    }
	  while (*locale);
	  while (i < _LC_LAST)
	    {
	      strcpy (new_categories[i], new_categories[i-1]);
	      i++;
	    }
	}
    }

  if (category != LC_ALL)
    {
      ret = __loadlocale (__get_global_locale (), category,
			  new_categories[category]);
      currentlocale ();
      return ret;
    }

  for (i = 1; i < _LC_LAST; ++i)
    {
      strcpy (saved_categories[i], __get_global_locale ()->categories[i]);
      if (__loadlocale (__get_global_locale (), i, new_categories[i]) == NULL)
	{
<<<<<<< HEAD
	  saverr = __errno_r(p);
=======
	  saverr = _REENT_ERRNO(p);
>>>>>>> dcb2b7d7
	  for (j = 1; j < i; j++)
	    {
	      strcpy (new_categories[j], saved_categories[j]);
	      if (__loadlocale (__get_global_locale (), j, new_categories[j])
		  == NULL)
		{
		  strcpy (new_categories[j], "C");
		  __loadlocale (__get_global_locale (), j, new_categories[j]);
		}
	    }
<<<<<<< HEAD
	  __errno_r(p) = saverr;
=======
	  _REENT_ERRNO(p) = saverr;
>>>>>>> dcb2b7d7
	  return NULL;
	}
    }
  return currentlocale ();
#endif /* _MB_CAPABLE */
}

#ifdef _MB_CAPABLE
static char *
currentlocale (void)
{
  int i;

  strcpy (global_locale_string, __get_global_locale ()->categories[1]);

  for (i = 2; i < _LC_LAST; ++i)
    if (strcmp (__get_global_locale ()->categories[1],
		__get_global_locale ()->categories[i]))
      {
	for (i = 2; i < _LC_LAST; ++i)
	  {
	    (void)strcat(global_locale_string, "/");
	    (void)strcat(global_locale_string,
			 __get_global_locale ()->categories[i]);
	  }
	break;
      }
  return global_locale_string;
}

extern void __set_ctype (struct __locale_t *, const char *charset);

char *
__loadlocale (struct __locale_t *loc, int category, char *new_locale)
{
  /* At this point a full-featured system would just load the locale
     specific data from the locale files.
     What we do here for now is to check the incoming string for correctness.
     The string must be in one of the allowed locale strings, either
     one in POSIX-style, or one in the old newlib style to maintain
     backward compatibility.  If the local string is correct, the charset
     is extracted and stored in ctype_codeset or message_charset
     dependent on the cateogry. */
  char *locale = NULL;
  char charset[ENCODING_LEN + 1] = {};
  long val = 0;
  char *end, *c = NULL;
  int mbc_max;
  wctomb_p l_wctomb;
  mbtowc_p l_mbtowc;
  int cjksingle = 0;
  int cjknarrow = 0;
  int cjkwide = 0;

  /* Avoid doing everything twice if nothing has changed.

     duplocale relies on this test to go wrong so the locale is actually
     duplicated when required.  Any change here has to be synced with a
     matching change in duplocale. */
  if (!strcmp (new_locale, loc->categories[category]))
    return loc->categories[category];

  int ret = 0;

#ifdef __CYGWIN__
  /* This additional code handles the case that the incoming locale string
     is not valid.  If so, it calls the function __set_locale_from_locale_alias,
     which is only available on Cygwin right now.  The function reads the
     file /usr/share/locale/locale.alias.  The file contains locale aliases
     and their replacement locale.  For instance, the alias "french" is
     translated to "fr_FR.ISO-8859-1", the alias "thai" is translated to
     "th_TH.TIS-620".  If successful, the function returns with a pointer
     to the second argument, which is a buffer in which the replacement locale
     gets stored.  Otherwise the function returns NULL. */
  char tmp_locale[ENCODING_LEN + 1];

restart:
  if (!locale)
    locale = new_locale;
  else if (locale != tmp_locale)
    {
      locale = __set_locale_from_locale_alias (locale, tmp_locale);
      if (!locale)
	return NULL;
    }
# define FAIL	goto restart
#else
  locale = new_locale;
# define FAIL	return NULL
#endif

  /* "POSIX" is translated to "C", as on Linux. */
  if (!strcmp (locale, "POSIX"))
    strcpy (locale, "C");
  if (!strcmp (locale, "C"))				/* Default "C" locale */
    strcpy (charset, "ASCII");
  else if (locale[0] == 'C'
	   && (locale[1] == '-'		/* Old newlib style */
	       || locale[1] == '.'))	/* Extension for the C locale to allow
					   specifying different charsets while
					   sticking to the C locale in terms
					   of sort order, etc.  Proposed in
					   the Debian project. */
    {
      char *chp;

      c = locale + 2;
      strcpy (charset, c);
      if ((chp = strchr (charset, '@')))
        /* Strip off modifier */
        *chp = '\0';
      c += strlen (charset);
    }
  else							/* POSIX style */
    {
      c = locale;

      /* Don't use ctype macros here, they might be localized. */
      /* Language */
      if (c[0] < 'a' || c[0] > 'z'
	  || c[1] < 'a' || c[1] > 'z')
	FAIL;
      c += 2;
      /* Allow three character Language per ISO 639-3 */
      if (c[0] >= 'a' && c[0] <= 'z')
      	++c;
      if (c[0] == '_')
        {
	  /* Territory */
	  ++c;
	  if (c[0] < 'A' || c[0] > 'Z'
	      || c[1] < 'A' || c[1] > 'Z')
	    FAIL;
	  c += 2;
	}
      if (c[0] == '.')
	{
	  /* Charset */
	  char *chp;

	  ++c;
	  strcpy (charset, c);
	  if ((chp = strchr (charset, '@')))
	    /* Strip off modifier */
	    *chp = '\0';
	  c += strlen (charset);
	}
      else if (c[0] == '\0' || c[0] == '@')
	/* End of string or just a modifier */
#ifdef __CYGWIN__
	/* The Cygwin-only function __set_charset_from_locale checks
	   for the default charset which is connected to the given locale.
	   The function uses Windows functions in turn so it can't be easily
	   adapted to other targets.  However, if any other target provides
	   equivalent functionality, preferrably using the same function name
	   it would be sufficient to change the guarding #ifdef. */
	__set_charset_from_locale (locale, charset);
#else
	strcpy (charset, "ISO-8859-1");
#endif
      else
	/* Invalid string */
      	FAIL;
    }
  if (c && c[0] == '@')
    {
      /* Modifier "cjksingle" is recognized to enforce single-width mode. */
      /* Modifiers "cjknarrow" or "cjkwide" are recognized to modify the
         behaviour of wcwidth() and wcswidth() for East Asian languages.
         For details see the comment at the end of this function. */
      if (!strcmp (c + 1, "cjksingle"))
	cjksingle = 1;
      else if (!strcmp (c + 1, "cjknarrow"))
	cjknarrow = 1;
      else if (!strcmp (c + 1, "cjkwide"))
	cjkwide = 1;
    }
  /* We only support this subset of charsets. */
  switch (charset[0])
    {
    case 'U':
    case 'u':
      if (strcasecmp (charset, "UTF-8") && strcasecmp (charset, "UTF8"))
	FAIL;
      strcpy (charset, "UTF-8");
      mbc_max = 6;
      l_wctomb = __utf8_wctomb;
      l_mbtowc = __utf8_mbtowc;
    break;
#ifndef __CYGWIN__
    /* Cygwin does not support JIS at all. */
    case 'J':
    case 'j':
      if (strcasecmp (charset, "JIS"))
	FAIL;
      strcpy (charset, "JIS");
      mbc_max = 8;
      l_wctomb = __jis_wctomb;
      l_mbtowc = __jis_mbtowc;
    break;
#endif /* !__CYGWIN__ */
    case 'E':
    case 'e':
      if (strncasecmp (charset, "EUC", 3))
	FAIL;
      c = charset + 3;
      if (*c == '-')
	++c;
      if (!strcasecmp (c, "JP"))
	{
	  strcpy (charset, "EUCJP");
	  mbc_max = 3;
	  l_wctomb = __eucjp_wctomb;
	  l_mbtowc = __eucjp_mbtowc;
	}
#ifdef __CYGWIN__
      /* Newlib does neither provide EUC-KR nor EUC-CN, and Cygwin's
	 implementation requires Windows support. */
      else if (!strcasecmp (c, "KR"))
	{
	  strcpy (charset, "EUCKR");
	  mbc_max = 2;
	  l_wctomb = __kr_wctomb;
	  l_mbtowc = __kr_mbtowc;
	}
      else if (!strcasecmp (c, "CN"))
	{
	  strcpy (charset, "EUCCN");
	  mbc_max = 2;
	  l_wctomb = __gbk_wctomb;
	  l_mbtowc = __gbk_mbtowc;
	}
#endif /* __CYGWIN__ */
      else
	FAIL;
    break;
    case 'S':
    case 's':
      if (strcasecmp (charset, "SJIS"))
	FAIL;
      strcpy (charset, "SJIS");
      mbc_max = 2;
      l_wctomb = __sjis_wctomb;
      l_mbtowc = __sjis_mbtowc;
    break;
    case 'I':
    case 'i':
      /* Must be exactly one of ISO-8859-1, [...] ISO-8859-16, except for
         ISO-8859-12.  This code also recognizes the aliases without dashes. */
      if (strncasecmp (charset, "ISO", 3))
	FAIL;
      c = charset + 3;
      if (*c == '-')
	++c;
      if (strncasecmp (c, "8859", 4))
	FAIL;
      c += 4;
      if (*c == '-')
	++c;
      val = strtol (c, &end, 10);
      if (val < 1 || val > 16 || val == 12 || *end)
	FAIL;
      strcpy (charset, "ISO-8859-");
      c = charset + 9;
      if (val > 10)
      	*c++ = '1';
      *c++ = val % 10 + '0';
      *c = '\0';
      mbc_max = 1;
#ifdef _MB_EXTENDED_CHARSETS_ISO
      l_wctomb = __iso_wctomb (val);
      l_mbtowc = __iso_mbtowc (val);
#else /* !_MB_EXTENDED_CHARSETS_ISO */
      l_wctomb = __ascii_wctomb;
      l_mbtowc = __ascii_mbtowc;
#endif /* _MB_EXTENDED_CHARSETS_ISO */
    break;
    case 'C':
    case 'c':
      if (charset[1] != 'P' && charset[1] != 'p')
	FAIL;
      memcpy (charset, "CP", 2);
      val = strtol (charset + 2, &end, 10);
      if (*end)
	FAIL;
      switch (val)
	{
	case 437:
	case 720:
	case 737:
	case 775:
	case 850:
	case 852:
	case 855:
	case 857:
	case 858:
	case 862:
	case 866:
	case 874:
	case 1125:
	case 1250:
	case 1251:
	case 1252:
	case 1253:
	case 1254:
	case 1255:
	case 1256:
	case 1257:
	case 1258:
	  mbc_max = 1;
#ifdef _MB_EXTENDED_CHARSETS_WINDOWS
	  l_wctomb = __cp_wctomb (val);
	  l_mbtowc = __cp_mbtowc (val);
#else /* !_MB_EXTENDED_CHARSETS_WINDOWS */
	  l_wctomb = __ascii_wctomb;
	  l_mbtowc = __ascii_mbtowc;
#endif /* _MB_EXTENDED_CHARSETS_WINDOWS */
	  break;
	case 932:
	  mbc_max = 2;
	  l_wctomb = __sjis_wctomb;
	  l_mbtowc = __sjis_mbtowc;
	  break;
	default:
	  FAIL;
	}
    break;
    case 'K':
    case 'k':
      /* KOI8-R, KOI8-U, KOI8-T and the aliases without dash */
      if (strncasecmp (charset, "KOI8", 4))
	FAIL;
      c = charset + 4;
      if (*c == '-')
	++c;
      if (*c == 'R' || *c == 'r')
	{
	  val = 20866;
	  strcpy (charset, "CP20866");
	}
      else if (*c == 'U' || *c == 'u')
	{
	  val = 21866;
	  strcpy (charset, "CP21866");
	}
      else if (*c == 'T' || *c == 't')
	{
	  val = 103;
	  strcpy (charset, "CP103");
	}
      else
	FAIL;
      mbc_max = 1;
#ifdef _MB_EXTENDED_CHARSETS_WINDOWS
      l_wctomb = __cp_wctomb (val);
      l_mbtowc = __cp_mbtowc (val);
#else /* !_MB_EXTENDED_CHARSETS_WINDOWS */
      l_wctomb = __ascii_wctomb;
      l_mbtowc = __ascii_mbtowc;
#endif /* _MB_EXTENDED_CHARSETS_WINDOWS */
      break;
    case 'A':
    case 'a':
      if (strcasecmp (charset, "ASCII"))
	FAIL;
      strcpy (charset, "ASCII");
      mbc_max = 1;
      l_wctomb = __ascii_wctomb;
      l_mbtowc = __ascii_mbtowc;
      break;
    case 'G':
    case 'g':
#ifdef __CYGWIN__
      /* Newlib does not provide GBK/GB2312 and Cygwin's implementation
	 requires Windows support. */
      if (!strcasecmp (charset, "GBK")
	  || !strcasecmp (charset, "GB2312"))
	{
	  strcpy (charset, charset[2] == '2' ? "GB2312" : "GBK");
	  mbc_max = 2;
	  l_wctomb = __gbk_wctomb;
	  l_mbtowc = __gbk_mbtowc;
	}
      else if (!strcasecmp (charset, "GB18030"))
	{
	  strcpy (charset, "GB18030");
	  mbc_max = 4;
	  l_wctomb = __gb18030_wctomb;
	  l_mbtowc = __gb18030_mbtowc;
	}
      else
#endif /* __CYGWIN__ */
      /* GEORGIAN-PS and the alias without dash */
      if (!strncasecmp (charset, "GEORGIAN", 8))
	{
	  c = charset + 8;
	  if (*c == '-')
	    ++c;
	  if (strcasecmp (c, "PS"))
	    FAIL;
	  val = 101;
	  strcpy (charset, "CP101");
	  mbc_max = 1;
#ifdef _MB_EXTENDED_CHARSETS_WINDOWS
	  l_wctomb = __cp_wctomb (val);
	  l_mbtowc = __cp_mbtowc (val);
#else /* !_MB_EXTENDED_CHARSETS_WINDOWS */
	  l_wctomb = __ascii_wctomb;
	  l_mbtowc = __ascii_mbtowc;
#endif /* _MB_EXTENDED_CHARSETS_WINDOWS */
	}
      else
	FAIL;
      break;
    case 'P':
    case 'p':
      /* PT154 */
      if (strcasecmp (charset, "PT154"))
	FAIL;
      val = 102;
      strcpy (charset, "CP102");
      mbc_max = 1;
#ifdef _MB_EXTENDED_CHARSETS_WINDOWS
      l_wctomb = __cp_wctomb (val);
      l_mbtowc = __cp_mbtowc (val);
#else /* !_MB_EXTENDED_CHARSETS_WINDOWS */
      l_wctomb = __ascii_wctomb;
      l_mbtowc = __ascii_mbtowc;
#endif /* _MB_EXTENDED_CHARSETS_WINDOWS */
      break;
    case 'T':
    case 't':
      if (strncasecmp (charset, "TIS", 3))
      	FAIL;
      c = charset + 3;
      if (*c == '-')
	++c;
      if (strcmp (c, "620"))
      	FAIL;
      val = 874;
      strcpy (charset, "CP874");
      mbc_max = 1;
#ifdef _MB_EXTENDED_CHARSETS_WINDOWS
      l_wctomb = __cp_wctomb (val);
      l_mbtowc = __cp_mbtowc (val);
#else /* !_MB_EXTENDED_CHARSETS_WINDOWS */
      l_wctomb = __ascii_wctomb;
      l_mbtowc = __ascii_mbtowc;
#endif /* _MB_EXTENDED_CHARSETS_WINDOWS */
      break;
#ifdef __CYGWIN__
    /* Newlib does not provide Big5 and Cygwin's implementation
       requires Windows support. */
    case 'B':
    case 'b':
      if (strcasecmp (charset, "BIG5"))
      	FAIL;
      strcpy (charset, "BIG5");
      mbc_max = 2;
      l_wctomb = __big5_wctomb;
      l_mbtowc = __big5_mbtowc;
      break;
#endif /* __CYGWIN__ */
    default:
      FAIL;
    }
  switch (category)
    {
    case LC_CTYPE:
#ifndef __HAVE_LOCALE_INFO__
      strcpy (loc->ctype_codeset, charset);
      loc->mb_cur_max[0] = mbc_max;
#endif
#ifdef __CYGWIN__
      __mb_cur_max = mbc_max;	/* Only for backward compat */
#endif
      loc->wctomb = l_wctomb;
      loc->mbtowc = l_mbtowc;
      __set_ctype (loc, charset);
      /* Set CJK width mode (1: ambiguous-wide, 0: normal, -1: disabled). */
      /* Determine the width for the "CJK Ambiguous Width" category of
         characters. This is used in wcwidth(). Assume single width for
         single-byte charsets, and double width for multi-byte charsets
         other than UTF-8. For UTF-8, use single width.
         Single width can also be forced with the "@cjknarrow" modifier.
         Double width can also be forced with the "@cjkwide" modifier.
       */
      loc->cjk_lang = cjkwide ||
		      (!cjknarrow && mbc_max > 1 && charset[0] != 'U');
      if (cjksingle)
	loc->cjk_lang = -1;	/* Disable CJK dual-width */
#ifdef __CYGWIN__
      ret = __ctype_load_locale (loc, locale, (void *) l_wctomb, charset,
				 mbc_max);
#endif /* __CYGWIN__ */
      break;
#ifdef __CYGWIN__
  /* Right now only Cygwin supports a __messages_load_locale function at all. */
    case LC_MESSAGES:
#ifdef __HAVE_LOCALE_INFO__
      ret = __messages_load_locale (loc, locale, (void *) l_wctomb, charset);
      if (!ret)
#else
      strcpy (loc->message_codeset, charset);
#endif /* __HAVE_LOCALE_INFO__ */
      break;
#endif
#ifdef __HAVE_LOCALE_INFO__
#ifdef __CYGWIN__
  /* Right now only Cygwin supports a __collate_load_locale function at all. */
    case LC_COLLATE:
      ret = __collate_load_locale (loc, locale, (void *) l_mbtowc, charset);
      break;
  /* Right now only Cygwin supports a __monetary_load_locale function at all. */
    case LC_MONETARY:
      ret = __monetary_load_locale (loc, locale, (void *) l_wctomb, charset);
      break;
  /* Right now only Cygwin supports a __numeric_load_locale function at all. */
    case LC_NUMERIC:
      ret = __numeric_load_locale (loc, locale, (void *) l_wctomb, charset);
      break;
  /* Right now only Cygwin supports a __time_load_locale function at all. */
    case LC_TIME:
      ret = __time_load_locale (loc, locale, (void *) l_wctomb, charset);
      break;
#endif
#endif /* __HAVE_LOCALE_INFO__ */
    default:
      break;
    }
#ifdef __HAVE_LOCALE_INFO__
  if (ret)
    FAIL;
#endif /* __HAVE_LOCALE_INFO__ */
  return strcpy(loc->categories[category], new_locale);
}

const char *
__get_locale_env (int category)
{
  const char *env;

  /* 1. check LC_ALL. */
  env = getenv (categories[0]);

  /* 2. check LC_* */
  if (env == NULL || !*env)
    env = getenv (categories[category]);

  /* 3. check LANG */
  if (env == NULL || !*env)
    env = getenv ("LANG");

  /* 4. if none is set, fall to default locale */
  if (env == NULL || !*env)
    env = __default_locale;

  return env;
}
#endif /* _MB_CAPABLE */

size_t
__locale_mb_cur_max (void)
{
#ifdef __HAVE_LOCALE_INFO__
  return __get_current_ctype_locale ()->mb_cur_max[0];
#else
  return __get_current_locale ()->mb_cur_max[0];
#endif
}

#ifdef __HAVE_LOCALE_INFO__
const char *
__locale_ctype_ptr_l (struct __locale_t *locale)
{
  return locale->ctype_ptr;
}

const char *
__locale_ctype_ptr (void)
{
  return __get_current_locale ()->ctype_ptr;
}
#endif /* __HAVE_LOCALE_INFO__ */<|MERGE_RESOLUTION|>--- conflicted
+++ resolved
@@ -306,11 +306,7 @@
 
   if (category < LC_ALL || category >= _LC_LAST)
     {
-<<<<<<< HEAD
-      __errno_r(p) = EINVAL;
-=======
       _REENT_ERRNO(p) = EINVAL;
->>>>>>> dcb2b7d7
       return NULL;
     }
 
@@ -336,11 +332,7 @@
 	      env = __get_locale_env (i);
 	      if (strlen (env) > ENCODING_LEN)
 		{
-<<<<<<< HEAD
-		  __errno_r(p) = EINVAL;
-=======
 		  _REENT_ERRNO(p) = EINVAL;
->>>>>>> dcb2b7d7
 		  return NULL;
 		}
 	      strcpy (new_categories[i], env);
@@ -351,11 +343,7 @@
 	  env = __get_locale_env (category);
 	  if (strlen (env) > ENCODING_LEN)
 	    {
-<<<<<<< HEAD
-	      __errno_r(p) = EINVAL;
-=======
 	      _REENT_ERRNO(p) = EINVAL;
->>>>>>> dcb2b7d7
 	      return NULL;
 	    }
 	  strcpy (new_categories[category], env);
@@ -365,11 +353,7 @@
     {
       if (strlen (locale) > ENCODING_LEN)
 	{
-<<<<<<< HEAD
-	  __errno_r(p) = EINVAL;
-=======
 	  _REENT_ERRNO(p) = EINVAL;
->>>>>>> dcb2b7d7
 	  return NULL;
 	}
       strcpy (new_categories[category], locale);
@@ -380,11 +364,7 @@
 	{
 	  if (strlen (locale) > ENCODING_LEN)
 	    {
-<<<<<<< HEAD
-	      __errno_r(p) = EINVAL;
-=======
 	      _REENT_ERRNO(p) = EINVAL;
->>>>>>> dcb2b7d7
 	      return NULL;
 	    }
 	  for (i = 1; i < _LC_LAST; ++i)
@@ -396,11 +376,7 @@
 	    ;
 	  if (!r[1])
 	    {
-<<<<<<< HEAD
-	      __errno_r(p) = EINVAL;
-=======
 	      _REENT_ERRNO(p) = EINVAL;
->>>>>>> dcb2b7d7
 	      return NULL;  /* Hmm, just slashes... */
 	    }
 	  do
@@ -409,11 +385,7 @@
 		break;  /* Too many slashes... */
 	      if ((len = r - locale) > ENCODING_LEN)
 		{
-<<<<<<< HEAD
-		  __errno_r(p) = EINVAL;
-=======
 		  _REENT_ERRNO(p) = EINVAL;
->>>>>>> dcb2b7d7
 		  return NULL;
 		}
 	      strlcpy (new_categories[i], locale, len + 1);
@@ -446,11 +418,7 @@
       strcpy (saved_categories[i], __get_global_locale ()->categories[i]);
       if (__loadlocale (__get_global_locale (), i, new_categories[i]) == NULL)
 	{
-<<<<<<< HEAD
-	  saverr = __errno_r(p);
-=======
 	  saverr = _REENT_ERRNO(p);
->>>>>>> dcb2b7d7
 	  for (j = 1; j < i; j++)
 	    {
 	      strcpy (new_categories[j], saved_categories[j]);
@@ -461,11 +429,7 @@
 		  __loadlocale (__get_global_locale (), j, new_categories[j]);
 		}
 	    }
-<<<<<<< HEAD
-	  __errno_r(p) = saverr;
-=======
 	  _REENT_ERRNO(p) = saverr;
->>>>>>> dcb2b7d7
 	  return NULL;
 	}
     }
