--- conflicted
+++ resolved
@@ -899,11 +899,7 @@
 #endif
     default:
       if (!errptr)
-<<<<<<< HEAD
-        errptr = &__errno_r(ptr);
-=======
         errptr = &_REENT_ERRNO(ptr);
->>>>>>> d92d3a3c
       if ((error = _user_strerror (errnum, internal, errptr)) == 0)
         error = "";
       break;
