/*
 * Copyright (C) 2004 CodeSourcery, LLC
 *
 * Permission to use, copy, modify, and distribute this file
 * for any purpose is hereby granted without fee, provided that
 * the above copyright notice and this notice appears in all
 * copies.
 *
 * This file is distributed WITHOUT ANY WARRANTY; without even the implied
 * warranty of MERCHANTABILITY or FITNESS FOR A PARTICULAR PURPOSE.
 */

/* Handle ELF .{pre_init,init,fini}_array sections.  */
#include <sys/types.h>

#ifdef _HAVE_INITFINI_ARRAY

/* These magic symbols are provided by the linker.  */
extern void (*__preinit_array_start []) (void) __attribute__((weak));
extern void (*__preinit_array_end []) (void) __attribute__((weak));
extern void (*__init_array_start []) (void) __attribute__((weak));
extern void (*__init_array_end []) (void) __attribute__((weak));

<<<<<<< HEAD
#ifdef HAVE_INIT_FINI
extern void _init (void) __attribute__((weak));
=======
#ifdef _HAVE_INIT_FINI
extern void _init (void);
>>>>>>> dd653423
#endif

/* Iterate over all the init routines.  */
void
__libc_init_array (void)
{
  size_t count;
  size_t i;

  count = __preinit_array_end - __preinit_array_start;
  for (i = 0; i < count; i++)
    __preinit_array_start[i] ();

<<<<<<< HEAD
#ifdef HAVE_INIT_FINI
  if (_init)
    _init ();
=======
#ifdef _HAVE_INIT_FINI
  _init ();
>>>>>>> dd653423
#endif

  count = __init_array_end - __init_array_start;
  for (i = 0; i < count; i++)
    __init_array_start[i] ();
}
#endif<|MERGE_RESOLUTION|>--- conflicted
+++ resolved
@@ -21,13 +21,8 @@
 extern void (*__init_array_start []) (void) __attribute__((weak));
 extern void (*__init_array_end []) (void) __attribute__((weak));
 
-<<<<<<< HEAD
-#ifdef HAVE_INIT_FINI
+#ifdef _HAVE_INIT_FINI
 extern void _init (void) __attribute__((weak));
-=======
-#ifdef _HAVE_INIT_FINI
-extern void _init (void);
->>>>>>> dd653423
 #endif
 
 /* Iterate over all the init routines.  */
@@ -41,14 +36,9 @@
   for (i = 0; i < count; i++)
     __preinit_array_start[i] ();
 
-<<<<<<< HEAD
-#ifdef HAVE_INIT_FINI
+#ifdef _HAVE_INIT_FINI
   if (_init)
     _init ();
-=======
-#ifdef _HAVE_INIT_FINI
-  _init ();
->>>>>>> dd653423
 #endif
 
   count = __init_array_end - __init_array_start;
