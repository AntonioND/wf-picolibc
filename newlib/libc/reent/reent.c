/*
Copyright (c) 1994 Cygnus Support.
All rights reserved.

Redistribution and use in source and binary forms are permitted
provided that the above copyright notice and this paragraph are
duplicated in all such forms and that any documentation,
and/or other materials related to such
distribution and use acknowledge that the software was developed
at Cygnus Support, Inc.  Cygnus Support, Inc. may not be used to
endorse or promote products derived from this software without
specific prior written permission.
THIS SOFTWARE IS PROVIDED ``AS IS'' AND WITHOUT ANY EXPRESS OR
IMPLIED WARRANTIES, INCLUDING, WITHOUT LIMITATION, THE IMPLIED
WARRANTIES OF MERCHANTABILITY AND FITNESS FOR A PARTICULAR PURPOSE.
*/
/*
FUNCTION
	<<reent>>---definition of impure data.
	
INDEX
	reent

DESCRIPTION
	This module defines the impure data area used by the
	non-reentrant functions, such as strtok.
*/

#include <stdlib.h>
#include <reent.h>

#ifdef _REENT_ONLY
#ifndef REENTRANT_SYSCALLS_PROVIDED
#define REENTRANT_SYSCALLS_PROVIDED
#endif
#endif


<<<<<<< HEAD
#ifndef TINY_STDIO
#ifndef _REENT_GLOBAL_STDIO_STREAMS
/* Interim cleanup code */

static void
cleanup_glue (struct _reent *ptr,
     struct _glue *glue)
{
  /* Have to reclaim these in reverse order: */
  if (glue->_next)
    cleanup_glue (ptr, glue->_next);

  free (glue);
}
#endif
#endif

=======
>>>>>>> d92d3a3c
void
_reclaim_reent (struct _reent *ptr)
{
#ifndef _REENT_THREAD_LOCAL
  if (ptr != _impure_ptr)
#endif
    {
<<<<<<< HEAD
#ifndef TINY_STDIO
      if (ptr->__cleanup)
=======
      /* used by mprec routines. */
#ifdef _REENT_SMALL
      if (ptr->_mp)	/* don't bother allocating it! */
      {
#endif
      if (_REENT_MP_FREELIST(ptr))
	{
	  int i;
	  for (i = 0; i < _Kmax; i++) 
	    {
	      struct _Bigint *thisone, *nextone;
	
	      nextone = _REENT_MP_FREELIST(ptr)[i];
	      while (nextone)
		{
		  thisone = nextone;
		  nextone = nextone->_next;
		  _free_r (ptr, thisone);
		}
	    }    

	  _free_r (ptr, _REENT_MP_FREELIST(ptr));
	}
      if (_REENT_MP_RESULT(ptr))
	_free_r (ptr, _REENT_MP_RESULT(ptr));
#ifdef _REENT_SMALL
      }
#endif

#ifdef _REENT_SMALL
      if (_REENT_EMERGENCY(ptr))
	_free_r (ptr, _REENT_EMERGENCY(ptr));
      if (ptr->_mp)
	_free_r (ptr, ptr->_mp);
      if (ptr->_r48)
	_free_r (ptr, ptr->_r48);
      if (ptr->_localtime_buf)
	_free_r (ptr, ptr->_localtime_buf);
      if (ptr->_asctime_buf)
	_free_r (ptr, ptr->_asctime_buf);
	  if (ptr->_signal_buf)
	_free_r (ptr, ptr->_signal_buf);
	  if (ptr->_misc)
	_free_r (ptr, ptr->_misc);
#endif

      if (_REENT_CVTBUF(ptr))
	_free_r (ptr, _REENT_CVTBUF(ptr));
    /* We should free _sig_func to avoid a memory leak, but how to
	   do it safely considering that a signal may be delivered immediately
	   after the free?
	  if (_REENT_SIG_FUNC(ptr))
	_free_r (ptr, _REENT_SIG_FUNC(ptr));*/

      if (_REENT_CLEANUP(ptr))
>>>>>>> d92d3a3c
	{
	  /* cleanup won't reclaim memory 'coz usually it's run
	     before the program exits, and who wants to wait for that? */
	  _REENT_CLEANUP(ptr) (ptr);
	}
#endif
      /* Malloc memory not reclaimed; no good way to return memory anyway. */

    }
}<|MERGE_RESOLUTION|>--- conflicted
+++ resolved
@@ -35,27 +35,6 @@
 #endif
 #endif
 
-
-<<<<<<< HEAD
-#ifndef TINY_STDIO
-#ifndef _REENT_GLOBAL_STDIO_STREAMS
-/* Interim cleanup code */
-
-static void
-cleanup_glue (struct _reent *ptr,
-     struct _glue *glue)
-{
-  /* Have to reclaim these in reverse order: */
-  if (glue->_next)
-    cleanup_glue (ptr, glue->_next);
-
-  free (glue);
-}
-#endif
-#endif
-
-=======
->>>>>>> d92d3a3c
 void
 _reclaim_reent (struct _reent *ptr)
 {
@@ -63,66 +42,8 @@
   if (ptr != _impure_ptr)
 #endif
     {
-<<<<<<< HEAD
 #ifndef TINY_STDIO
-      if (ptr->__cleanup)
-=======
-      /* used by mprec routines. */
-#ifdef _REENT_SMALL
-      if (ptr->_mp)	/* don't bother allocating it! */
-      {
-#endif
-      if (_REENT_MP_FREELIST(ptr))
-	{
-	  int i;
-	  for (i = 0; i < _Kmax; i++) 
-	    {
-	      struct _Bigint *thisone, *nextone;
-	
-	      nextone = _REENT_MP_FREELIST(ptr)[i];
-	      while (nextone)
-		{
-		  thisone = nextone;
-		  nextone = nextone->_next;
-		  _free_r (ptr, thisone);
-		}
-	    }    
-
-	  _free_r (ptr, _REENT_MP_FREELIST(ptr));
-	}
-      if (_REENT_MP_RESULT(ptr))
-	_free_r (ptr, _REENT_MP_RESULT(ptr));
-#ifdef _REENT_SMALL
-      }
-#endif
-
-#ifdef _REENT_SMALL
-      if (_REENT_EMERGENCY(ptr))
-	_free_r (ptr, _REENT_EMERGENCY(ptr));
-      if (ptr->_mp)
-	_free_r (ptr, ptr->_mp);
-      if (ptr->_r48)
-	_free_r (ptr, ptr->_r48);
-      if (ptr->_localtime_buf)
-	_free_r (ptr, ptr->_localtime_buf);
-      if (ptr->_asctime_buf)
-	_free_r (ptr, ptr->_asctime_buf);
-	  if (ptr->_signal_buf)
-	_free_r (ptr, ptr->_signal_buf);
-	  if (ptr->_misc)
-	_free_r (ptr, ptr->_misc);
-#endif
-
-      if (_REENT_CVTBUF(ptr))
-	_free_r (ptr, _REENT_CVTBUF(ptr));
-    /* We should free _sig_func to avoid a memory leak, but how to
-	   do it safely considering that a signal may be delivered immediately
-	   after the free?
-	  if (_REENT_SIG_FUNC(ptr))
-	_free_r (ptr, _REENT_SIG_FUNC(ptr));*/
-
       if (_REENT_CLEANUP(ptr))
->>>>>>> d92d3a3c
 	{
 	  /* cleanup won't reclaim memory 'coz usually it's run
 	     before the program exits, and who wants to wait for that? */
